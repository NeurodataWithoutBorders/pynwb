--- conflicted
+++ resolved
@@ -2,19 +2,10 @@
 # compute coverage, and create test environments. note that depending on the version of python installed, different
 # versions of requirements may be installed due to package incompatibilities.
 #
-<<<<<<< HEAD
-black==23.10.1
+black==24.3.0
 codespell==2.2.6
 coverage==7.3.2
 pytest==7.4.3
-=======
-black==24.3.0
-codespell==2.2.4
-coverage==7.2.2
-flake8==6.0.0
-flake8-debugger==4.1.2
-flake8-print==5.0.0
->>>>>>> 8b42af34
 isort==5.12.0
 pytest-cov==4.1.0
 tox==4.11.3
