--- conflicted
+++ resolved
@@ -1,15 +1,7 @@
 # pinned dependencies to reproduce an entire development environment to use PyNWB
 h5py==3.8.0
-<<<<<<< HEAD
 hdmf==3.7.0
-numpy==1.24.2; python_version >= "3.8"
-numpy==1.21.5; python_version < "3.8"  # note that numpy 1.22 dropped python 3.7 support
-pandas==2.0.0; python_version >= "3.8"
-pandas==1.3.5; python_version < "3.8"  # note that pandas 1.4 dropped python 3.7 support
-=======
-hdmf==3.5.4
 numpy==1.24.2
 pandas==2.0.0
->>>>>>> fabc1caa
 python-dateutil==2.8.2
 setuptools==65.5.1