--- conflicted
+++ resolved
@@ -1,12 +1,7 @@
 # pinned dependencies to reproduce an entire development environment to use PyNWB
 h5py==3.11.0
-<<<<<<< HEAD
 hdmf==3.14.5
-numpy==2.1.1
-=======
-hdmf==3.14.3
 numpy==2.1.1; python_version > "3.9"  # numpy 2.1+ is not compatible with py3.9
 numpy==2.0.2; python_version == "3.9"
->>>>>>> dc98e84e
 pandas==2.2.2
 python-dateutil==2.9.0.post0