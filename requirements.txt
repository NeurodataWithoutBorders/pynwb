--- conflicted
+++ resolved
@@ -1,11 +1,7 @@
 # pinned dependencies to reproduce an entire development environment to use PyNWB
 h5py==3.11.0
 hdmf==3.14.3
-<<<<<<< HEAD
-numpy==2.0.0
-=======
 numpy==2.1.1; python_version > "3.9"  # numpy 2.1+ is not compatible with py3.9
 numpy==2.0.2; python_version == "3.9"
->>>>>>> 61965684
 pandas==2.2.2
 python-dateutil==2.9.0.post0