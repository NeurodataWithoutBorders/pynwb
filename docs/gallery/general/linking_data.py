--- conflicted
+++ resolved
@@ -9,11 +9,7 @@
 # Example Use Case: Integrating data from multiple files
 # ---------------------------------------------------------
 #
-<<<<<<< HEAD
 # NBWContainer classes (e.g., :py:class:`~pynwb.base.TimeSeries`) support the integration of data stored in external
-=======
-# NWBContainer classes (e.g., :py:meth:`~pynwb.base.TimeSeries`) support the integration of data stored in external
->>>>>>> a081b398
 # HDF5 files with NWB data files via external links. To make things more concrete, let's look at the following use
 # case. We want to simultaneously record multiple data streams during data acquisition. Using the concept of external
 # links allows us to save each data stream to an external HDF5 files during data acquisition and to
@@ -246,16 +242,8 @@
 # Creating a single file for sharing
 # -----------------------------------
 #
-<<<<<<< HEAD
 # External links are convenient but to share data we may want to hand a single file with all the
 # data to our collaborator rather than having to collect all relevant files. To do this,
 # :py:class:`~hdmf.backends.hdf5.h5tools.HDF5IO` (and in turn :py:class:`~pynwb.NWBHDF5IO`)
-# provide the convenience function :py:meth:`~hdmf.backends.hdf5.h5tools.HDF5IO.copy_file`
-=======
-# External links are convenient, but to share data, we may want to hand a single file with all
-# the data to our collaborator rather than having to collect all relevant files. To do this, the
-# :py:class:`~hdmf.backends.hdf5.h5tools.HDF5IO` class (and in turn, the
-# :py:class:`~pynwb.NWBHDF5IO` class) provides the convenience function
-# :py:func:`~hdmf.backends.hdf5.h5tools.HDF5IO.copy_file` which copies an HDF5 file and
-# resolves all external links.
->>>>>>> a081b398
+# provide the convenience function :py:meth:`~hdmf.backends.hdf5.h5tools.HDF5IO.copy_file`,
+# which copies an HDF5 file and resolves all external links.