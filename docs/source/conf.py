--- conflicted
+++ resolved
@@ -76,13 +76,6 @@
     GALLERY_ORDER = {
         'general': ['file.py'],
         # Sort domain-specific tutorials based on domain to group tutorials belonging to the same domain
-<<<<<<< HEAD
-        'domain': ['ecephys.py',
-                   'ophys.py',
-                   'plot_icephys.py', 'plot_icephys_pandas.py', 'icephys.py',
-                   'plot_behavior.py', 'images.py',
-                   'brain_observatory.py'],
-=======
         'domain': [
             "ecephys.py",
             "ophys.py",
@@ -90,10 +83,9 @@
             "plot_icephys_pandas.py",
             "icephys.py",
             "plot_behavior.py",
-            "brain_observatory.py",
             "images.py",
+            "brain_observatory.py"
         ],
->>>>>>> a61a3de8
         'advanced_io': []
     }
 
