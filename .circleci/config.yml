--- conflicted
+++ resolved
@@ -99,14 +99,7 @@
             conda install -n base -c defaults conda=4.13.0
             conda config --set always_yes yes --set changeps1 no
             conda config --add channels conda-forge
-<<<<<<< HEAD
             conda install python=$CONDA_PYTHON_VER
-=======
-            conda create --name test python=$CONDA_PYTHON_VER --yes
-            conda init bash
-            source ~/.bashrc
-            conda activate test
->>>>>>> d9013886
             pip install --upgrade pip
             # work around incompatibilities between virtualenv & importlib-metadata
             if [[ "${TEST_TOX_ENV}" == *"py37"* ]]; then
