[bdist_wheel]
universal = 1

[versioneer]
VCS = git
versionfile_source = src/pynwb/_version.py
versionfile_build = pynwb/_version.py
style = pep440-pre
tag_prefix = *.*.*

[flake8]
max-line-length = 120
max-complexity = 17
exclude =
  .git,
  .tox,
  __pycache__,
  build/,
  dist/,
  src/pynwb/nwb-schema/
  docs/_build/,
  docs/source/conf.py
  docs/source/tutorials/
  versioneer.py,
  src/pynwb/_version.py
  src/pynwb/_due.py
per-file-ignores =
  docs/gallery/*:E402,T001
<<<<<<< HEAD
  docs/source/tutorials/*:E402,T001
=======
>>>>>>> f6567789
  src/pynwb/io/__init__.py:F401
  src/pynwb/legacy/io/__init__.py:F401
  tests/integration/__init__.py:F401
  src/pynwb/testing/__init__.py:F401
<<<<<<< HEAD
  setup.py:T001
  test.py:T001
  scripts/*:T001
  src/pynwb/validate.py:T001
  src/pynwb/_version.py:T001
=======
  src/pynwb/validate.py:T001
  setup.py:T001
  test.py:T001
  scripts/*:T001
>>>>>>> f6567789

[metadata]
description-file = README.rst<|MERGE_RESOLUTION|>--- conflicted
+++ resolved
@@ -26,26 +26,15 @@
   src/pynwb/_due.py
 per-file-ignores =
   docs/gallery/*:E402,T001
-<<<<<<< HEAD
   docs/source/tutorials/*:E402,T001
-=======
->>>>>>> f6567789
   src/pynwb/io/__init__.py:F401
   src/pynwb/legacy/io/__init__.py:F401
   tests/integration/__init__.py:F401
   src/pynwb/testing/__init__.py:F401
-<<<<<<< HEAD
   setup.py:T001
   test.py:T001
   scripts/*:T001
   src/pynwb/validate.py:T001
-  src/pynwb/_version.py:T001
-=======
-  src/pynwb/validate.py:T001
-  setup.py:T001
-  test.py:T001
-  scripts/*:T001
->>>>>>> f6567789
 
 [metadata]
 description-file = README.rst