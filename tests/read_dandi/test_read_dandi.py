"""Test reading NWB files from the DANDI Archive using ROS3."""
from dandi.dandiapi import DandiAPIClient
import random
import sys
import traceback

from pynwb import NWBHDF5IO


# NOTE: do not name the function with "test_" prefix, otherwise pytest
# will try to run it as a test

def read_first_nwb_asset():
    """Test reading the first NWB asset from a random selection of 50 dandisets that uses NWB."""
    num_dandisets_to_read = 50
    client = DandiAPIClient()
    dandisets = list(client.get_dandisets())
    random.shuffle(dandisets)
    dandisets_to_read = dandisets[:num_dandisets_to_read]
    print("Reading NWB files from the following dandisets:")
    print([d.get_raw_metadata()["identifier"] for d in dandisets_to_read])

    failed_reads = dict()
    for i, dandiset in enumerate(dandisets_to_read):
        dandiset_metadata = dandiset.get_raw_metadata()

        # skip any dandisets that do not use NWB
        if not any(
            data_standard["identifier"] == "RRID:SCR_015242"  # this is the RRID for NWB
            for data_standard in dandiset_metadata["assetsSummary"].get("dataStandard", [])
        ):
            continue

        dandiset_identifier = dandiset_metadata["identifier"]
        print("--------------")
        print(f"{i}: {dandiset_identifier}")

        # iterate through assets until we get an NWB file (it could be MP4)
        assets = dandiset.get_assets()
        first_asset = next(assets)
        while first_asset.path.split(".")[-1] != "nwb":
            first_asset = next(assets)
        if first_asset.path.split(".")[-1] != "nwb":
            print("No NWB files?!")
            continue

        s3_url = first_asset.get_content_url(follow_redirects=1, strip_query=True)

        try:
            with NWBHDF5IO(path=s3_url, load_namespaces=True, driver="ros3") as io:
                io.read()
        except Exception as e:
            print(traceback.format_exc())
            failed_reads[dandiset] = e

    if failed_reads:
        print(failed_reads)
        sys.exit(1)


<<<<<<< HEAD
            # iterate through assets until we get an NWB file (it could be MP4)
            assets = dandiset.get_assets()
            first_asset = next(assets)
            while first_asset.path.split(".")[-1] != "nwb":
                first_asset = next(assets)
            if first_asset.path.split(".")[-1] != "nwb":
                print("No NWB files?!")
                continue

            s3_url = first_asset.get_content_url(follow_redirects=1, strip_query=True)

            try:
                with NWBHDF5IO(path=s3_url, driver="ros3") as io:
                    io.read()
            except Exception as e:
                print(traceback.format_exc())
                failed_reads[dandiset] = e

        if failed_reads:
            print(failed_reads)
            sys.exit(1)
=======
if __name__ == "__main__":
    read_first_nwb_asset()
>>>>>>> 97ea6030
<|MERGE_RESOLUTION|>--- conflicted
+++ resolved
@@ -47,7 +47,7 @@
         s3_url = first_asset.get_content_url(follow_redirects=1, strip_query=True)
 
         try:
-            with NWBHDF5IO(path=s3_url, load_namespaces=True, driver="ros3") as io:
+            with NWBHDF5IO(path=s3_url, driver="ros3") as io:
                 io.read()
         except Exception as e:
             print(traceback.format_exc())
@@ -58,29 +58,5 @@
         sys.exit(1)
 
 
-<<<<<<< HEAD
-            # iterate through assets until we get an NWB file (it could be MP4)
-            assets = dandiset.get_assets()
-            first_asset = next(assets)
-            while first_asset.path.split(".")[-1] != "nwb":
-                first_asset = next(assets)
-            if first_asset.path.split(".")[-1] != "nwb":
-                print("No NWB files?!")
-                continue
-
-            s3_url = first_asset.get_content_url(follow_redirects=1, strip_query=True)
-
-            try:
-                with NWBHDF5IO(path=s3_url, driver="ros3") as io:
-                    io.read()
-            except Exception as e:
-                print(traceback.format_exc())
-                failed_reads[dandiset] = e
-
-        if failed_reads:
-            print(failed_reads)
-            sys.exit(1)
-=======
 if __name__ == "__main__":
-    read_first_nwb_asset()
->>>>>>> 97ea6030
+    read_first_nwb_asset()