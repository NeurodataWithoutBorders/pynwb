--- conflicted
+++ resolved
@@ -83,14 +83,8 @@
             self.assertIn('test_timeseries', acq)
 
     def test_write_clobber(self):
-<<<<<<< HEAD
         with HDF5IO(self.path, manager=self.manager, mode='a') as io:
             io.write(self.container)
-=======
-        io = HDF5IO(self.path, manager=self.manager, mode='a')
-        io.write(self.container)
-        io.close()
->>>>>>> af730891
 
         with self.assertRaisesRegex(UnsupportedOperation,
                                     re.escape("Unable to open file %s in 'w-' mode. File already exists."
@@ -144,11 +138,7 @@
 
     def setUp(self):
         self.manager = get_manager()
-<<<<<<< HEAD
         self.path = "test_pynwb_io_hdf5_injected.nwb"
-=======
-        self.path = "test_pynwb_io_hdf5_injected.h5"
->>>>>>> af730891
         self.start_time = datetime(1970, 1, 1, 12, tzinfo=tzutc())
         self.create_date = datetime(2017, 4, 15, 12, tzinfo=tzlocal())
         self.container = NWBFile('a test NWB File', 'TEST123',
@@ -204,16 +194,9 @@
             self.assertIn('test_timeseries', acq)
 
     def test_write_clobber(self):
-<<<<<<< HEAD
         with File(self.path) as fil:
             with HDF5IO(self.path, manager=self.manager, file=fil, mode='a') as io:
                 io.write(self.container)
-=======
-        fil = File(self.path)
-        io = HDF5IO(self.path, manager=self.manager, file=fil, mode="a")
-        io.write(self.container)
-        io.close()
->>>>>>> af730891
 
         with self.assertRaisesRegex(UnsupportedOperation,
                                     re.escape("Unable to open file %s in 'w-' mode. File already exists."
@@ -288,19 +271,12 @@
 
         with NWBHDF5IO(self.path, mode='a') as io:
             nwb = io.read()
-<<<<<<< HEAD
-            electrodes = nwb.create_electrode_table_region(region=[0], description='')
-            ts2 = ElectricalSeries(name='timeseries2', data=[4., 5., 6.], rate=1.0, electrodes=electrodes)
-            nwb.add_acquisition(ts2)
-            io.write(nwb)  # attempt to write same spec again
-=======
             link_electrodes = nwb.processing['test_proc_mod']['LFP'].electrical_series['test_es'].electrodes
             ts2 = ElectricalSeries(name='timeseries2', data=[4., 5., 6.], rate=1.0, electrodes=link_electrodes)
             nwb.add_acquisition(ts2)
-            io.write(nwb)
+            io.write(nwb)  # also attempt to write same spec again
             self.assertIs(nwb.processing['test_proc_mod']['LFP'].electrical_series['test_es'].electrodes,
                           nwb.acquisition['timeseries2'].electrodes)
->>>>>>> af730891
 
         with NWBHDF5IO(self.path, mode='r') as io:
             nwb = io.read()
