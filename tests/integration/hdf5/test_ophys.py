--- conflicted
+++ resolved
@@ -10,16 +10,10 @@
     ImageSegmentation,
     TwoPhotonSeries,
     RoiResponseSeries,
-<<<<<<< HEAD
-    CorrectedImageStack
-)
-from pynwb import TimeSeries
-=======
     MotionCorrection,
     CorrectedImageStack,
 )
 from pynwb.base import TimeSeries
->>>>>>> f6567789
 from pynwb.image import ImageSeries
 from pynwb.device import Device
 from pynwb.testing import NWBH5IOMixin, AcquisitionH5IOMixin, TestCase
