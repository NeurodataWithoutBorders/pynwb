from copy import deepcopy
from abc import ABCMeta

from pynwb.ophys import (
    ImagingPlane,
    OpticalChannel,
    PlaneSegmentation,
    ImageSegmentation,
    TwoPhotonSeries,
    RoiResponseSeries
)
from pynwb.image import ImageSeries
from pynwb.device import Device
from pynwb.testing import NWBH5IOMixin, AcquisitionH5IOMixin, TestCase


class TestImagingPlaneIO(NWBH5IOMixin, TestCase):

    def setUpContainer(self):
        """ Return the test ImagingPlane to read/write """
        self.device = Device(name='dev1')
<<<<<<< HEAD
        self.optical_channel = OpticalChannel('optchan1', 'a fake OpticalChannel', 500.)
        return ImagingPlane('imgpln1', self.optical_channel, description='a fake ImagingPlane', device=self.device,
                            excitation_lambda=600., imaging_rate=300., indicator='GFP',
                            location='somewhere in the brain', reference_frame='unknonwn')
=======
        self.optical_channel = OpticalChannel(
            name='optchan1',
            description='a fake OpticalChannel',
            emission_lambda=500.
        )
        return ImagingPlane(
            name='imgpln1',
            optical_channel=self.optical_channel,
            description='a fake ImagingPlane',
            device=self.device,
            excitation_lambda=600.,
            imaging_rate=300.,
            indicator='GFP',
            location='somewhere in the brain',
            reference_frame='unknown'
        )
>>>>>>> 16e73d99

    def addContainer(self, nwbfile):
        """ Add the test ImagingPlane and Device to the given NWBFile """
        nwbfile.add_device(self.device)
        nwbfile.add_imaging_plane(self.container)

    def getContainer(self, nwbfile):
        """ Return the test ImagingPlane from the given NWBFile """
        return nwbfile.get_imaging_plane(self.container.name)


class TestTwoPhotonSeriesIO(AcquisitionH5IOMixin, TestCase):

    def make_imaging_plane(self):
        """ Make an ImagingPlane and related objects """
        self.device = Device(name='dev1')
<<<<<<< HEAD
        self.optical_channel = OpticalChannel('optchan1', 'a fake OpticalChannel', 500.)
        self.imaging_plane = ImagingPlane('imgpln1', self.optical_channel, description='a fake ImagingPlane',
                                          device=self.device, excitation_lambda=600., imaging_rate=300.,
                                          indicator='GFP', location='somewhere in the brain', reference_frame='unknown')
=======
        self.optical_channel = OpticalChannel(
            name='optchan1',
            description='a fake OpticalChannel',
            emission_lambda=500.
        )
        self.imaging_plane = ImagingPlane(
            name='imgpln1',
            optical_channel=self.optical_channel,
            description='a fake ImagingPlane',
            device=self.device,
            excitation_lambda=600.,
            imaging_rate=300.,
            indicator='GFP',
            location='somewhere in the brain',
            reference_frame='unknown'
        )
>>>>>>> 16e73d99

    def setUpContainer(self):
        """ Return the test TwoPhotonSeries to read/write """
        self.make_imaging_plane()
        data = [[[1., 1.] * 2] * 2]
        timestamps = list(map(lambda x: x/10, range(10)))
        fov = [2.0, 2.0, 5.0]
        ret = TwoPhotonSeries(
            name='test_2ps',
            imaging_plane=self.imaging_plane,
            data=data,
            unit='image_unit',
            format='raw',
            field_of_view=fov,
            pmt_gain=1.7,
            scan_line_rate=3.4,
            timestamps=timestamps,
            dimension=[2]
        )
        return ret

    def addContainer(self, nwbfile):
        """ Add the test TwoPhotonSeries as an acquisition and add Device and ImagingPlane to the given NWBFile """
        nwbfile.add_device(self.device)
        nwbfile.add_imaging_plane(self.imaging_plane)
        nwbfile.add_acquisition(self.container)


class TestPlaneSegmentationIO(NWBH5IOMixin, TestCase):

    @staticmethod
    def buildPlaneSegmentation(self):
        """ Return an PlaneSegmentation and set related objects """
        w, h = 5, 5
        img_mask = [[[1.0 for x in range(w)] for y in range(h)], [[2.0 for x in range(w)] for y in range(h)]]
        pix_mask = [(1, 2, 1.0), (3, 4, 1.0), (5, 6, 1.0),
                    (7, 8, 2.0), (9, 10, 2.)]

        ts = [0.0, 0.1, 0.2, 0.3, 0.4, 0.5, 0.6, 0.7, 0.8, 0.9]
        self.image_series = ImageSeries(name='test_iS', dimension=[2],
                                        external_file=['images.tiff'],
                                        starting_frame=[1, 2, 3], format='tiff', timestamps=ts)

        self.device = Device(name='dev1')
<<<<<<< HEAD
        self.optical_channel = OpticalChannel('test_optical_channel',
                                              'optical channel description', 500.)
        self.imaging_plane = ImagingPlane('imgpln1',
                                          self.optical_channel,
                                          description='a fake ImagingPlane',
                                          device=self.device,
                                          excitation_lambda=600., imaging_rate=200., indicator='GFP',
                                          location='somewhere in the brain',
                                          manifold=(((1., 2., 3.), (4., 5., 6.)),),
                                          conversion=2., unit='a unit',
                                          reference_frame='unknown')
=======
        self.optical_channel = OpticalChannel(
            name='test_optical_channel',
            description='optical channel description',
            emission_lambda=500.
        )
        self.imaging_plane = ImagingPlane(
            name='imgpln1',
            optical_channel=self.optical_channel,
            description='a fake ImagingPlane',
            device=self.device,
            excitation_lambda=600.,
            imaging_rate=300.,
            indicator='GFP',
            location='somewhere in the brain',
            reference_frame='unknown'
        )
>>>>>>> 16e73d99

        self.img_mask = deepcopy(img_mask)
        self.pix_mask = deepcopy(pix_mask)
        self.pxmsk_index = [3, 5]
        pS = PlaneSegmentation(
            description='plane segmentation description',
            imaging_plane=self.imaging_plane,
            name='test_plane_seg_name',
            reference_images=self.image_series
        )
        pS.add_roi(pixel_mask=pix_mask[0:3], image_mask=img_mask[0])
        pS.add_roi(pixel_mask=pix_mask[3:5], image_mask=img_mask[1])
        return pS

    def setUpContainer(self):
        """ Return the test PlaneSegmentation to read/write """
        return self.buildPlaneSegmentation(self)

    def addContainer(self, nwbfile):
        """
        Add an ImageSegmentation in processing with a PlaneSegmentation and add Device and ImagingPlane to the
        given NWBFile
        """
        nwbfile.add_device(self.device)
        nwbfile.add_imaging_plane(self.imaging_plane)
        img_seg = ImageSegmentation()
        img_seg.add_plane_segmentation(self.container)
        self.mod = nwbfile.create_processing_module(name='plane_seg_test_module',
                                                    description='a plain module for testing')
        self.mod.add(img_seg)

    def getContainer(self, nwbfile):
        """ Return the test PlaneSegmentation from the given NWBFile """
        mod = nwbfile.get_processing_module(self.mod.name)
        img_seg = mod.get('ImageSegmentation')
        return img_seg.get_plane_segmentation(self.container.name)


class MaskIO(TestPlaneSegmentationIO, metaclass=ABCMeta):

    def buildPlaneSegmentationNoRois(self):
        """ Return an PlaneSegmentation and set related objects """
        ts = [0.0, 0.1, 0.2, 0.3, 0.4, 0.5, 0.6, 0.7, 0.8, 0.9]
        self.image_series = ImageSeries(name='test_iS', dimension=[2],
                                        external_file=['images.tiff'],
                                        starting_frame=[1, 2, 3], format='tiff', timestamps=ts)
        self.device = Device(name='dev1')
<<<<<<< HEAD
        self.optical_channel = OpticalChannel('test_optical_channel',
                                              'optical channel description', 500.)
        self.imaging_plane = ImagingPlane('test_imaging_plane',
                                          self.optical_channel,
                                          description='imaging plane description',
                                          device=self.device,
                                          excitation_lambda=600., imaging_rate=300., indicator='GFP',
                                          location='somewhere in the brain', manifold=(((1., 2., 3.), (4., 5., 6.)),),
                                          conversion=4.0, unit='manifold unit', reference_frame='A frame to refer to')
        return PlaneSegmentation('description', self.imaging_plane, 'test_plane_seg_name',
                                 self.image_series)
=======
        self.optical_channel = OpticalChannel(name='test_optical_channel', description='optical channel description',
                                              emission_lambda=500.)
        self.imaging_plane = ImagingPlane(
            name='test_imaging_plane',
            optical_channel=self.optical_channel,
            description='imaging plane description',
            device=self.device,
            excitation_lambda=600.,
            imaging_rate=300.,
            indicator='GFP',
            location='somewhere in the brain',
            reference_frame='a frame to refer to'
        )
        return PlaneSegmentation(
            description='description',
            imaging_plane=self.imaging_plane,
            name='test_plane_seg_name',
            reference_images=self.image_series
        )
>>>>>>> 16e73d99


class TestPixelMaskIO(MaskIO):

    def setUpContainer(self):
        """ Return the test PlaneSegmentation with pixel mask ROIs to read/write """
        pix_mask = [(1, 2, 1.0), (3, 4, 1.0), (5, 6, 1.0),
                    (7, 8, 2.0), (9, 10, 2.)]
        pS = self.buildPlaneSegmentationNoRois()
        pS.add_roi(pixel_mask=pix_mask[0:3])
        pS.add_roi(pixel_mask=pix_mask[3:5])
        return pS


class TestImageMaskIO(MaskIO):

    def setUpContainer(self):
        """ Return the test PlaneSegmentation with voxel mask ROIs to read/write """
        w, h = 5, 5
        img_mask = [[[1.0 for x in range(w)] for y in range(h)], [[2.0 for x in range(w)] for y in range(h)]]
        pS = self.buildPlaneSegmentationNoRois()
        pS.add_roi(image_mask=img_mask[0])
        pS.add_roi(image_mask=img_mask[1])
        return pS


class TestRoiResponseSeriesIO(AcquisitionH5IOMixin, TestCase):

    def setUpContainer(self):
        """ Return the test RoiResponseSeries to read/write """
        self.plane_segmentation = TestPlaneSegmentationIO.buildPlaneSegmentation(self)
        self.rt_region = self.plane_segmentation.create_roi_table_region('the first of two ROIs', region=[0])

        data = [0., 1., 2., 3., 4., 5., 6., 7., 8., 9.]
        timestamps = [0.0, 0.1, 0.2, 0.3, 0.4, 0.5, 0.6, 0.7, 0.8, 0.9]

        return RoiResponseSeries(
            name='test_roi_response_series',
            data=data,
            rois=self.rt_region,
            unit='lumens',
            timestamps=timestamps
        )

    def addContainer(self, nwbfile):
        """
        Add the test RoiResponseSeries as an acquisition and add Device, ImagingPlane, ImageSegmentation, and
        PlaneSegmentation to the given NWBFile
        """
        nwbfile.add_device(self.device)
        nwbfile.add_imaging_plane(self.imaging_plane)
        img_seg = ImageSegmentation()
        img_seg.add_plane_segmentation(self.plane_segmentation)
        mod = nwbfile.create_processing_module(name='plane_seg_test_module',
                                               description='a plain module for testing')
        mod.add(img_seg)
        super().addContainer(nwbfile)<|MERGE_RESOLUTION|>--- conflicted
+++ resolved
@@ -19,12 +19,6 @@
     def setUpContainer(self):
         """ Return the test ImagingPlane to read/write """
         self.device = Device(name='dev1')
-<<<<<<< HEAD
-        self.optical_channel = OpticalChannel('optchan1', 'a fake OpticalChannel', 500.)
-        return ImagingPlane('imgpln1', self.optical_channel, description='a fake ImagingPlane', device=self.device,
-                            excitation_lambda=600., imaging_rate=300., indicator='GFP',
-                            location='somewhere in the brain', reference_frame='unknonwn')
-=======
         self.optical_channel = OpticalChannel(
             name='optchan1',
             description='a fake OpticalChannel',
@@ -41,7 +35,6 @@
             location='somewhere in the brain',
             reference_frame='unknown'
         )
->>>>>>> 16e73d99
 
     def addContainer(self, nwbfile):
         """ Add the test ImagingPlane and Device to the given NWBFile """
@@ -58,12 +51,6 @@
     def make_imaging_plane(self):
         """ Make an ImagingPlane and related objects """
         self.device = Device(name='dev1')
-<<<<<<< HEAD
-        self.optical_channel = OpticalChannel('optchan1', 'a fake OpticalChannel', 500.)
-        self.imaging_plane = ImagingPlane('imgpln1', self.optical_channel, description='a fake ImagingPlane',
-                                          device=self.device, excitation_lambda=600., imaging_rate=300.,
-                                          indicator='GFP', location='somewhere in the brain', reference_frame='unknown')
-=======
         self.optical_channel = OpticalChannel(
             name='optchan1',
             description='a fake OpticalChannel',
@@ -80,7 +67,6 @@
             location='somewhere in the brain',
             reference_frame='unknown'
         )
->>>>>>> 16e73d99
 
     def setUpContainer(self):
         """ Return the test TwoPhotonSeries to read/write """
@@ -125,19 +111,6 @@
                                         starting_frame=[1, 2, 3], format='tiff', timestamps=ts)
 
         self.device = Device(name='dev1')
-<<<<<<< HEAD
-        self.optical_channel = OpticalChannel('test_optical_channel',
-                                              'optical channel description', 500.)
-        self.imaging_plane = ImagingPlane('imgpln1',
-                                          self.optical_channel,
-                                          description='a fake ImagingPlane',
-                                          device=self.device,
-                                          excitation_lambda=600., imaging_rate=200., indicator='GFP',
-                                          location='somewhere in the brain',
-                                          manifold=(((1., 2., 3.), (4., 5., 6.)),),
-                                          conversion=2., unit='a unit',
-                                          reference_frame='unknown')
-=======
         self.optical_channel = OpticalChannel(
             name='test_optical_channel',
             description='optical channel description',
@@ -154,7 +127,6 @@
             location='somewhere in the brain',
             reference_frame='unknown'
         )
->>>>>>> 16e73d99
 
         self.img_mask = deepcopy(img_mask)
         self.pix_mask = deepcopy(pix_mask)
@@ -202,21 +174,11 @@
                                         external_file=['images.tiff'],
                                         starting_frame=[1, 2, 3], format='tiff', timestamps=ts)
         self.device = Device(name='dev1')
-<<<<<<< HEAD
-        self.optical_channel = OpticalChannel('test_optical_channel',
-                                              'optical channel description', 500.)
-        self.imaging_plane = ImagingPlane('test_imaging_plane',
-                                          self.optical_channel,
-                                          description='imaging plane description',
-                                          device=self.device,
-                                          excitation_lambda=600., imaging_rate=300., indicator='GFP',
-                                          location='somewhere in the brain', manifold=(((1., 2., 3.), (4., 5., 6.)),),
-                                          conversion=4.0, unit='manifold unit', reference_frame='A frame to refer to')
-        return PlaneSegmentation('description', self.imaging_plane, 'test_plane_seg_name',
-                                 self.image_series)
-=======
-        self.optical_channel = OpticalChannel(name='test_optical_channel', description='optical channel description',
-                                              emission_lambda=500.)
+        self.optical_channel = OpticalChannel(
+            name='test_optical_channel', 
+            description='optical channel description',
+            emission_lambda=500.
+        )
         self.imaging_plane = ImagingPlane(
             name='test_imaging_plane',
             optical_channel=self.optical_channel,
@@ -234,7 +196,6 @@
             name='test_plane_seg_name',
             reference_images=self.image_series
         )
->>>>>>> 16e73d99
 
 
 class TestPixelMaskIO(MaskIO):
