--- conflicted
+++ resolved
@@ -42,8 +42,6 @@
         self.data_read_io = None
 
     def tearDown(self):
-<<<<<<< HEAD
-=======
         if self.read_container:
             self.read_container.data.file.close()
             self.read_container.timestamps.file.close()
@@ -58,8 +56,6 @@
         if os.name == 'nt':
             gc.collect()
 
-        self.remove_file(self.data_filename)
->>>>>>> 4cd273e5
         self.remove_file(self.link_filename)
         self.remove_file(self.data_filename)
 
@@ -76,13 +72,8 @@
             data_write_io.write(data_file)
 
         # read data file
-<<<<<<< HEAD
-        with HDF5IO(self.data_filename, 'r', manager=get_manager()) as data_read_io:
-            data_file_obt = data_read_io.read()
-=======
         with HDF5IO(self.data_filename, 'r', manager=get_manager()) as self.data_read_io:
             data_file_obt = self.data_read_io.read()
->>>>>>> 4cd273e5
 
             # write "link file" with timeseries.data that is an external link to the timeseries in "data file"
             # also link timeseries.timestamps.data to the timeseries.timestamps in "data file"
@@ -104,21 +95,25 @@
                 link_file.add_acquisition(self.link_container)
                 link_write_io.write(link_file)
 
-<<<<<<< HEAD
+        # note that self.link_container contains a link to a dataset that is now closed
+
         # read the link file
-        with HDF5IO(self.link_filename, 'r', manager=get_manager()) as link_file_reader:
-            self.read_nwbfile = link_file_reader.read()
-            return self.getContainer(self.read_nwbfile)
+        self.link_read_io = HDF5IO(self.link_filename, 'r', manager=get_manager())
+        self.read_nwbfile = self.link_read_io.read()
+        return self.getContainer(self.read_nwbfile)
 
     def test_roundtrip(self):
-        read_container = self.roundtripContainer()
+        self.read_container = self.roundtripContainer()
+
         # make sure we get a completely new object
         self.assertIsNotNone(str(self.container))  # added as a test to make sure printing works
         self.assertIsNotNone(str(self.link_container))
-        self.assertIsNotNone(str(read_container))
-        self.assertNotEqual(id(self.link_container), id(read_container))
-        self.assertIs(self.read_nwbfile.objects[self.link_container.object_id], read_container)
-        self.assertContainerEqual(read_container, self.container)
+        self.assertIsNotNone(str(self.read_container))
+        self.assertFalse(self.link_container.timestamps.valid)
+        self.assertTrue(self.read_container.timestamps.id.valid)
+        self.assertNotEqual(id(self.link_container), id(self.read_container))
+        self.assertIs(self.read_nwbfile.objects[self.link_container.object_id], self.read_container)
+        self.assertContainerEqual(self.read_container, self.container)
         self.validate()
 
     def test_link_root(self):
@@ -153,42 +148,11 @@
         # read the link file, check container sources
         with HDF5IO(self.link_filename, 'r+', manager=get_manager()) as link_file_reader:
             read_nwbfile = link_file_reader.read()
-            breakpoint()
             self.assertNotEqual(read_nwbfile.acquisition[self.container.name].container_source,
                                 read_nwbfile.container_source)
             self.assertEqual(read_nwbfile.acquisition[self.container.name].container_source,
                              self.data_filename)
             self.assertEqual(read_nwbfile.container_source, self.link_filename)
-
-        # necessary to remove all references to the file and garbage
-        # collect on windows in order to be able to truncate/overwrite
-        # the file later. see pynwb GH issue #975
-        if os.name == 'nt':
-            del link_file_reader
-            del read_nwbfile
-            gc.collect()
-=======
-        # note that self.link_container contains a link to a dataset that is now closed
-
-        # read the link file
-        self.link_read_io = HDF5IO(self.link_filename, 'r', manager=get_manager())
-        self.read_nwbfile = self.link_read_io.read()
-        return self.getContainer(self.read_nwbfile)
-
-    def test_roundtrip(self):
-        self.read_container = self.roundtripContainer()
-
-        # make sure we get a completely new object
-        self.assertIsNotNone(str(self.container))  # added as a test to make sure printing works
-        self.assertIsNotNone(str(self.link_container))
-        self.assertIsNotNone(str(self.read_container))
-        self.assertFalse(self.link_container.timestamps.valid)
-        self.assertTrue(self.read_container.timestamps.id.valid)
-        self.assertNotEqual(id(self.link_container), id(self.read_container))
-        self.assertIs(self.read_nwbfile.objects[self.link_container.object_id], self.read_container)
-        self.assertContainerEqual(self.read_container, self.container)
-        self.validate()
->>>>>>> 4cd273e5
 
     def validate(self):
         filenames = [self.data_filename, self.link_filename]
