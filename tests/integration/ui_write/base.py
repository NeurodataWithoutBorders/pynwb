--- conflicted
+++ resolved
@@ -3,11 +3,7 @@
 import os
 import numpy as np
 
-<<<<<<< HEAD
-from pynwb import NWBContainer, get_manager, NWBFile
-=======
 from pynwb import NWBContainer, get_build_manager, NWBFile, NWBData
->>>>>>> 9b5100f0
 from form.backends.hdf5 import HDF5IO
 
 CORE_NAMESPACE = 'core'
