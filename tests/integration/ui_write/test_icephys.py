from hdmf.build import GroupBuilder, LinkBuilder, ReferenceBuilder, DatasetBuilder
from pynwb import NWBFile
from pynwb.icephys import (IntracellularElectrode, PatchClampSeries, CurrentClampStimulusSeries,
                           SweepTable,
                           VoltageClampStimulusSeries, CurrentClampSeries,
                           VoltageClampSeries, IZeroClampSeries)
from pynwb.device import Device

from . import base

from abc import ABCMeta
from six import with_metaclass


class TestIntracellularElectrode(base.TestMapRoundTrip):

    def setUpContainer(self):
        self.device = Device(name='device_name', description='a mock device for testing')
        self.elec = IntracellularElectrode(name="elec0", slice='tissue slice',
                                           resistance='something measured in ohms',
                                           seal='sealing method', description='a fake electrode object',
                                           location='Springfield Elementary School',
                                           filtering='a meaningless free-form text field',
                                           initial_access_resistance='I guess this changes',
                                           device=self.device)
        return self.elec

    def setUpBuilder(self):
        device = GroupBuilder('device_name',
                              attributes={'help': 'A recording device e.g. amplifier',
                                          'namespace': 'core',
                                          'neurodata_type': 'Device'})
        datasets = [
            DatasetBuilder('slice', data=u'tissue slice'),
            DatasetBuilder('resistance', data=u'something measured in ohms'),
            DatasetBuilder('seal', data=u'sealing method'),
            DatasetBuilder('description', data=u'a fake electrode object'),
            DatasetBuilder('location', data=u'Springfield Elementary School'),
            DatasetBuilder('filtering', data=u'a meaningless free-form text field'),
            DatasetBuilder('initial_access_resistance', data=u'I guess this changes'),
        ]
        elec = GroupBuilder('elec0',
                            attributes={'help': 'Metadata about an intracellular electrode',
                                        'namespace': 'core',
                                        'neurodata_type': 'IntracellularElectrode',
                                        },
                            datasets={d.name: d for d in datasets},
                            links={
                                'device': LinkBuilder(device, 'device')
                            })
        return elec

    def addContainer(self, nwbfile):
        ''' Should take an NWBFile object and add the container to it '''
        nwbfile.add_ic_electrode(self.elec)
        nwbfile.add_device(self.device)

    def getContainer(self, nwbfile):
        ''' Should take an NWBFile object and return the Container'''
        return nwbfile.get_ic_electrode(self.container.name)


class TestPatchClampSeries(with_metaclass(ABCMeta, base.TestDataInterfaceIO)):

    def setUpElectrode(self):

        self.device = Device(name='device_name', description='a mock device for testing')
        self.elec = IntracellularElectrode(name="elec0", slice='tissue slice',
                                           resistance='something measured in ohms',
                                           seal='sealing method', description='a fake electrode object',
                                           location='Springfield Elementary School',
                                           filtering='a meaningless free-form text field',
                                           initial_access_resistance='I guess this changes',
                                           device=self.device)

    def addContainer(self, nwbfile):
        ''' Should take an NWBFile object and add the container to it '''
        nwbfile.add_ic_electrode(self.elec)
        nwbfile.add_device(self.device)
        super(TestPatchClampSeries, self).addContainer(nwbfile)

    def setUpContainer(self):
        self.setUpElectrode()
        return PatchClampSeries(name="pcs", data=[1, 2, 3, 4, 5], unit='A',
                                starting_time=123.6, rate=10e3, electrode=self.elec, gain=0.126,
                                stimulus_description="gotcha ya!", sweep_number=4711)


class TestCurrentClampStimulusSeries(TestPatchClampSeries):

    def setUpContainer(self):
        self.setUpElectrode()
        return CurrentClampStimulusSeries(name="ccss", data=[1, 2, 3, 4, 5], unit='A',
                                          starting_time=123.6, rate=10e3, electrode=self.elec, gain=0.126)


class TestVoltageClampStimulusSeries(TestPatchClampSeries):

    def setUpContainer(self):
        self.setUpElectrode()
        return VoltageClampStimulusSeries(name="vcss", data=[1, 2, 3, 4, 5], unit='A',
                                          starting_time=123.6, rate=10e3, electrode=self.elec, gain=0.126)


class TestCurrentClampSeries(TestPatchClampSeries):

    def setUpContainer(self):
        self.setUpElectrode()
        return CurrentClampSeries(name="ccs", data=[1, 2, 3, 4, 5], unit='A',
                                  starting_time=123.6, rate=10e3, electrode=self.elec, gain=0.126,
                                  bias_current=1.2, bridge_balance=2.3, capacitance_compensation=3.45)


class TestVoltageClampSeries(TestPatchClampSeries):

    def setUpContainer(self):
        self.setUpElectrode()
        return VoltageClampSeries(name="vcs", data=[1, 2, 3, 4, 5], unit='A',
                                  starting_time=123.6, rate=10e3, electrode=self.elec,
                                  gain=0.126, capacitance_fast=1.2, capacitance_slow=2.3,
                                  resistance_comp_bandwidth=3.45, resistance_comp_correction=4.5,
                                  resistance_comp_prediction=5.678, whole_cell_capacitance_comp=6.789,
                                  whole_cell_series_resistance_comp=0.7)


class TestIZeroClampSeries(TestPatchClampSeries):

    def setUpContainer(self):
        self.setUpElectrode()
        return IZeroClampSeries(name="izcs", data=[1, 2, 3, 4, 5], unit='A',
                                starting_time=123.6, rate=10e3, electrode=self.elec, gain=0.126,
                                bias_current=1.2, bridge_balance=2.3, capacitance_compensation=3.45)


class TestSweepTableRoundTripEasy(base.TestMapRoundTrip):

    _required_tests = ('test_container', 'test_build', 'test_construct', 'test_roundtrip')

    def setUpContainer(self):
        self.setUpSweepTable()
        return self.sweep_table

    def setUpSweepTable(self):
        self.device = Device(name='device_name')
        self.elec = IntracellularElectrode(name="elec0", slice='tissue slice',
                                           resistance='something measured in ohms',
                                           seal='sealing method', description='a fake electrode object',
                                           location='Springfield Elementary School',
                                           filtering='a meaningless free-form text field',
                                           initial_access_resistance='I guess this changes',
                                           device=self.device)
        self.pcs = PatchClampSeries(name="pcs", data=[1, 2, 3, 4, 5], unit='A',
                                    starting_time=123.6, rate=10e3, electrode=self.elec, gain=0.126,
                                    stimulus_description="gotcha ya!", sweep_number=4711)
        self.sweep_table = SweepTable(name='sweep_table')
        self.sweep_table.add_entry(self.pcs)

    def addContainer(self, nwbfile):
<<<<<<< HEAD
        device = Device(name='device_name', description='a mock device for testing')
        nwbfile.add_device(device)
        elec = IntracellularElectrode(name="elec0", slice='tissue slice',
                                      resistance='something measured in ohms',
                                      seal='sealing method', description='a fake electrode object',
                                      location='Springfield Elementary School',
                                      filtering='a meaningless free-form text field',
                                      initial_access_resistance='I guess this changes',
                                      device=device)
        nwbfile.add_ic_electrode(elec)
        pcs = PatchClampSeries(name="pcs", data=[1, 2, 3, 4, 5], unit='A',
                               starting_time=123.6, rate=10e3, electrode=elec, gain=0.126,
                               stimulus_description="gotcha ya!", sweep_number=4711)
        nwbfile.add_acquisition(pcs)
        self.container = nwbfile.sweep_table

        self.assertEqual(len(self.container['series'].data), 1)
        self.assertEqual(self.container.id[0], 0)
        self.assertEqual(self.container['sweep_number'].data[0], 4711)
=======
        nwbfile.add_device(self.device)
        nwbfile.add_ic_electrode(self.elec)
        nwbfile.add_acquisition(self.pcs)

    def test_container(self):
        description = 'a file to test writing and reading a %s' % self.container_type
        identifier = 'TEST_%s' % self.container_type
        nwbfile = NWBFile(description, identifier, self.start_time, file_create_date=self.create_date)
        self.addContainer(nwbfile)

        sweep_table = self.getContainer(nwbfile)
        self.assertEqual(len(sweep_table['series'].data), 1)
        self.assertEqual(sweep_table.id[0], 0)
        self.assertEqual(sweep_table['sweep_number'].data[0], 4711)
>>>>>>> 2cd77132

    def getContainer(self, nwbfile):
        ''' Should take an NWBFile object and return the Container'''
        return nwbfile.sweep_table

    def setUpBuilder(self):
        device = GroupBuilder('device_name',
                              attributes={'neurodata_type': 'Device',
                                          'help': 'A recording device e.g. amplifier',
                                          'namespace': 'core',
                                          })
        datasets = [
            DatasetBuilder('slice', data=u'tissue slice'),
            DatasetBuilder('resistance', data=u'something measured in ohms'),
            DatasetBuilder('seal', data=u'sealing method'),
            DatasetBuilder('description', data=u'a fake electrode object'),
            DatasetBuilder('location', data=u'Springfield Elementary School'),
            DatasetBuilder('filtering', data=u'a meaningless free-form text field'),
            DatasetBuilder('initial_access_resistance', data=u'I guess this changes'),
        ]
        elec = GroupBuilder('elec0',
                            attributes={'help': 'Metadata about an intracellular electrode',
                                        'namespace': 'core',
                                        'neurodata_type': 'IntracellularElectrode',
                                        },
                            datasets={d.name: d for d in datasets},
                            links={
                                'device': LinkBuilder(device, 'device')
                            })
        datasets = [
            DatasetBuilder('gain',
                           data=0.126,
                           attributes={},
                           ),
            DatasetBuilder('data',
                           data=[1, 2, 3, 4, 5],
                           attributes={'conversion': 1.0,
                                       'resolution': 0.0,
                                       'unit': u'A',
                                       }
                           ),
            DatasetBuilder('starting_time',
                           data=123.6,
                           attributes={'rate': 10000.0,
                                       'unit': 'Seconds',
                                       }
                           ),
                ]
        pcs = GroupBuilder('pcs',
                           attributes={'neurodata_type': 'PatchClampSeries',
                                       'namespace': 'core',
                                       'comments': u'no comments',
                                       'help': 'Superclass definition for patch-clamp data',
                                       'description': u'no description',
                                       'stimulus_description': u'gotcha ya!',
                                       'sweep_number': 4711
                                       },
                           links={'electrode': LinkBuilder(elec, 'electrode')},
                           datasets={d.name: d for d in datasets},
                           )

        column_id = DatasetBuilder('id', [0],
                                   attributes={'neurodata_type': 'ElementIdentifiers',
                                               'namespace': 'core',
                                               'help': 'unique identifiers for a list of elements',
                                               }
                                   )

        column_series = DatasetBuilder('series',
                                       attributes={'neurodata_type': 'VectorData',
                                                   'namespace': 'core',
                                                   'help': 'Values for a list of elements',
                                                   'description': u'PatchClampSeries with the same sweep number',
                                                   },
                                       data=[LinkBuilder(pcs)]
                                       )

        column_index = DatasetBuilder('series_index', [1],
                                      attributes={'neurodata_type': 'VectorIndex',
                                                  'namespace': 'core',
                                                  'help': 'indexes into a list of values for a list of elements',
                                                  'target': ReferenceBuilder(column_series),
                                                  },
                                      )

        column_sweep_number = DatasetBuilder('sweep_number', data=[4711],
                                             attributes={'neurodata_type': 'VectorData',
                                                         'namespace': 'core',
                                                         'help': 'Values for a list of elements',
                                                         'description': u'Sweep number of the entries in that row',
                                                         }
                                             )

        columns = [column_id, column_series, column_index, column_sweep_number]
        sweep_table = GroupBuilder('sweep_table', datasets={c.name: c for c in columns},
                                   attributes={'neurodata_type': 'SweepTable',
                                               'namespace': 'core',
                                               'colnames': (b'series',
                                                            b'sweep_number'),
                                               'help': 'The table which groups different PatchClampSeries together',
                                               'description':
                                               u'A sweep table groups different PatchClampSeries together.',
                                               },
                                   )

        return sweep_table


class TestSweepTableRoundTripComplicated(base.TestMapRoundTrip):

    _required_tests = ('test_container', 'test_build', 'test_construct', 'test_roundtrip')

<<<<<<< HEAD
    def addContainer(self, nwbfile):
        device = Device(name='device_name', description='a mock device for testing')
        nwbfile.add_device(device)
        elec = IntracellularElectrode(name="elec0", slice='tissue slice',
                                      resistance='something measured in ohms',
                                      seal='sealing method', description='a fake electrode object',
                                      location='Springfield Elementary School',
                                      filtering='a meaningless free-form text field',
                                      initial_access_resistance='I guess this changes',
                                      device=device)
        nwbfile.add_ic_electrode(elec)
=======
    def setUpContainer(self):
        self.setUpSweepTable()
        return self.sweep_table
>>>>>>> 2cd77132

    def setUpSweepTable(self):
        self.device = Device(name='device_name')
        self.elec = IntracellularElectrode(name="elec0", slice='tissue slice',
                                           resistance='something measured in ohms',
                                           seal='sealing method', description='a fake electrode object',
                                           location='Springfield Elementary School',
                                           filtering='a meaningless free-form text field',
                                           initial_access_resistance='I guess this changes',
                                           device=self.device)
        self.pcs1 = PatchClampSeries(name="pcs1", data=[1, 2, 3, 4, 5], unit='A',
                                     starting_time=123.6, rate=10e3, electrode=self.elec, gain=0.126,
                                     stimulus_description="gotcha ya!", sweep_number=4711)
        self.pcs2a = PatchClampSeries(name="pcs2a", data=[1, 2, 3, 4, 5], unit='A',
                                      starting_time=123.6, rate=10e3, electrode=self.elec, gain=0.126,
                                      stimulus_description="gotcha ya!", sweep_number=4712)
        self.pcs2b = PatchClampSeries(name="pcs2b", data=[1, 2, 3, 4, 5], unit='A',
                                      starting_time=123.6, rate=10e3, electrode=self.elec, gain=0.126,
                                      stimulus_description="gotcha ya!", sweep_number=4712)

        self.sweep_table = SweepTable(name='sweep_table')
        self.sweep_table.add_entry(self.pcs1)
        self.sweep_table.add_entry(self.pcs2a)
        self.sweep_table.add_entry(self.pcs2b)

    def addContainer(self, nwbfile):
        ''' Should take an NWBFile object and add the SweepTable container to it '''
        nwbfile.add_device(self.device)
        nwbfile.add_ic_electrode(self.elec)

        nwbfile.add_acquisition(self.pcs1)
        nwbfile.add_stimulus_template(self.pcs2a)
        nwbfile.add_stimulus(self.pcs2b)

    def test_container(self):
        description = 'a file to test writing and reading a %s' % self.container_type
        identifier = 'TEST_%s' % self.container_type
        nwbfile = NWBFile(description, identifier, self.start_time, file_create_date=self.create_date)
        self.addContainer(nwbfile)

        sweep_table = self.getContainer(nwbfile)

        self.assertEqual(len(sweep_table['series'].data), 3)
        self.assertEqual(sweep_table['sweep_number'].data[0], 4711)
        self.assertEqual(sweep_table['sweep_number'].data[1], 4712)
        self.assertEqual(sweep_table['sweep_number'].data[2], 4712)

        series = sweep_table.get_series(4711)
        self.assertEqual(len(series), 1)
        names = [elem.name for elem in series]
        self.assertEqual(names, ["pcs1"])
        sweep_numbers = [elem.sweep_number for elem in series]
        self.assertEqual(sweep_numbers, [4711])

        series = sweep_table.get_series(4712)
        self.assertEqual(len(series), 2)
        names = [elem.name for elem in series]
        self.assertEqual(names, ["pcs2a", "pcs2b"])
        sweep_numbers = [elem.sweep_number for elem in series]
        self.assertEqual(sweep_numbers, [4712, 4712])

    def getContainer(self, nwbfile):
        return nwbfile.sweep_table

    def setUpBuilder(self):
        device = GroupBuilder('device_name',
                              attributes={'neurodata_type': 'Device',
                                          'help': 'A recording device e.g. amplifier',
                                          'namespace': 'core',
                                          })

        datasets = [
            DatasetBuilder('slice', data=u'tissue slice'),
            DatasetBuilder('resistance', data=u'something measured in ohms'),
            DatasetBuilder('seal', data=u'sealing method'),
            DatasetBuilder('description', data=u'a fake electrode object'),
            DatasetBuilder('location', data=u'Springfield Elementary School'),
            DatasetBuilder('filtering', data=u'a meaningless free-form text field'),
            DatasetBuilder('initial_access_resistance', data=u'I guess this changes'),
        ]
        elec = GroupBuilder('elec0',
                            attributes={'help': 'Metadata about an intracellular electrode',
                                        'namespace': 'core',
                                        'neurodata_type': 'IntracellularElectrode',
                                        },
                            datasets={d.name: d for d in datasets},
                            links={
                                'device': LinkBuilder(device, 'device')
                            })

        datasets = [
            DatasetBuilder('gain',
                           data=0.126,
                           attributes={},
                           ),
            DatasetBuilder('data',
                           data=[1, 2, 3, 4, 5],
                           attributes={'conversion': 1.0,
                                       'resolution': 0.0,
                                       'unit': u'A',
                                       }
                           ),
            DatasetBuilder('starting_time',
                           data=123.6,
                           attributes={'rate': 10000.0,
                                       'unit': 'Seconds',
                                       }
                           ),
                ]
        attributes = {'neurodata_type': 'PatchClampSeries',
                      'namespace': 'core',
                      'comments': u'no comments',
                      'help': 'Superclass definition for patch-clamp data',
                      'description': u'no description',
                      'stimulus_description': u'gotcha ya!',
                      }
        attributes['sweep_number'] = 4711
        pcs1 = GroupBuilder('pcs1',
                            attributes=attributes,
                            links={'electrode': LinkBuilder(elec, 'electrode')},
                            datasets={d.name: d for d in datasets},
                            )
        attributes['sweep_number'] = 4712
        pcs2a = GroupBuilder('pcs2a',
                             attributes=attributes,
                             links={'electrode': LinkBuilder(elec, 'electrode')},
                             datasets={d.name: d for d in datasets},
                             )
        pcs2b = GroupBuilder('pcs2b',
                             attributes=attributes,
                             links={'electrode': LinkBuilder(elec, 'electrode')},
                             datasets={d.name: d for d in datasets},
                             )

        column_id = DatasetBuilder('id', [0, 1, 2],
                                   attributes={'neurodata_type': 'ElementIdentifiers',
                                               'namespace': 'core',
                                               'help': 'unique identifiers for a list of elements',
                                               }
                                   )

        column_series = DatasetBuilder('series',
                                       attributes={'neurodata_type': 'VectorData',
                                                   'namespace': 'core',
                                                   'help': 'Values for a list of elements',
                                                   'description': u'PatchClampSeries with the same sweep number',
                                                   },
                                       data=[LinkBuilder(pcs) for pcs in (pcs1, pcs2a, pcs2b)]
                                       )

        column_index = DatasetBuilder('series_index', [1, 2, 3],
                                      attributes={'neurodata_type': 'VectorIndex',
                                                  'namespace': 'core',
                                                  'help': 'indexes into a list of values for a list of elements',
                                                  'target': ReferenceBuilder(column_series),
                                                  },
                                      )

        column_sweep_number = DatasetBuilder('sweep_number', data=[4711, 4712, 4712],
                                             attributes={'neurodata_type': 'VectorData',
                                                         'namespace': 'core',
                                                         'help': 'Values for a list of elements',
                                                         'description': u'Sweep number of the entries in that row',
                                                         }
                                             )

        columns = [column_id, column_series, column_index, column_sweep_number]
        sweep_table = GroupBuilder('sweep_table', datasets={c.name: c for c in columns},
                                   attributes={'neurodata_type': 'SweepTable',
                                               'namespace': 'core',
                                               'colnames': (b'series',
                                                            b'sweep_number'),
                                               'help': 'The table which groups different PatchClampSeries together',
                                               'description':
                                               u'A sweep table groups different PatchClampSeries together.',
                                               },
                                   )

        return sweep_table<|MERGE_RESOLUTION|>--- conflicted
+++ resolved
@@ -156,27 +156,6 @@
         self.sweep_table.add_entry(self.pcs)
 
     def addContainer(self, nwbfile):
-<<<<<<< HEAD
-        device = Device(name='device_name', description='a mock device for testing')
-        nwbfile.add_device(device)
-        elec = IntracellularElectrode(name="elec0", slice='tissue slice',
-                                      resistance='something measured in ohms',
-                                      seal='sealing method', description='a fake electrode object',
-                                      location='Springfield Elementary School',
-                                      filtering='a meaningless free-form text field',
-                                      initial_access_resistance='I guess this changes',
-                                      device=device)
-        nwbfile.add_ic_electrode(elec)
-        pcs = PatchClampSeries(name="pcs", data=[1, 2, 3, 4, 5], unit='A',
-                               starting_time=123.6, rate=10e3, electrode=elec, gain=0.126,
-                               stimulus_description="gotcha ya!", sweep_number=4711)
-        nwbfile.add_acquisition(pcs)
-        self.container = nwbfile.sweep_table
-
-        self.assertEqual(len(self.container['series'].data), 1)
-        self.assertEqual(self.container.id[0], 0)
-        self.assertEqual(self.container['sweep_number'].data[0], 4711)
-=======
         nwbfile.add_device(self.device)
         nwbfile.add_ic_electrode(self.elec)
         nwbfile.add_acquisition(self.pcs)
@@ -191,7 +170,6 @@
         self.assertEqual(len(sweep_table['series'].data), 1)
         self.assertEqual(sweep_table.id[0], 0)
         self.assertEqual(sweep_table['sweep_number'].data[0], 4711)
->>>>>>> 2cd77132
 
     def getContainer(self, nwbfile):
         ''' Should take an NWBFile object and return the Container'''
@@ -304,23 +282,9 @@
 
     _required_tests = ('test_container', 'test_build', 'test_construct', 'test_roundtrip')
 
-<<<<<<< HEAD
-    def addContainer(self, nwbfile):
-        device = Device(name='device_name', description='a mock device for testing')
-        nwbfile.add_device(device)
-        elec = IntracellularElectrode(name="elec0", slice='tissue slice',
-                                      resistance='something measured in ohms',
-                                      seal='sealing method', description='a fake electrode object',
-                                      location='Springfield Elementary School',
-                                      filtering='a meaningless free-form text field',
-                                      initial_access_resistance='I guess this changes',
-                                      device=device)
-        nwbfile.add_ic_electrode(elec)
-=======
     def setUpContainer(self):
         self.setUpSweepTable()
         return self.sweep_table
->>>>>>> 2cd77132
 
     def setUpSweepTable(self):
         self.device = Device(name='device_name')
