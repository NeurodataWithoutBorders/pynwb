--- conflicted
+++ resolved
@@ -1,12 +1,7 @@
 import unittest2 as unittest
 
-<<<<<<< HEAD
-from pynwb.core import DynamicTable, TableColumn, ElementIdentifiers, NWBTable
+from pynwb.core import DynamicTable, VectorData, ElementIdentifiers, NWBTable
 from pynwb import NWBFile, TimeSeries
-=======
-from pynwb.core import DynamicTable, VectorData, ElementIdentifiers, NWBTable
-from pynwb import NWBFile
->>>>>>> dea07228
 
 import pandas as pd
 from datetime import datetime
