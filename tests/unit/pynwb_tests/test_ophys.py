--- conflicted
+++ resolved
@@ -162,9 +162,6 @@
         oc = OpticalChannel('test_optical_channel', 'test_source', 'description', 500.)
         imaging_rate = 10.
         ip = ImagingPlane('test_imaging_plane', 'test_source', oc, 'description', device, 600.,
-<<<<<<< HEAD
-                          imaging_rate, 'indicator', 'location', (1, 2, 1, 2, 3), 4.0, 'unit', 'reference_frame')
-=======
                           'imaging_rate', 'indicator', 'location', (1, 2, 1, 2, 3), 4.0, 'unit', 'reference_frame')
         return (iSS, ip)
 
@@ -216,7 +213,6 @@
         img_mask = [[[1.0 for x in range(w)] for y in range(h)], [[2.0 for x in range(w)] for y in range(h)]]
 
         iSS, ip = self.getBoilerPlateObjects()
->>>>>>> ca60249f
 
         pS = PlaneSegmentation('test source', 'description', ip, 'test_name', iSS)
         pS.add_roi(image_mask=img_mask[0])
