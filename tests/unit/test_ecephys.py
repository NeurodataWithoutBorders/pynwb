--- conflicted
+++ resolved
@@ -5,14 +5,11 @@
 from pynwb.ecephys import ElectricalSeries, SpikeEventSeries, EventDetection, Clustering, EventWaveform,\
                           ClusterWaveforms, LFP, FilteredEphys, FeatureExtraction, ElectrodeGroup
 from pynwb.device import Device
+from pynwb.file import ElectrodeTable
 from pynwb.testing import TestCase
 
 from hdmf.common import DynamicTableRegion
 
-<<<<<<< HEAD
-from pynwb.testing.mock.ecephys import mock_ElectricalSeries, mock_ElectrodeTable, mock_ElectrodeGroup, \
-    mock_Device, mock_SpikeEventSeries
-=======
 
 def make_electrode_table():
     table = ElectrodeTable()
@@ -24,7 +21,6 @@
     table.add_row(location='CA1', group=group, group_name='tetrode1')
 
     return table
->>>>>>> 89d1c1be
 
 
 class ElectricalSeriesConstructor(TestCase):
@@ -40,34 +36,28 @@
         return table, region
 
     def test_init(self):
-        data = np.ones((10, 5))
+        data = list(range(10))
         ts = [0.1, 0.2, 0.3, 0.4, 0.5, 0.6, 0.7, 0.8, 0.9, 1.0]
+        channel_conversion = [2., 6.3]
         filtering = 'Low-pass filter at 300 Hz'
-<<<<<<< HEAD
-        eS = mock_ElectricalSeries(
-            name="test_eS",
-=======
         table, region = self._create_table_and_region()
         eS = ElectricalSeries(
             name='test_eS',
->>>>>>> 89d1c1be
             data=data,
-            timestamps=ts,
-            rate=None,
-            filtering=filtering
+            electrodes=region,
+            channel_conversion=channel_conversion,
+            filtering=filtering,
+            timestamps=ts
         )
         self.assertEqual(eS.name, 'test_eS')
-        np.testing.assert_array_equal(data, eS.data)
+        self.assertEqual(eS.data, data)
+        self.assertEqual(eS.electrodes, region)
         self.assertEqual(eS.timestamps, ts)
+        self.assertEqual(eS.channel_conversion, [2., 6.3])
         self.assertEqual(eS.filtering, filtering)
 
     def test_link(self):
-<<<<<<< HEAD
-        table = mock_ElectrodeTable()
-        region = DynamicTableRegion('electrodes', [0, 2], 'the first and third electrodes', table)
-=======
-        table, region = self._create_table_and_region()
->>>>>>> 89d1c1be
+        table, region = self._create_table_and_region()
         ts1 = ElectricalSeries('test_ts1', [0, 1, 2, 3, 4, 5], region, timestamps=[0.0, 0.1, 0.2, 0.3, 0.4, 0.5])
         ts2 = ElectricalSeries('test_ts2', ts1, region, timestamps=ts1)
         ts3 = ElectricalSeries('test_ts3', ts2, region, timestamps=ts2)
@@ -77,23 +67,22 @@
         self.assertEqual(ts3.timestamps, [0.0, 0.1, 0.2, 0.3, 0.4, 0.5])
 
     def test_invalid_data_shape(self):
-<<<<<<< HEAD
-=======
-        table, region = self._create_table_and_region()
->>>>>>> 89d1c1be
+        table, region = self._create_table_and_region()
         with self.assertRaisesWith(ValueError, ("ElectricalSeries.__init__: incorrect shape for 'data' (got '(2, 2, 2, "
                                                 "2)', expected '((None,), (None, None), (None, None, None))')")):
-            mock_ElectricalSeries(data=np.ones((2, 2, 2, 2)))
+            ElectricalSeries('test_ts1', np.ones((2, 2, 2, 2)), region, timestamps=[0.0, 0.1, 0.2, 0.3, 0.4, 0.5])
 
     def test_dimensions_warning(self):
-<<<<<<< HEAD
-=======
-        table, region = self._create_table_and_region()
->>>>>>> 89d1c1be
+        table, region = self._create_table_and_region()
         with warnings.catch_warnings(record=True) as w:
             # Cause all warnings to always be triggered.
             warnings.simplefilter("always")
-            mock_ElectricalSeries(data=np.ones((2, 6))),
+            ElectricalSeries(
+                name="test_ts1",
+                data=np.ones((6, 3)),
+                electrodes=region,
+                timestamps=[0.0, 0.1, 0.2, 0.3, 0.4, 0.5]
+            )
             self.assertEqual(len(w), 1)
             assert (
                 "ElectricalSeries 'test_ts1': The second dimension of data does not match the length of electrodes. "
@@ -103,8 +92,11 @@
         with warnings.catch_warnings(record=True) as w:
             # Cause all warnings to always be triggered.
             warnings.simplefilter("always")
-            mock_ElectricalSeries(
-                data=np.ones((5, 10))
+            ElectricalSeries(
+                name="test_ts1",
+                data=np.ones((2, 6)),
+                electrodes=region,
+                rate=30000.,
             )
             self.assertEqual(len(w), 1)
             assert (
@@ -115,16 +107,6 @@
 
 class SpikeEventSeriesConstructor(TestCase):
 
-<<<<<<< HEAD
-    def test_init(self):
-        timestamps = np.arange(2)
-        data = ((1, 1, 1), (2, 2, 2))
-        sES = mock_SpikeEventSeries(
-            name='test_sES',
-            data=data,
-            timestamps=timestamps,
-        )
-=======
     def _create_table_and_region(self):
         table = make_electrode_table()
         region = DynamicTableRegion(
@@ -140,39 +122,27 @@
         data = ((1, 1), (2, 2), (3, 3))
         timestamps = np.arange(3)
         sES = SpikeEventSeries(name='test_sES', data=data, timestamps=timestamps, electrodes=region)
->>>>>>> 89d1c1be
         self.assertEqual(sES.name, 'test_sES')
+        # self.assertListEqual(sES.data, data)
         np.testing.assert_array_equal(sES.data, data)
         np.testing.assert_array_equal(sES.timestamps, timestamps)
 
     def test_no_rate(self):
-<<<<<<< HEAD
-
-        with self.assertRaises(TypeError):
-            mock_SpikeEventSeries(rate=1.)
-=======
         table, region = self._create_table_and_region()
         data = ((1, 1, 1), (2, 2, 2))
         with self.assertRaises(TypeError):
             SpikeEventSeries(name='test_sES', data=data, electrodes=region, rate=1.)
->>>>>>> 89d1c1be
 
 
 class ElectrodeGroupConstructor(TestCase):
 
     def test_init(self):
-        device = mock_Device()
-        group = mock_ElectrodeGroup(
-            name="elec1",
-            description='electrode description',
-            location='electrode location',
-            device=device,
-            position=(1, 2, 3),
-        )
+        dev1 = Device('dev1')
+        group = ElectrodeGroup('elec1', 'electrode description', 'electrode location', dev1, (1, 2, 3))
         self.assertEqual(group.name, 'elec1')
         self.assertEqual(group.description, 'electrode description')
         self.assertEqual(group.location, 'electrode location')
-        self.assertEqual(group.device, device)
+        self.assertEqual(group.device, dev1)
         self.assertEqual(group.position, (1, 2, 3))
 
     def test_init_position_none(self):
@@ -192,10 +162,6 @@
 
 class EventDetectionConstructor(TestCase):
 
-<<<<<<< HEAD
-    def test_event_detection(self):
-        eS = mock_ElectricalSeries()
-=======
     def _create_table_and_region(self):
         table = make_electrode_table()
         region = DynamicTableRegion(
@@ -211,7 +177,6 @@
         ts = [0.1, 0.2, 0.3, 0.4, 0.5, 0.6, 0.7, 0.8, 0.9, 1.0]
         table, region = self._create_table_and_region()
         eS = ElectricalSeries('test_eS', data, region, timestamps=ts)
->>>>>>> 89d1c1be
         eD = EventDetection('detection_method', eS, (1, 2, 3), (0.1, 0.2, 0.3))
         self.assertEqual(eD.detection_method, 'detection_method')
         self.assertEqual(eD.source_electricalseries, eS)
@@ -222,24 +187,18 @@
 
 class EventWaveformConstructor(TestCase):
 
-<<<<<<< HEAD
-    def test_init(self):
-        table = mock_ElectrodeTable()
-        region = DynamicTableRegion('electrodes', [0, 2], 'the first and third electrodes', table)
-=======
-    def _create_table_and_region(self):
-        table = make_electrode_table()
-        region = DynamicTableRegion(
-            name='electrodes',
-            data=[0, 2],
-            description='the first and third electrodes',
-            table=table
-        )
-        return table, region
-
-    def test_init(self):
-        table, region = self._create_table_and_region()
->>>>>>> 89d1c1be
+    def _create_table_and_region(self):
+        table = make_electrode_table()
+        region = DynamicTableRegion(
+            name='electrodes',
+            data=[0, 2],
+            description='the first and third electrodes',
+            table=table
+        )
+        return table, region
+
+    def test_init(self):
+        table, region = self._create_table_and_region()
         sES = SpikeEventSeries('test_sES', list(range(10)), list(range(10)), region)
 
         ew = EventWaveform(sES)
@@ -301,22 +260,14 @@
 
     def test_add_electrical_series(self):
         lfp = LFP()
-<<<<<<< HEAD
-        eS = mock_ElectricalSeries(name="test_eS")
-=======
         table, region = self._create_table_and_region()
         eS = ElectricalSeries('test_eS', [0, 1, 2, 3], region, timestamps=[0.1, 0.2, 0.3, 0.4])
->>>>>>> 89d1c1be
         lfp.add_electrical_series(eS)
         self.assertEqual(lfp.electrical_series.get('test_eS'), eS)
 
 
 class FilteredEphysTest(TestCase):
 
-<<<<<<< HEAD
-    def test_init(self):
-        eS = mock_ElectricalSeries(name="test_eS")
-=======
     def _create_table_and_region(self):
         table = make_electrode_table()
         region = DynamicTableRegion(
@@ -330,19 +281,14 @@
     def test_init(self):
         table, region = self._create_table_and_region()
         eS = ElectricalSeries('test_eS', [0, 1, 2, 3], region, timestamps=[0.1, 0.2, 0.3, 0.4])
->>>>>>> 89d1c1be
         fe = FilteredEphys(eS)
         self.assertEqual(fe.electrical_series.get('test_eS'), eS)
         self.assertEqual(fe['test_eS'], fe.electrical_series.get('test_eS'))
 
     def test_add_electrical_series(self):
         fe = FilteredEphys()
-<<<<<<< HEAD
-        eS = mock_ElectricalSeries(name="test_eS")
-=======
         table, region = self._create_table_and_region()
         eS = ElectricalSeries('test_eS', [0, 1, 2, 3], region, timestamps=[0.1, 0.2, 0.3, 0.4])
->>>>>>> 89d1c1be
         fe.add_electrical_series(eS)
         self.assertEqual(fe.electrical_series.get('test_eS'), eS)
         self.assertEqual(fe['test_eS'], fe.electrical_series.get('test_eS'))
@@ -362,12 +308,7 @@
 
     def test_init(self):
         event_times = [1.9, 3.5]
-<<<<<<< HEAD
-        table = mock_ElectrodeTable()
-        region = DynamicTableRegion('electrodes', [0, 2], 'the first and third electrodes', table)
-=======
-        table, region = self._create_table_and_region()
->>>>>>> 89d1c1be
+        table, region = self._create_table_and_region()
         description = ['desc1', 'desc2', 'desc3']
         features = [[[0, 1, 2], [3, 4, 5]], [[6, 7, 8], [9, 10, 11]]]
         fe = FeatureExtraction(region, description, event_times, features)
@@ -377,49 +318,29 @@
 
     def test_invalid_init_mismatched_event_times(self):
         event_times = []  # Need 1 event time but give 0
-<<<<<<< HEAD
-        table = mock_ElectrodeTable()
-        electrodes = DynamicTableRegion('electrodes', [0, 2], 'the first and third electrodes', table)
-=======
-        table, region = self._create_table_and_region()
->>>>>>> 89d1c1be
+        table, region = self._create_table_and_region()
         description = ['desc1', 'desc2', 'desc3']
         features = [[[0, 1, 2], [3, 4, 5]]]
         self.assertRaises(ValueError, FeatureExtraction, region, description, event_times, features)
 
     def test_invalid_init_mismatched_electrodes(self):
         event_times = [1]
-<<<<<<< HEAD
-        table = mock_ElectrodeTable()
-        electrodes = DynamicTableRegion('electrodes', [0], 'the first electrodes', table)
-=======
         table = make_electrode_table()
         region = DynamicTableRegion(name='electrodes', data=[0], description='the first electrode', table=table)
->>>>>>> 89d1c1be
         description = ['desc1', 'desc2', 'desc3']
         features = [[[0, 1, 2], [3, 4, 5]]]
         self.assertRaises(ValueError, FeatureExtraction, region, description, event_times, features)
 
     def test_invalid_init_mismatched_description(self):
         event_times = [1]
-<<<<<<< HEAD
-        table = mock_ElectrodeTable()
-        electrodes = DynamicTableRegion('electrodes', [0, 2], 'the first and third electrodes', table)
-=======
-        table, region = self._create_table_and_region()
->>>>>>> 89d1c1be
+        table, region = self._create_table_and_region()
         description = ['desc1', 'desc2', 'desc3', 'desc4']  # Need 3 descriptions but give 4
         features = [[[0, 1, 2], [3, 4, 5]]]
         self.assertRaises(ValueError, FeatureExtraction, region, description, event_times, features)
 
     def test_invalid_init_mismatched_description2(self):
         event_times = [1]
-<<<<<<< HEAD
-        table = mock_ElectrodeTable()
-        electrodes = DynamicTableRegion('electrodes', [0, 2], 'the first and third electrodes', table)
-=======
-        table, region = self._create_table_and_region()
->>>>>>> 89d1c1be
+        table, region = self._create_table_and_region()
         description = ['desc1', 'desc2', 'desc3']
         features = [[0, 1, 2], [3, 4, 5]]  # Need 3D feature array but give only 2D array
         self.assertRaises(ValueError, FeatureExtraction, region, description, event_times, features)