from datetime import datetime
from dateutil.tz import tzlocal

from hdmf.utils import docval, call_docval_func

from pynwb import NWBFile, TimeSeries, available_namespaces
from pynwb.core import NWBContainer
from pynwb.testing import TestCase


class MyTestClass(NWBContainer):

    __nwbfields__ = ('prop1', 'prop2')

    @docval({'name': 'name', 'type': str, 'doc': 'The name of this container'})
    def __init__(self, **kwargs):
        call_docval_func(super(MyTestClass, self).__init__, kwargs)
        self.prop1 = 'test1'


class TestNWBContainer(TestCase):

    def test_constructor(self):
        """Test constructor
        """
        obj = MyTestClass('obj1')
        self.assertEqual(obj.name, 'obj1')
        obj.prop2 = 'test2'

    def test_nwbfields(self):
        """Test that getters and setters work for nwbfields
        """
        obj = MyTestClass('obj1')
        obj.prop2 = 'test2'
        self.assertEqual(obj.prop1, 'test1')
        self.assertEqual(obj.prop2, 'test2')


class TestPrint(TestCase):

    def test_print_file(self):
        nwbfile = NWBFile(session_description='session_description',
                          identifier='identifier', session_start_time=datetime.now(tzlocal()))
        ts1 = TimeSeries(
            name='name1',
            data=[1., 2., 3.] * 1000,
            unit='unit',
            timestamps=[1, 2, 3]
        )
        ts2 = TimeSeries(
            name='name2',
            data=[1, 2, 3] * 1000,
            unit='unit',
            timestamps=[1, 2, 3]
        )
        expected = """name1 pynwb.base.TimeSeries at 0x%d
Fields:
  comments: no comments
  conversion: 1.0
  data: [1. 2. 3. ... 1. 2. 3.]
  description: no description
  interval: 1
  resolution: -1.0
  timestamps: [1 2 3]
  timestamps_unit: seconds
  unit: unit
"""
        expected %= id(ts1)
        self.assertEqual(str(ts1), expected)
        nwbfile.add_acquisition(ts1)
        nwbfile.add_acquisition(ts2)
        nwbfile.add_epoch(start_time=1.0, stop_time=10.0, tags=['tag1', 'tag2'])
        expected_re = r"""root pynwb\.file\.NWBFile at 0x\d+
Fields:
  acquisition: {
    name1 <class 'pynwb\.base\.TimeSeries'>,
    name2 <class 'pynwb\.base\.TimeSeries'>
  }
  epoch_tags: {
    tag1,
    tag2
  }
  epochs: epochs <class 'pynwb.epoch.TimeIntervals'>
  file_create_date: \[datetime.datetime\(.*\)\]
  identifier: identifier
  session_description: session_description
  session_start_time: .*
  timestamps_reference_time: .*
"""
        self.assertRegex(str(nwbfile), expected_re)


class TestAvailableNamespaces(TestCase):
    def test_available_namespaces(self):
<<<<<<< HEAD
        self.assertEqual(available_namespaces(), ('hdmf-common', 'core'))


class TestLabelledDict(TestCase):

    def setUp(self):
        self.name = 'name'
        self.container = TimeSeries(
            name=self.name,
            data=[1., 2., 3.] * 1000,
            unit='unit',
            timestamps=[1, 2, 3]
        )
        self.object_id = self.container.object_id

    def test_add_default(self):
        ld = LabelledDict('test_dict')
        ld.add(self.container)
        self.assertIs(ld[self.name], self.container)

    def test_add_nondefault(self):
        ld = LabelledDict('test_dict', def_key_name='object_id')
        ld.add(self.container)
        self.assertIs(ld[self.object_id], self.container)
=======
        self.assertEqual(available_namespaces(), ('hdmf-common', 'hdmf-experimental', 'core'))
>>>>>>> bbc360ba
<|MERGE_RESOLUTION|>--- conflicted
+++ resolved
@@ -92,31 +92,4 @@
 
 class TestAvailableNamespaces(TestCase):
     def test_available_namespaces(self):
-<<<<<<< HEAD
-        self.assertEqual(available_namespaces(), ('hdmf-common', 'core'))
-
-
-class TestLabelledDict(TestCase):
-
-    def setUp(self):
-        self.name = 'name'
-        self.container = TimeSeries(
-            name=self.name,
-            data=[1., 2., 3.] * 1000,
-            unit='unit',
-            timestamps=[1, 2, 3]
-        )
-        self.object_id = self.container.object_id
-
-    def test_add_default(self):
-        ld = LabelledDict('test_dict')
-        ld.add(self.container)
-        self.assertIs(ld[self.name], self.container)
-
-    def test_add_nondefault(self):
-        ld = LabelledDict('test_dict', def_key_name='object_id')
-        ld.add(self.container)
-        self.assertIs(ld[self.object_id], self.container)
-=======
-        self.assertEqual(available_namespaces(), ('hdmf-common', 'hdmf-experimental', 'core'))
->>>>>>> bbc360ba
+        self.assertEqual(available_namespaces(), ('hdmf-common', 'hdmf-experimental', 'core'))