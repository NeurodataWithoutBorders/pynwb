import numpy as np

<<<<<<< HEAD
from pynwb.base import (
    ProcessingModule,
    TimeSeries,
    Images,
    Image,
    TimeSeriesReferenceVectorData,
    TimeSeriesReference,
)
=======
from pynwb.base import (ProcessingModule, TimeSeries, Images, Image, TimeSeriesReferenceVectorData,
                        TimeSeriesReference, ImageReferences)
>>>>>>> 728e0ac3
from pynwb.testing import TestCase
from hdmf.data_utils import DataChunkIterator
from hdmf.backends.hdf5 import H5DataIO


class TestProcessingModule(TestCase):
    def setUp(self):
        self.pm = ProcessingModule(
            name="test_procmod", description="a test processing module"
        )

    def _create_time_series(self):
        ts = TimeSeries(
            name="test_ts",
            data=[0, 1, 2, 3, 4, 5],
            unit="grams",
            timestamps=[0.0, 0.1, 0.2, 0.3, 0.4, 0.5],
        )
        return ts

    def test_init(self):
        """Test creating a ProcessingModule."""
        self.assertEqual(self.pm.name, "test_procmod")
        self.assertEqual(self.pm.description, "a test processing module")

    def test_add_data_interface(self):
        """Test adding a data interface to a ProcessingModule using add(...) and retrieving it."""
        ts = self._create_time_series()
        self.pm.add(ts)
        self.assertIn(ts.name, self.pm.containers)
        self.assertIs(ts, self.pm.containers[ts.name])

    def test_deprecated_add_data_interface(self):
        ts = self._create_time_series()
        with self.assertWarnsWith(
            PendingDeprecationWarning, "add_data_interface will be replaced by add"
        ):
            self.pm.add_data_interface(ts)
        self.assertIn(ts.name, self.pm.containers)
        self.assertIs(ts, self.pm.containers[ts.name])

    def test_deprecated_add_container(self):
        ts = self._create_time_series()
        with self.assertWarnsWith(
            PendingDeprecationWarning, "add_container will be replaced by add"
        ):
            self.pm.add_container(ts)
        self.assertIn(ts.name, self.pm.containers)
        self.assertIs(ts, self.pm.containers[ts.name])

    def test_get_data_interface(self):
        """Test adding a data interface to a ProcessingModule and retrieving it using get(...)."""
        ts = self._create_time_series()
        self.pm.add(ts)
        tmp = self.pm.get("test_ts")
        self.assertIs(tmp, ts)
        self.assertIs(self.pm["test_ts"], self.pm.get("test_ts"))

    def test_deprecated_get_data_interface(self):
        ts = self._create_time_series()
        self.pm.add(ts)
        with self.assertWarnsWith(
            PendingDeprecationWarning, "get_data_interface will be replaced by get"
        ):
            tmp = self.pm.get_data_interface("test_ts")
        self.assertIs(tmp, ts)

    def test_deprecated_get_container(self):
        ts = self._create_time_series()
        self.pm.add(ts)
        with self.assertWarnsWith(
            PendingDeprecationWarning, "get_container will be replaced by get"
        ):
            tmp = self.pm.get_container("test_ts")
        self.assertIs(tmp, ts)

    def test_getitem(self):
        """Test adding a data interface to a ProcessingModule and retrieving it using __getitem__(...)."""
        ts = self._create_time_series()
        self.pm.add(ts)
        tmp = self.pm["test_ts"]
        self.assertIs(tmp, ts)


class TestTimeSeries(TestCase):
    def test_init_no_parent(self):
        """Test creating an empty TimeSeries and that it has no parent."""
        ts = TimeSeries(name="test_ts", data=list(), unit="unit", timestamps=list())
        self.assertEqual(ts.name, "test_ts")
        self.assertIsNone(ts.parent)

    def test_init_datalink_set(self):
        """Test creating a TimeSeries and that data_link is an empty set."""
        ts = TimeSeries(name="test_ts", data=list(), unit="unit", timestamps=list())
        self.assertIsInstance(ts.data_link, set)
        self.assertEqual(len(ts.data_link), 0)

    def test_init_timestampslink_set(self):
        """Test creating a TimeSeries and that timestamps_link is an empty set."""
        ts = TimeSeries(name="test_ts", data=list(), unit="unit", timestamps=list())
        self.assertIsInstance(ts.timestamp_link, set)
        self.assertEqual(len(ts.timestamp_link), 0)

    def test_init_data_timestamps(self):
        data = [0, 1, 2, 3, 4]
        timestamps = [0.0, 0.1, 0.2, 0.3, 0.4]
        ts = TimeSeries(name="test_ts", data=data, unit="volts", timestamps=timestamps)
        self.assertIs(ts.data, data)
        self.assertIs(ts.timestamps, timestamps)
        self.assertEqual(ts.conversion, 1.0)
        self.assertEqual(ts.offset, 0.0)
        self.assertEqual(ts.resolution, -1.0)
        self.assertEqual(ts.unit, "volts")
        self.assertEqual(ts.interval, 1)
        self.assertEqual(ts.time_unit, "seconds")
        self.assertEqual(ts.num_samples, 5)
        self.assertIsNone(ts.continuity)
        self.assertIsNone(ts.rate)
        self.assertIsNone(ts.starting_time)

    def test_init_conversion_offset(self):
        data = [0, 1, 2, 3, 4]
        timestamps = [0.0, 0.1, 0.2, 0.3, 0.4]
        conversion = 2.1
        offset = 1.2
        ts = TimeSeries(
            name="test_ts",
            data=data,
            unit="volts",
            timestamps=timestamps,
            conversion=conversion,
            offset=offset,
        )
        self.assertIs(ts.data, data)
        self.assertEqual(ts.conversion, conversion)
        self.assertEqual(ts.offset, offset)

    def test_no_time(self):
        with self.assertRaisesWith(
            TypeError, "either 'timestamps' or 'rate' must be specified"
        ):
            TimeSeries(name="test_ts2", data=[10, 11, 12, 13, 14, 15], unit="grams")

    def test_no_starting_time(self):
        """Test that if no starting_time is given, 0.0 is assumed."""
        ts1 = TimeSeries(name="test_ts1", data=[1, 2, 3], unit="unit", rate=0.1)
        self.assertEqual(ts1.starting_time, 0.0)

    def test_init_rate(self):
        ts = TimeSeries(
            name="test_ts",
            data=list(),
            unit="volts",
            starting_time=1.0,
            rate=2.0,
        )
        self.assertEqual(ts.starting_time, 1.0)
        self.assertEqual(ts.starting_time_unit, "seconds")
        self.assertEqual(ts.rate, 2.0)
        self.assertEqual(ts.time_unit, "seconds")
        self.assertIsNone(ts.timestamps)

    def test_data_timeseries(self):
        """Test that setting a TimeSeries.data to another TimeSeries links the data correctly."""
        data = [0, 1, 2, 3]
        timestamps1 = [0.0, 0.1, 0.2, 0.3]
        timestamps2 = [1.0, 1.1, 1.2, 1.3]
        ts1 = TimeSeries(
            name="test_ts1", data=data, unit="grams", timestamps=timestamps1
        )
        ts2 = TimeSeries(
            name="test_ts2", data=ts1, unit="grams", timestamps=timestamps2
        )
        self.assertEqual(ts2.data, data)
        self.assertEqual(ts1.num_samples, ts2.num_samples)
        self.assertEqual(ts1.data_link, set([ts2]))

    def test_timestamps_timeseries(self):
        """Test that setting a TimeSeries.timestamps to another TimeSeries links the timestamps correctly."""
        data1 = [0, 1, 2, 3]
        data2 = [10, 11, 12, 13]
        timestamps = [0.0, 0.1, 0.2, 0.3]
        ts1 = TimeSeries(
            name="test_ts1", data=data1, unit="grams", timestamps=timestamps
        )
        ts2 = TimeSeries(name="test_ts2", data=data2, unit="grams", timestamps=ts1)
        self.assertEqual(ts2.timestamps, timestamps)
        self.assertEqual(ts1.timestamp_link, set([ts2]))

    def test_good_continuity_timeseries(self):
        ts = TimeSeries(
            name="test_ts1",
            data=[0, 1, 2, 3, 4, 5],
            unit="grams",
            timestamps=[0.0, 0.1, 0.2, 0.3, 0.4, 0.5],
            continuity="continuous",
        )
        self.assertEqual(ts.continuity, "continuous")

    def test_bad_continuity_timeseries(self):
        msg = (
            "TimeSeries.__init__: forbidden value for 'continuity' (got 'wrong', "
            "expected ['continuous', 'instantaneous', 'step'])"
        )
        with self.assertRaisesWith(ValueError, msg):
            TimeSeries(
                name="test_ts1",
                data=[0, 1, 2, 3, 4, 5],
                unit="grams",
                timestamps=[0.0, 0.1, 0.2, 0.3, 0.4, 0.5],
                continuity="wrong",
            )

    def _create_time_series_with_data(self, data):
        ts = TimeSeries(name="test_ts1", data=data, unit="grams", rate=0.1)
        return ts

    def test_dataio_list_data(self):
        length = 100
        data = list(range(length))
        ts = self._create_time_series_with_data(data)
        self.assertEqual(ts.num_samples, length)
        assert data == list(ts.data)

    def test_dataio_dci_data(self):
        def generator_factory():
            return (i for i in range(100))

        data = H5DataIO(DataChunkIterator(data=generator_factory()))
        ts = self._create_time_series_with_data(data)
        with self.assertWarnsWith(
            UserWarning,
            "The data attribute on this TimeSeries (named: test_ts1) has a "
            "__len__, but it cannot be read",
        ):
            self.assertIsNone(ts.num_samples)
        for xi, yi in zip(data, generator_factory()):
            assert np.allclose(xi, yi)

    def test_dci_data(self):
        def generator_factory():
            return (i for i in range(100))

        data = DataChunkIterator(data=generator_factory())
        ts = self._create_time_series_with_data(data)
        with self.assertWarnsWith(
            UserWarning,
            "The data attribute on this TimeSeries (named: test_ts1) has no __len__",
        ):
            self.assertIsNone(ts.num_samples)
        for xi, yi in zip(data, generator_factory()):
            assert np.allclose(xi, yi)

    def test_dci_data_arr(self):
        def generator_factory():
            return (np.array([i, i + 1]) for i in range(100))

        data = DataChunkIterator(data=generator_factory())
        ts = self._create_time_series_with_data(data)
        with self.assertWarnsWith(
            UserWarning,
            "The data attribute on this TimeSeries (named: test_ts1) has no __len__",
        ):
            self.assertIsNone(ts.num_samples)
        for xi, yi in zip(data, generator_factory()):
            assert np.allclose(xi, yi)

    def test_dataio_list_timestamps(self):
        length = 100
        data = list(range(length))
        ts = self._create_time_series_with_data(data)
        self.assertEqual(ts.num_samples, length)
        assert data == list(ts.data)

    def _create_time_series_with_timestamps(self, timestamps):
        # data has no __len__ for these tests
        def generator_factory():
            return (i for i in range(100))

        ts = TimeSeries(
            name="test_ts1",
            data=DataChunkIterator(data=generator_factory()),
            unit="grams",
            timestamps=timestamps,
        )
        return ts

    def test_dataio_dci_timestamps(self):
        def generator_factory():
            return (i for i in range(100))

        timestamps = H5DataIO(DataChunkIterator(data=generator_factory()))
        ts = self._create_time_series_with_timestamps(timestamps)
        with self.assertWarns(UserWarning) as record:
            self.assertIsNone(ts.num_samples)
        assert len(record.warnings) == 2
        assert record.warnings[0].message.args[0] == (
            "The data attribute on this TimeSeries (named: test_ts1) has no __len__"
        )
        assert record.warnings[1].message.args[0] == (
            "The timestamps attribute on this TimeSeries (named: test_ts1) has a "
            "__len__, but it cannot be read"
        )
        for xi, yi in zip(timestamps, generator_factory()):
            assert np.allclose(xi, yi)

    def test_dci_timestamps(self):
        def generator_factory():
            return (i for i in range(100))

        timestamps = DataChunkIterator(data=generator_factory())
        ts = self._create_time_series_with_timestamps(timestamps)
        with self.assertWarns(UserWarning) as record:
            self.assertIsNone(ts.num_samples)
        assert len(record.warnings) == 2
        assert record.warnings[0].message.args[0] == (
            "The data attribute on this TimeSeries (named: test_ts1) has no __len__"
        )
        assert record.warnings[1].message.args[0] == (
            "The timestamps attribute on this TimeSeries (named: test_ts1) has no __len__"
        )
        for xi, yi in zip(timestamps, generator_factory()):
            assert np.allclose(xi, yi)

    def test_dci_timestamps_arr(self):
        def generator_factory():
            return np.array(np.arange(100))

        timestamps = DataChunkIterator(data=generator_factory())
        ts = self._create_time_series_with_timestamps(timestamps)
        with self.assertWarns(UserWarning) as record:
            self.assertIsNone(ts.num_samples)
        assert len(record.warnings) == 2
        assert record.warnings[0].message.args[0] == (
            "The data attribute on this TimeSeries (named: test_ts1) has no __len__"
        )
        assert record.warnings[1].message.args[0] == (
            "The timestamps attribute on this TimeSeries (named: test_ts1) has no __len__"
        )
        for xi, yi in zip(timestamps, generator_factory()):
            assert np.allclose(xi, yi)

    def test_conflicting_time_args(self):
        with self.assertRaisesWith(
            ValueError, "Specifying rate and timestamps is not supported."
        ):
            TimeSeries(
                name="test_ts2",
                data=[10, 11, 12],
                unit="grams",
                rate=30.0,
                timestamps=[0.3, 0.4, 0.5],
            )
        with self.assertRaisesWith(
            ValueError, "Specifying starting_time and timestamps is not supported."
        ):
            TimeSeries(
                name="test_ts2",
                data=[10, 11, 12],
                unit="grams",
                starting_time=30.0,
                timestamps=[0.3, 0.4, 0.5],
            )

    def test_dimension_warning(self):
        msg = (
            "Length of data does not match length of timestamps. Your data may be "
            "transposed. Time should be on the 0th dimension"
        )
        with self.assertWarnsWith(UserWarning, msg):
            TimeSeries(
                name="test_ts2",
                data=[10, 11, 12],
                unit="grams",
                timestamps=[0.3, 0.4, 0.5, 0.6, 0.7, 0.8],
            )


class TestImage(TestCase):
    def test_init(self):
        im = Image(name="test_image", data=np.ones((10, 10)))
        assert im.name == "test_image"
        assert np.all(im.data == np.ones((10, 10)))


class TestImages(TestCase):
<<<<<<< HEAD
    def test_init(self):
        image1 = Image(name="test_image1", data=np.ones((10, 10)))
        image2 = Image(name="test_image2", data=np.ones((10, 10)))
        images = Images(name="images_name", images=[image1, image2])
        assert images.name == "images_name"
        assert images.images == dict(test_image1=image1, test_image2=image2)
=======

    def test_images(self):
        image1 = Image(name='test_image', data=np.ones((10, 10)))
        image2 = Image(name='test_image2', data=np.ones((10, 10)))
        image_references = ImageReferences(name='order_of_images', data=[image2, image1])
        images = Images(name='images_name', images=[image1, image2], order_of_images=image_references)

        self.assertIs(images.order_of_images[0], image2)
        self.assertIs(images.order_of_images[1], image1)
>>>>>>> 728e0ac3


class TestTimeSeriesReferenceVectorData(TestCase):
    def _create_time_series_with_rate(self):
        ts = TimeSeries(
            name="test",
            description="test",
            data=np.arange(10),
            unit="unit",
            starting_time=5.0,
            rate=0.1,
        )
        return ts

    def _create_time_series_with_timestamps(self):
        ts = TimeSeries(
            name="test",
            description="test",
            data=np.arange(10),
            unit="unit",
            timestamps=np.arange(10.0),
        )
        return ts

    def test_init(self):
        temp = TimeSeriesReferenceVectorData()
        self.assertEqual(temp.name, "timeseries")
        self.assertEqual(
            temp.description,
            "Column storing references to a TimeSeries (rows). For each TimeSeries this "
            "VectorData column stores the start_index and count to indicate the range in time "
            "to be selected as well as an object reference to the TimeSeries.",
        )
        self.assertListEqual(temp.data, [])
        temp = TimeSeriesReferenceVectorData(name="test", description="test")
        self.assertEqual(temp.name, "test")
        self.assertEqual(temp.description, "test")

    def test_get_empty(self):
        """Get data from an empty TimeSeriesReferenceVectorData"""
        temp = TimeSeriesReferenceVectorData()
        self.assertListEqual(temp[:], [])
        with self.assertRaises(IndexError):
            temp[0]

    def test_append_get_length1_valid_data(self):
        """Get data from a TimeSeriesReferenceVectorData with one element and valid data"""
        temp = TimeSeriesReferenceVectorData()
        value = TimeSeriesReference(0, 5, self._create_time_series_with_rate())
        temp.append(value)
        self.assertTupleEqual(temp[0], value)
        self.assertListEqual(
            temp[:],
            [
                TimeSeriesReferenceVectorData.TIME_SERIES_REFERENCE_TUPLE(*value),
            ],
        )

    def test_add_row_get_length1_valid_data(self):
        """Get data from a TimeSeriesReferenceVectorData with one element and valid data"""
        temp = TimeSeriesReferenceVectorData()
        value = TimeSeriesReference(0, 5, self._create_time_series_with_rate())
        temp.add_row(value)
        self.assertTupleEqual(temp[0], value)
        self.assertListEqual(
            temp[:],
            [
                TimeSeriesReferenceVectorData.TIME_SERIES_REFERENCE_TUPLE(*value),
            ],
        )

    def test_get_length1_invalid_data(self):
        """Get data from a TimeSeriesReferenceVectorData with one element and invalid data"""
        temp = TimeSeriesReferenceVectorData()
        value = TimeSeriesReference(-1, -1, self._create_time_series_with_rate())
        temp.append(value)
        # test index slicing
        re = temp[0]
        self.assertTrue(
            isinstance(re, TimeSeriesReferenceVectorData.TIME_SERIES_REFERENCE_TUPLE)
        )
        self.assertTupleEqual(
            re, TimeSeriesReferenceVectorData.TIME_SERIES_REFERENCE_NONE_TYPE
        )
        # test array slicing and list slicing
        selection = [
            slice(None),
            [
                0,
            ],
        ]
        for s in selection:
            re = temp[s]
            self.assertTrue(isinstance(re, list))
            self.assertTrue(len(re), 1)
            self.assertTrue(
                isinstance(
                    re[0], TimeSeriesReferenceVectorData.TIME_SERIES_REFERENCE_TUPLE
                )
            )
            self.assertTupleEqual(
                re[0], TimeSeriesReferenceVectorData.TIME_SERIES_REFERENCE_NONE_TYPE
            )

    def test_get_length5_valid_data(self):
        """Get data from a TimeSeriesReferenceVectorData with 5 elements"""
        temp = TimeSeriesReferenceVectorData()
        num_values = 5
        values = [
            TimeSeriesReference(0, 5, self._create_time_series_with_rate())
            for i in range(num_values)
        ]
        for v in values:
            temp.append(v)
        # Test single element selection
        for i in range(num_values):
            # test index slicing
            re = temp[i]
            self.assertTupleEqual(re, values[i])
            # test slicing
            re = temp[i : i + 1]
            self.assertTupleEqual(
                re[0],
                TimeSeriesReferenceVectorData.TIME_SERIES_REFERENCE_TUPLE(*values[i]),
            )
        # Test multi element selection
        re = temp[0:2]
        self.assertTupleEqual(
            re[0], TimeSeriesReferenceVectorData.TIME_SERIES_REFERENCE_TUPLE(*values[0])
        )
        self.assertTupleEqual(
            re[1], TimeSeriesReferenceVectorData.TIME_SERIES_REFERENCE_TUPLE(*values[1])
        )

    def test_get_length5_with_invalid_data(self):
        """Get data from a TimeSeriesReferenceVectorData with 5 elements"""
        temp = TimeSeriesReferenceVectorData()
        num_values = 5
        values = [
            TimeSeriesReference(0, 5, self._create_time_series_with_rate())
            for i in range(num_values - 2)
        ]
        values = (
            [
                TimeSeriesReference(-1, -1, self._create_time_series_with_rate()),
            ]
            + values
            + [
                TimeSeriesReference(-1, -1, self._create_time_series_with_rate()),
            ]
        )
        for v in values:
            temp.append(v)
        # Test single element selection
        for i in range(num_values):
            # test index slicing
            re = temp[i]
            if i in [0, 4]:
                self.assertTrue(
                    isinstance(
                        re, TimeSeriesReferenceVectorData.TIME_SERIES_REFERENCE_TUPLE
                    )
                )
                self.assertTupleEqual(
                    re, TimeSeriesReferenceVectorData.TIME_SERIES_REFERENCE_NONE_TYPE
                )
            else:
                self.assertTupleEqual(re, values[i])
            # test slicing
            re = temp[i : i + 1]
            if i in [0, 4]:
                self.assertTrue(
                    isinstance(
                        re[0], TimeSeriesReferenceVectorData.TIME_SERIES_REFERENCE_TUPLE
                    )
                )
                self.assertTupleEqual(
                    re[0], TimeSeriesReferenceVectorData.TIME_SERIES_REFERENCE_NONE_TYPE
                )
            else:
                self.assertTupleEqual(
                    re[0],
                    TimeSeriesReferenceVectorData.TIME_SERIES_REFERENCE_TUPLE(
                        *values[i]
                    ),
                )
        # Test multi element selection
        re = temp[0:2]
        self.assertTupleEqual(
            re[0], TimeSeriesReferenceVectorData.TIME_SERIES_REFERENCE_NONE_TYPE
        )
        self.assertTupleEqual(
            re[1], TimeSeriesReferenceVectorData.TIME_SERIES_REFERENCE_TUPLE(*values[1])
        )

    def test_add_row(self):
        v = TimeSeriesReferenceVectorData(name='a', description='a')
        val = TimeSeriesReference(0, 5, TimeSeries(name='test', description='test',
                                                   data=np.arange(10), unit='unit', starting_time=5.0, rate=0.1))
        v.add_row(val)
        self.assertTupleEqual(v[0], val)

    def test_add_row_with_plain_tuple(self):
        v = TimeSeriesReferenceVectorData(name='a', description='a')
        val = (0, 5, TimeSeries(name='test', description='test',
                                data=np.arange(10), unit='unit', starting_time=5.0, rate=0.1))
        v.add_row(val)
        self.assertTupleEqual(v[0], val)

    def test_add_row_with_bad_tuple(self):
        v = TimeSeriesReferenceVectorData(name='a', description='a')
        val = (0.0, 5, TimeSeries(name='test', description='test',
                                  data=np.arange(10), unit='unit', starting_time=5.0, rate=0.1))
        with self.assertRaisesWith(TypeError, "idx_start must be an integer not <class 'float'>"):
            v.add_row(val)

    def test_add_row_restricted_type(self):
<<<<<<< HEAD
        v = TimeSeriesReferenceVectorData(name="a", description="a")
        with self.assertRaisesWith(
            TypeError,
            "TimeSeriesReferenceVectorData.add_row: incorrect type for "
            "'val' (got 'int', expected 'TimeSeriesReference')",
        ):
=======
        v = TimeSeriesReferenceVectorData(name='a', description='a')
        with self.assertRaisesWith(TypeError, "TimeSeriesReferenceVectorData.add_row: incorrect type for "
                                              "'val' (got 'int', expected 'TimeSeriesReference or tuple')"):
>>>>>>> 728e0ac3
            v.add_row(1)

    def test_append(self):
        v = TimeSeriesReferenceVectorData(name='a', description='a')
        val = TimeSeriesReference(0, 5, TimeSeries(name='test', description='test',
                                                   data=np.arange(10), unit='unit', starting_time=5.0, rate=0.1))
        v.append(val)
        self.assertTupleEqual(v[0], val)

    def test_append_with_plain_tuple(self):
        v = TimeSeriesReferenceVectorData(name='a', description='a')
        val = (0, 5, TimeSeries(name='test', description='test',
                                data=np.arange(10), unit='unit', starting_time=5.0, rate=0.1))
        v.append(val)
        self.assertTupleEqual(v[0], val)

    def test_append_with_bad_tuple(self):
        v = TimeSeriesReferenceVectorData(name='a', description='a')
        val = (0.0, 5, TimeSeries(name='test', description='test',
                                  data=np.arange(10), unit='unit', starting_time=5.0, rate=0.1))
        with self.assertRaisesWith(TypeError, "idx_start must be an integer not <class 'float'>"):
            v.append(val)

    def test_append_restricted_type(self):
<<<<<<< HEAD
        v = TimeSeriesReferenceVectorData(name="a", description="a")
        with self.assertRaisesWith(
            TypeError,
            "TimeSeriesReferenceVectorData.append: incorrect type for "
            "'arg' (got 'float', expected 'TimeSeriesReference')",
        ):
=======
        v = TimeSeriesReferenceVectorData(name='a', description='a')
        with self.assertRaisesWith(TypeError, "TimeSeriesReferenceVectorData.append: incorrect type for "
                                              "'arg' (got 'float', expected 'TimeSeriesReference or tuple')"):
>>>>>>> 728e0ac3
            v.append(2.0)


class TestTimeSeriesReference(TestCase):
    def _create_time_series_with_rate(self):
        ts = TimeSeries(
            name="test",
            description="test",
            data=np.arange(10),
            unit="unit",
            starting_time=5.0,
            rate=0.1,
        )
        return ts

    def _create_time_series_with_timestamps(self):
        ts = TimeSeries(
            name="test",
            description="test",
            data=np.arange(10),
            unit="unit",
            timestamps=np.arange(10.0),
        )
        return ts

    def test_check_types(self):
        # invalid selection but with correct types
        tsr = TimeSeriesReference(-1, -1, self._create_time_series_with_rate())
        self.assertTrue(tsr.check_types())
        # invalid types, use float instead of int for both idx_start and count
        tsr = TimeSeriesReference(1.0, 5.0, self._create_time_series_with_rate())
        with self.assertRaisesWith(
            TypeError, "idx_start must be an integer not <class 'float'>"
        ):
            tsr.check_types()
        # invalid types, use float instead of int for idx_start only
        tsr = TimeSeriesReference(1.0, 5, self._create_time_series_with_rate())
        with self.assertRaisesWith(
            TypeError, "idx_start must be an integer not <class 'float'>"
        ):
            tsr.check_types()
        # invalid types, use float instead of int for count only
        tsr = TimeSeriesReference(1, 5.0, self._create_time_series_with_rate())
        with self.assertRaisesWith(
            TypeError, "count must be an integer <class 'float'>"
        ):
            tsr.check_types()
        # invalid type for TimeSeries but valid idx_start and count
        tsr = TimeSeriesReference(1, 5, None)
        with self.assertRaisesWith(
            TypeError, "timeseries must be of type TimeSeries. <class 'NoneType'>"
        ):
            tsr.check_types()

    def test_is_invalid(self):
        tsr = TimeSeriesReference(-1, -1, self._create_time_series_with_rate())
        self.assertFalse(tsr.isvalid())

    def test_is_valid(self):
        tsr = TimeSeriesReference(0, 10, self._create_time_series_with_rate())
        self.assertTrue(tsr.isvalid())

    def test_is_valid_bad_index(self):
        # Error: negative start_index but positive count
        tsr = TimeSeriesReference(-1, 10, self._create_time_series_with_rate())
        with self.assertRaisesWith(
            IndexError, "'idx_start' -1 out of range for timeseries 'test'"
        ):
            tsr.isvalid()
        # Error: start_index too large
        tsr = TimeSeriesReference(10, 0, self._create_time_series_with_rate())
        with self.assertRaisesWith(
            IndexError, "'idx_start' 10 out of range for timeseries 'test'"
        ):
            tsr.isvalid()
        # Error: positive start_index but negative count
        tsr = TimeSeriesReference(0, -3, self._create_time_series_with_rate())
        with self.assertRaisesWith(
            IndexError, "'count' -3 invalid. 'count' must be positive"
        ):
            tsr.isvalid()
        # Error:  start_index + count too large
        tsr = TimeSeriesReference(3, 10, self._create_time_series_with_rate())
        with self.assertRaisesWith(
            IndexError, "'idx_start + count' out of range for timeseries 'test'"
        ):
            tsr.isvalid()

    def test_is_valid_no_num_samples(self):
        def generator_factory():
            return (i for i in range(100))

        data = DataChunkIterator(data=generator_factory())
        ts = TimeSeries(name="test_ts1", data=data, unit="grams", rate=0.1)
        tsr = TimeSeriesReference(0, 10, ts)
        with self.assertWarnsWith(
            UserWarning,
            "The data attribute on this TimeSeries (named: test_ts1) has no __len__",
        ):
            self.assertTrue(tsr.isvalid())

    def test_timestamps_property(self):
        # Timestamps from starting_time and rate
        tsr = TimeSeriesReference(5, 4, self._create_time_series_with_rate())
        np.testing.assert_array_equal(tsr.timestamps, np.array([5.5, 5.6, 5.7, 5.8]))
        # Timestamps from timestamps directly
        tsr = TimeSeriesReference(5, 4, self._create_time_series_with_timestamps())
        np.testing.assert_array_equal(tsr.timestamps, np.array([5.0, 6.0, 7.0, 8.0]))

    def test_timestamps_property_invalid_reference(self):
        # Timestamps from starting_time and rate
        tsr = TimeSeriesReference(-1, -1, self._create_time_series_with_rate())
        self.assertIsNone(tsr.timestamps)

    def test_timestamps_property_bad_reference(self):
        tsr = TimeSeriesReference(0, 12, self._create_time_series_with_timestamps())
        with self.assertRaisesWith(
            IndexError, "'idx_start + count' out of range for timeseries 'test'"
        ):
            tsr.timestamps
        tsr = TimeSeriesReference(0, 12, self._create_time_series_with_rate())
        with self.assertRaisesWith(
            IndexError, "'idx_start + count' out of range for timeseries 'test'"
        ):
            tsr.timestamps

    def test_data_property(self):
        tsr = TimeSeriesReference(5, 4, self._create_time_series_with_rate())
        np.testing.assert_array_equal(tsr.data, np.array([5.0, 6.0, 7.0, 8.0]))

    def test_data_property_invalid_reference(self):
        tsr = TimeSeriesReference(-1, -1, self._create_time_series_with_rate())
        self.assertIsNone(tsr.data)

    def test_data_property_bad_reference(self):
        tsr = TimeSeriesReference(0, 12, self._create_time_series_with_rate())
        with self.assertRaisesWith(
            IndexError, "'idx_start + count' out of range for timeseries 'test'"
        ):
            tsr.data<|MERGE_RESOLUTION|>--- conflicted
+++ resolved
@@ -1,6 +1,5 @@
 import numpy as np
 
-<<<<<<< HEAD
 from pynwb.base import (
     ProcessingModule,
     TimeSeries,
@@ -8,11 +7,8 @@
     Image,
     TimeSeriesReferenceVectorData,
     TimeSeriesReference,
+    ImageReferences
 )
-=======
-from pynwb.base import (ProcessingModule, TimeSeries, Images, Image, TimeSeriesReferenceVectorData,
-                        TimeSeriesReference, ImageReferences)
->>>>>>> 728e0ac3
 from pynwb.testing import TestCase
 from hdmf.data_utils import DataChunkIterator
 from hdmf.backends.hdf5 import H5DataIO
@@ -399,14 +395,6 @@
 
 
 class TestImages(TestCase):
-<<<<<<< HEAD
-    def test_init(self):
-        image1 = Image(name="test_image1", data=np.ones((10, 10)))
-        image2 = Image(name="test_image2", data=np.ones((10, 10)))
-        images = Images(name="images_name", images=[image1, image2])
-        assert images.name == "images_name"
-        assert images.images == dict(test_image1=image1, test_image2=image2)
-=======
 
     def test_images(self):
         image1 = Image(name='test_image', data=np.ones((10, 10)))
@@ -414,9 +402,10 @@
         image_references = ImageReferences(name='order_of_images', data=[image2, image1])
         images = Images(name='images_name', images=[image1, image2], order_of_images=image_references)
 
+        assert images.name == "images_name"
+        assert images.images == dict(test_image1=image1, test_image2=image2)
         self.assertIs(images.order_of_images[0], image2)
         self.assertIs(images.order_of_images[1], image1)
->>>>>>> 728e0ac3
 
 
 class TestTimeSeriesReferenceVectorData(TestCase):
@@ -634,18 +623,12 @@
             v.add_row(val)
 
     def test_add_row_restricted_type(self):
-<<<<<<< HEAD
         v = TimeSeriesReferenceVectorData(name="a", description="a")
         with self.assertRaisesWith(
             TypeError,
             "TimeSeriesReferenceVectorData.add_row: incorrect type for "
-            "'val' (got 'int', expected 'TimeSeriesReference')",
-        ):
-=======
-        v = TimeSeriesReferenceVectorData(name='a', description='a')
-        with self.assertRaisesWith(TypeError, "TimeSeriesReferenceVectorData.add_row: incorrect type for "
-                                              "'val' (got 'int', expected 'TimeSeriesReference or tuple')"):
->>>>>>> 728e0ac3
+            "'val' (got 'int', expected 'TimeSeriesReference or tuple')",
+        ):
             v.add_row(1)
 
     def test_append(self):
@@ -670,18 +653,12 @@
             v.append(val)
 
     def test_append_restricted_type(self):
-<<<<<<< HEAD
         v = TimeSeriesReferenceVectorData(name="a", description="a")
         with self.assertRaisesWith(
             TypeError,
             "TimeSeriesReferenceVectorData.append: incorrect type for "
-            "'arg' (got 'float', expected 'TimeSeriesReference')",
-        ):
-=======
-        v = TimeSeriesReferenceVectorData(name='a', description='a')
-        with self.assertRaisesWith(TypeError, "TimeSeriesReferenceVectorData.append: incorrect type for "
-                                              "'arg' (got 'float', expected 'TimeSeriesReference or tuple')"):
->>>>>>> 728e0ac3
+            "'arg' (got 'float', expected 'TimeSeriesReference or tuple')",
+        ):
             v.append(2.0)
 
 
