import numpy as np

from pynwb.base import ProcessingModule, TimeSeries, Images, Image, TimeSeriesReferenceVectorData, TimeSeriesReference
from pynwb.testing import TestCase
from hdmf.data_utils import DataChunkIterator
from hdmf.backends.hdf5 import H5DataIO


class TestProcessingModule(TestCase):

    def setUp(self):
        self.pm = ProcessingModule('test_procmod', 'a fake processing module')

    def test_init(self):
        self.assertEqual(self.pm.name, 'test_procmod')
        self.assertEqual(self.pm.description, 'a fake processing module')

    def test_add_data_interface(self):
        ts = TimeSeries('test_ts', [0, 1, 2, 3, 4, 5],
                        'grams', timestamps=[0.0, 0.1, 0.2, 0.3, 0.4, 0.5])
        self.pm.add(ts)
        self.assertIn(ts.name, self.pm.containers)
        self.assertIs(ts, self.pm.containers[ts.name])

    def test_deprecated_add_data_interface(self):
        ts = TimeSeries('test_ts', [0, 1, 2, 3, 4, 5],
                        'grams', timestamps=[0.0, 0.1, 0.2, 0.3, 0.4, 0.5])
        with self.assertWarnsWith(PendingDeprecationWarning, 'add_data_interface will be replaced by add'):
            self.pm.add_data_interface(ts)
        self.assertIn(ts.name, self.pm.containers)
        self.assertIs(ts, self.pm.containers[ts.name])

    def test_deprecated_add_container(self):
        ts = TimeSeries('test_ts', [0, 1, 2, 3, 4, 5],
                        'grams', timestamps=[0.0, 0.1, 0.2, 0.3, 0.4, 0.5])
        with self.assertWarnsWith(PendingDeprecationWarning, 'add_container will be replaced by add'):
            self.pm.add_container(ts)
        self.assertIn(ts.name, self.pm.containers)
        self.assertIs(ts, self.pm.containers[ts.name])

    def test_get_data_interface(self):
        ts = TimeSeries('test_ts', [0, 1, 2, 3, 4, 5],
                        'grams', timestamps=[0.0, 0.1, 0.2, 0.3, 0.4, 0.5])
        self.pm.add(ts)
        tmp = self.pm.get('test_ts')
        self.assertIs(tmp, ts)
        self.assertIs(self.pm['test_ts'], self.pm.get('test_ts'))

    def test_deprecated_get_data_interface(self):
        ts = TimeSeries('test_ts', [0, 1, 2, 3, 4, 5],
                        'grams', timestamps=[0.0, 0.1, 0.2, 0.3, 0.4, 0.5])
        self.pm.add(ts)
        with self.assertWarnsWith(PendingDeprecationWarning, 'get_data_interface will be replaced by get'):
            tmp = self.pm.get_data_interface('test_ts')
        self.assertIs(tmp, ts)

    def test_deprecated_get_container(self):
        ts = TimeSeries('test_ts', [0, 1, 2, 3, 4, 5],
                        'grams', timestamps=[0.0, 0.1, 0.2, 0.3, 0.4, 0.5])
        self.pm.add(ts)
        with self.assertWarnsWith(PendingDeprecationWarning, 'get_container will be replaced by get'):
            tmp = self.pm.get_container('test_ts')
        self.assertIs(tmp, ts)

    def test_getitem(self):
        ts = TimeSeries('test_ts', [0, 1, 2, 3, 4, 5],
                        'grams', timestamps=[0.0, 0.1, 0.2, 0.3, 0.4, 0.5])
        self.pm.add(ts)
        tmp = self.pm['test_ts']
        self.assertIs(tmp, ts)


class TestTimeSeries(TestCase):

    def test_init_no_parent(self):
        ts = TimeSeries('test_ts', list(), 'unit', timestamps=list())
        self.assertEqual(ts.name, 'test_ts')
        self.assertIsNone(ts.parent)

    def test_init_datalink_set(self):
        ts = TimeSeries('test_ts', list(), 'unit', timestamps=list())
        self.assertIsInstance(ts.data_link, set)
        self.assertEqual(len(ts.data_link), 0)

    def test_init_timestampslink_set(self):
        ts = TimeSeries('test_ts', list(), 'unit', timestamps=list())
        self.assertIsInstance(ts.timestamp_link, set)
        self.assertEqual(len(ts.timestamp_link), 0)

    def test_init_data(self):
        dat = [0, 1, 2, 3, 4]
        ts = TimeSeries('test_ts', dat, 'volts', timestamps=[0.1, 0.2, 0.3, 0.4])
        self.assertIs(ts.data, dat)
        self.assertEqual(ts.conversion, 1.0)
        self.assertEqual(ts.resolution, -1.0)
        self.assertEqual(ts.unit, 'volts')

    def test_init_timestamps(self):
        dat = [0, 1, 2, 3, 4]
        tstamps = [0.1, 0.2, 0.3, 0.4]
        ts = TimeSeries('test_ts', dat, 'unit', timestamps=tstamps)
        self.assertIs(ts.timestamps, tstamps)
        self.assertEqual(ts.interval, 1)
        self.assertEqual(ts.time_unit, "seconds")

    def test_init_rate(self):
        ts = TimeSeries('test_ts', list(), 'unit', starting_time=0.0, rate=1.0)
        self.assertEqual(ts.starting_time, 0.0)
        self.assertEqual(ts.rate, 1.0)
        self.assertEqual(ts.time_unit, "seconds")

    def test_data_timeseries(self):
        ts1 = TimeSeries('test_ts1', [0, 1, 2, 3, 4, 5],
                         'grams', timestamps=[0.0, 0.1, 0.2, 0.3, 0.4, 0.5])
        ts2 = TimeSeries('test_ts2', ts1, 'grams', timestamps=[1.0, 1.1, 1.2,
                         1.3, 1.4, 1.5])
        self.assertEqual(ts2.data, [0, 1, 2, 3, 4, 5])
        self.assertEqual(ts1.num_samples, ts2.num_samples)

    def test_timestamps_timeseries(self):
        ts1 = TimeSeries('test_ts1', [0, 1, 2, 3, 4, 5],
                         'grams', timestamps=[0.0, 0.1, 0.2, 0.3, 0.4, 0.5])
        ts2 = TimeSeries('test_ts2', [10, 11, 12, 13, 14, 15],
                         'grams', timestamps=ts1)
        self.assertEqual(ts2.timestamps, [0.0, 0.1, 0.2, 0.3, 0.4, 0.5])

<<<<<<< HEAD
=======
    def test_good_continuity_timeseries(self):
        ts1 = TimeSeries('test_ts1', [0, 1, 2, 3, 4, 5],
                         'grams', timestamps=[0.0, 0.1, 0.2, 0.3, 0.4, 0.5],
                         continuity='continuous')
        self.assertEqual(ts1.continuity, 'continuous')

    def test_bad_continuity_timeseries(self):
        with self.assertRaises(ValueError):
            TimeSeries('test_ts1', [0, 1, 2, 3, 4, 5],
                       'grams', timestamps=[0.0, 0.1, 0.2, 0.3, 0.4, 0.5],
                       continuity='wrong')

    def test_nodata(self):
        ts1 = TimeSeries('test_ts1', starting_time=0.0, rate=0.1)
        with self.assertWarns(UserWarning):
            self.assertIs(ts1.num_samples, None)

>>>>>>> bbc360ba
    def test_dataio_list_data(self):
        length = 100
        data = list(range(length))
        ts1 = TimeSeries('test_ts1', H5DataIO(data),
                         'grams', starting_time=0.0, rate=0.1)
        self.assertEqual(ts1.num_samples, length)
        assert data == list(ts1.data)

    def test_dataio_dci_data(self):

        def generator_factory():
            return (i for i in range(100))

        data = H5DataIO(DataChunkIterator(data=generator_factory()))
        ts1 = TimeSeries('test_ts1', data,
                         'grams', starting_time=0.0, rate=0.1)
        with self.assertWarnsWith(UserWarning, 'The data attribute on this TimeSeries (named: test_ts1) has a '
                                  '__len__, but it cannot be read'):
            self.assertIs(ts1.num_samples, None)
        for xi, yi in zip(data, generator_factory()):
            assert np.allclose(xi, yi)

    def test_dci_data(self):

        def generator_factory():
            return (i for i in range(100))

        data = DataChunkIterator(data=generator_factory())
        ts1 = TimeSeries('test_ts1', data,
                         'grams', starting_time=0.0, rate=0.1)
        with self.assertWarnsWith(UserWarning, 'The data attribute on this TimeSeries (named: test_ts1) has no '
                                  '__len__'):
            self.assertIs(ts1.num_samples, None)
        for xi, yi in zip(data, generator_factory()):
            assert np.allclose(xi, yi)

    def test_dci_data_arr(self):

        def generator_factory():
            return (np.array([i, i+1]) for i in range(100))

        data = DataChunkIterator(data=generator_factory())
        ts1 = TimeSeries('test_ts1', data,
                         'grams', starting_time=0.0, rate=0.1)
        # with self.assertWarnsRegex(UserWarning, r'.*name: \'test_ts1\'.*'):
        with self.assertWarns(UserWarning):
            self.assertIs(ts1.num_samples, None)
        for xi, yi in zip(data, generator_factory()):
            assert np.allclose(xi, yi)

    def test_no_time(self):
        with self.assertRaisesWith(TypeError, "either 'timestamps' or 'rate' must be specified"):
            TimeSeries('test_ts2', [10, 11, 12, 13, 14, 15], 'grams')

    def test_no_starting_time(self):
        # if no starting_time is given, 0.0 is assumed
        ts1 = TimeSeries('test_ts1', data=[1, 2, 3], unit='unit', rate=0.1)
        self.assertEqual(ts1.starting_time, 0.0)

    def test_conflicting_time_args(self):
        with self.assertRaises(ValueError):
            TimeSeries('test_ts2', [10, 11, 12, 13, 14, 15], 'grams', rate=30.,
                       timestamps=[.3, .4, .5, .6, .7, .8])
        with self.assertRaises(ValueError):
            TimeSeries('test_ts2', [10, 11, 12, 13, 14, 15], 'grams',
                       starting_time=30., timestamps=[.3, .4, .5, .6, .7, .8])


class TestImage(TestCase):

    def test_image(self):
        Image(name='test_image', data=np.ones((10, 10)))


class TestImages(TestCase):

    def test_images(self):
        image = Image(name='test_image', data=np.ones((10, 10)))
        image2 = Image(name='test_image2', data=np.ones((10, 10)))
        Images(name='images_name', images=[image, image2])


class TestTimeSeriesReferenceVectorData(TestCase):

    def test_init(self):
        temp = TimeSeriesReferenceVectorData()
        self.assertEqual(temp.name, 'timeseries')
        self.assertEqual(temp.description,
                         "Column storing references to a TimeSeries (rows). For each TimeSeries this "
                         "VectorData column stores the start_index and count to indicate the range in time "
                         "to be selected as well as an object reference to the TimeSeries.")
        self.assertListEqual(temp.data, [])
        temp = TimeSeriesReferenceVectorData(name='test', description='test')
        self.assertEqual(temp.name, 'test')
        self.assertEqual(temp.description, 'test')

    def test_get_empty(self):
        """Get data from an empty TimeSeriesReferenceVectorData"""
        temp = TimeSeriesReferenceVectorData()
        self.assertListEqual(temp[:], [])
        with self.assertRaises(IndexError):
            temp[0]

    def test_get_length1_valid_data(self):
        """Get data from a TimeSeriesReferenceVectorData with one element and valid data"""
        temp = TimeSeriesReferenceVectorData()
        value = TimeSeriesReference(0, 5, TimeSeries(name='test', description='test',
                                                     data=np.arange(10), starting_time=5.0, rate=0.1))
        temp.append(value)
        self.assertTupleEqual(temp[0], value)
        self.assertListEqual(temp[:], [TimeSeriesReferenceVectorData.TIME_SERIES_REFERENCE_TUPLE(*value), ])

    def test_get_length1_invalid_data(self):
        """Get data from a TimeSeriesReferenceVectorData with one element and invalid data"""
        temp = TimeSeriesReferenceVectorData()
        value = TimeSeriesReference(-1, -1, TimeSeries(name='test', description='test',
                                                       data=np.arange(10), starting_time=5.0, rate=0.1))
        temp.append(value)
        # test index slicing
        re = temp[0]
        self.assertTrue(isinstance(re, TimeSeriesReferenceVectorData.TIME_SERIES_REFERENCE_TUPLE))
        self.assertTupleEqual(re, TimeSeriesReferenceVectorData.TIME_SERIES_REFERENCE_NONE_TYPE)
        # test array slicing and list slicing
        selection = [slice(None), [0, ]]
        for s in selection:
            re = temp[s]
            self.assertTrue(isinstance(re, list))
            self.assertTrue(len(re), 1)
            self.assertTrue(isinstance(re[0], TimeSeriesReferenceVectorData.TIME_SERIES_REFERENCE_TUPLE))
            self.assertTupleEqual(re[0], TimeSeriesReferenceVectorData.TIME_SERIES_REFERENCE_NONE_TYPE)

    def test_get_length5_valid_data(self):
        """Get data from a TimeSeriesReferenceVectorData with 5 elements"""
        temp = TimeSeriesReferenceVectorData()
        num_values = 5
        values = [TimeSeriesReference(0, 5, TimeSeries(name='test'+str(i), description='test',
                                                       data=np.arange(10), starting_time=5.0, rate=0.1))
                  for i in range(num_values)]
        for v in values:
            temp.append(v)
        # Test single element selection
        for i in range(num_values):
            # test index slicing
            re = temp[i]
            self.assertTupleEqual(re, values[i])
            # test slicing
            re = temp[i:i+1]
            self.assertTupleEqual(re[0], TimeSeriesReferenceVectorData.TIME_SERIES_REFERENCE_TUPLE(*values[i]))
        # Test multi element selection
        re = temp[0:2]
        self.assertTupleEqual(re[0], TimeSeriesReferenceVectorData.TIME_SERIES_REFERENCE_TUPLE(*values[0]))
        self.assertTupleEqual(re[1], TimeSeriesReferenceVectorData.TIME_SERIES_REFERENCE_TUPLE(*values[1]))

    def test_get_length5_with_invalid_data(self):
        """Get data from a TimeSeriesReferenceVectorData with 5 elements"""
        temp = TimeSeriesReferenceVectorData()
        num_values = 5
        values = [TimeSeriesReference(0, 5, TimeSeries(name='test'+str(i+1), description='test',
                                                       data=np.arange(10), starting_time=5.0, rate=0.1))
                  for i in range(num_values-2)]
        values = ([TimeSeriesReference(-1, -1, TimeSeries(name='test'+str(0), description='test',
                                                          data=np.arange(10), starting_time=5.0, rate=0.1)), ]
                  + values
                  + [TimeSeriesReference(-1, -1, TimeSeries(name='test'+str(5), description='test',
                                         data=np.arange(10), starting_time=5.0, rate=0.1)), ])
        for v in values:
            temp.append(v)
        # Test single element selection
        for i in range(num_values):
            # test index slicing
            re = temp[i]
            if i in [0, 4]:
                self.assertTrue(isinstance(re, TimeSeriesReferenceVectorData.TIME_SERIES_REFERENCE_TUPLE))
                self.assertTupleEqual(re, TimeSeriesReferenceVectorData.TIME_SERIES_REFERENCE_NONE_TYPE)
            else:
                self.assertTupleEqual(re, values[i])
            # test slicing
            re = temp[i:i+1]
            if i in [0, 4]:
                self.assertTrue(isinstance(re[0], TimeSeriesReferenceVectorData.TIME_SERIES_REFERENCE_TUPLE))
                self.assertTupleEqual(re[0], TimeSeriesReferenceVectorData.TIME_SERIES_REFERENCE_NONE_TYPE)
            else:
                self.assertTupleEqual(re[0], TimeSeriesReferenceVectorData.TIME_SERIES_REFERENCE_TUPLE(*values[i]))
        # Test multi element selection
        re = temp[0:2]
        self.assertTupleEqual(re[0], TimeSeriesReferenceVectorData.TIME_SERIES_REFERENCE_NONE_TYPE)
        self.assertTupleEqual(re[1], TimeSeriesReferenceVectorData.TIME_SERIES_REFERENCE_TUPLE(*values[1]))

    def test_add_row_restricted_type(self):
        v = TimeSeriesReferenceVectorData(name='a', description='a')
        with self.assertRaisesWith(TypeError, "TimeSeriesReferenceVectorData.add_row: incorrect type for "
                                              "'val' (got 'int', expected 'TimeSeriesReference')"):
            v.add_row(1)

    def test_append_restricted_type(self):
        v = TimeSeriesReferenceVectorData(name='a', description='a')
        with self.assertRaisesWith(TypeError, "TimeSeriesReferenceVectorData.append: incorrect type for "
                                              "'arg' (got 'float', expected 'TimeSeriesReference')"):
            v.append(2.0)


class TestTimeSeriesReference(TestCase):

    def test_check_types(self):
        # invalid selection but with correct types
        tsr = TimeSeriesReference(-1, -1, TimeSeries(name='test'+str(0), description='test',
                                                     data=np.arange(10), starting_time=5.0, rate=0.1))
        self.assertTrue(tsr.check_types())
        # invalid types, use float instead of int for both idx_start and count
        tsr = TimeSeriesReference(1.0, 5.0, TimeSeries(name='test'+str(0), description='test',
                                                       data=np.arange(10), starting_time=5.0, rate=0.1))
        with self.assertRaisesWith(TypeError, "idx_start must be an integer not <class 'float'>"):
            tsr.check_types()
        # invalid types, use float instead of int for idx_start only
        tsr = TimeSeriesReference(1.0, 5, TimeSeries(name='test'+str(0), description='test',
                                                     data=np.arange(10), starting_time=5.0, rate=0.1))
        with self.assertRaisesWith(TypeError, "idx_start must be an integer not <class 'float'>"):
            tsr.check_types()
        # invalid types, use float instead of int for count only
        tsr = TimeSeriesReference(1, 5.0, TimeSeries(name='test'+str(0), description='test',
                                                     data=np.arange(10), starting_time=5.0, rate=0.1))
        with self.assertRaisesWith(TypeError, "count must be an integer <class 'float'>"):
            tsr.check_types()
        # invalid type for TimeSeries but valid idx_start and count
        tsr = TimeSeriesReference(1, 5, None)
        with self.assertRaisesWith(TypeError, "timeseries must be of type TimeSeries. <class 'NoneType'>"):
            tsr.check_types()

    def test_is_invalid(self):
        tsr = TimeSeriesReference(-1, -1, TimeSeries(name='test'+str(0), description='test',
                                                     data=np.arange(10), starting_time=5.0, rate=0.1))
        self.assertFalse(tsr.isvalid())

    def test_is_valid(self):
        tsr = TimeSeriesReference(0, 10, TimeSeries(name='test'+str(0), description='test',
                                                    data=np.arange(10), starting_time=5.0, rate=0.1))
        self.assertTrue(tsr.isvalid())

    def test_is_valid_bad_index(self):
        # Error: negative start_index but positive count
        tsr = TimeSeriesReference(-1, 10, TimeSeries(name='test0', description='test0',
                                                     data=np.arange(10), starting_time=5.0, rate=0.1))
        with self.assertRaisesWith(IndexError, "'idx_start' -1 out of range for timeseries 'test0'"):
            tsr.isvalid()
        # Error: start_index too large
        tsr = TimeSeriesReference(10, 0, TimeSeries(name='test0', description='test0',
                                                    data=np.arange(10), starting_time=5.0, rate=0.1))
        with self.assertRaisesWith(IndexError, "'idx_start' 10 out of range for timeseries 'test0'"):
            tsr.isvalid()
        # Error: positive start_index but negative count
        tsr = TimeSeriesReference(0, -3, TimeSeries(name='test0', description='test0',
                                                    data=np.arange(10), starting_time=5.0, rate=0.1))
        with self.assertRaisesWith(IndexError, "'count' -3 invalid. 'count' must be positive"):
            tsr.isvalid()
        # Error:  start_index + count too large
        tsr = TimeSeriesReference(3, 10, TimeSeries(name='test0', description='test0',
                                                    data=np.arange(10), starting_time=5.0, rate=0.1))
        with self.assertRaisesWith(IndexError, "'idx_start + count' out of range for timeseries 'test0'"):
            tsr.isvalid()

    def test_timestamps_property(self):
        # Timestamps from starting_time and rate
        tsr = TimeSeriesReference(5, 4, TimeSeries(name='test0', description='test0',
                                                   data=np.arange(10), starting_time=5.0, rate=0.1))
        np.testing.assert_array_equal(tsr.timestamps, np.array([5.5, 5.6, 5.7, 5.8]))
        # Timestamps from timestamps directly
        tsr = TimeSeriesReference(5, 4, TimeSeries(name='test0', description='test0',
                                                   data=np.arange(10), timestamps=np.arange(10).astype(float)))
        np.testing.assert_array_equal(tsr.timestamps, np.array([5., 6., 7., 8.]))

    def test_timestamps_property_invalid_reference(self):
        # Timestamps from starting_time and rate
        tsr = TimeSeriesReference(-1, -1, TimeSeries(name='test0', description='test0',
                                                     data=np.arange(10), starting_time=5.0, rate=0.1))
        self.assertIsNone(tsr.timestamps)

    def test_timestamps_property_bad_reference(self):
        tsr = TimeSeriesReference(0, 12, TimeSeries(name='test0', description='test0',
                                                    data=np.arange(10), timestamps=np.arange(10).astype(float)))
        with self.assertRaisesWith(IndexError, "'idx_start + count' out of range for timeseries 'test0'"):
            tsr.timestamps
        tsr = TimeSeriesReference(0, 12, TimeSeries(name='test0', description='test0',
                                                    data=np.arange(10), starting_time=5.0, rate=0.1))
        with self.assertRaisesWith(IndexError, "'idx_start + count' out of range for timeseries 'test0'"):
            tsr.timestamps

    def test_data_property(self):
        tsr = TimeSeriesReference(5, 4, TimeSeries(name='test0', description='test0',
                                                   data=np.arange(10), starting_time=5.0, rate=0.1))
        np.testing.assert_array_equal(tsr.data, np.array([5., 6., 7., 8.]))

    def test_data_property_invalid_reference(self):
        tsr = TimeSeriesReference(-1, -1, TimeSeries(name='test0', description='test0',
                                                     data=np.arange(10), starting_time=5.0, rate=0.1))
        self.assertIsNone(tsr.data)

    def test_data_property_bad_reference(self):
        tsr = TimeSeriesReference(0, 12, TimeSeries(name='test0', description='test0',
                                                    data=np.arange(10), starting_time=5.0, rate=0.1))
        with self.assertRaisesWith(IndexError, "'idx_start + count' out of range for timeseries 'test0'"):
            tsr.data<|MERGE_RESOLUTION|>--- conflicted
+++ resolved
@@ -124,8 +124,6 @@
                          'grams', timestamps=ts1)
         self.assertEqual(ts2.timestamps, [0.0, 0.1, 0.2, 0.3, 0.4, 0.5])
 
-<<<<<<< HEAD
-=======
     def test_good_continuity_timeseries(self):
         ts1 = TimeSeries('test_ts1', [0, 1, 2, 3, 4, 5],
                          'grams', timestamps=[0.0, 0.1, 0.2, 0.3, 0.4, 0.5],
@@ -143,7 +141,6 @@
         with self.assertWarns(UserWarning):
             self.assertIs(ts1.num_samples, None)
 
->>>>>>> bbc360ba
     def test_dataio_list_data(self):
         length = 100
         data = list(range(length))
