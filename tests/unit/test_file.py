--- conflicted
+++ resolved
@@ -9,11 +9,10 @@
 from hdmf.utils import docval, get_docval, popargs
 from pynwb import NWBFile, TimeSeries, NWBHDF5IO
 from pynwb.base import Image, Images
-<<<<<<< HEAD
 from pynwb.file import Subject, _add_missing_timezone
-=======
-from pynwb.file import Subject, ElectrodeTable
->>>>>>> 6cfcf398
+# =======
+# from pynwb.file import Subject, ElectrodeTable
+# >>>>>>> dev
 from pynwb.epoch import TimeIntervals
 from pynwb.ecephys import ElectricalSeries, ElectrodesTable
 from pynwb.testing import TestCase, remove_test_file
