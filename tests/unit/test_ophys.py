--- conflicted
+++ resolved
@@ -3,30 +3,11 @@
 import numpy as np
 
 from pynwb.base import TimeSeries
+from pynwb.device import Device
 from pynwb.image import ImageSeries
-from pynwb.ophys import (
-    TwoPhotonSeries,
-    RoiResponseSeries,
-    DfOverF,
-    Fluorescence,
-    PlaneSegmentation,
-    ImageSegmentation,
-    OpticalChannel,
-    ImagingPlane,
-    MotionCorrection,
-    CorrectedImageStack
-)
+from pynwb.ophys import (TwoPhotonSeries, RoiResponseSeries, DfOverF, Fluorescence, PlaneSegmentation,
+                         ImageSegmentation, OpticalChannel, ImagingPlane, MotionCorrection, CorrectedImageStack)
 from pynwb.testing import TestCase
-<<<<<<< HEAD
-from pynwb.testing.mock.ophys import (
-    mock_ImagingPlane,
-    mock_TwoPhotonSeries,
-    mock_RoiResponseSeries,
-    mock_PlaneSegmentation,
-    mock_OpticalChannel,
-)
-from pynwb.testing.mock.device import mock_Device
-=======
 
 
 def create_imaging_plane():
@@ -82,7 +63,6 @@
     pS.add_roi(pixel_mask=pix_mask[0:3], image_mask=img_mask[0])
     pS.add_roi(pixel_mask=pix_mask[3:5], image_mask=img_mask[1])
     return pS
->>>>>>> 89d1c1be
 
 
 class OpticalChannelConstructor(TestCase):
@@ -99,9 +79,17 @@
 
 class ImagingPlaneConstructor(TestCase):
 
-    def test_init(self):
-
-        oc, device = mock_OpticalChannel(), mock_Device()
+    def set_up_dependencies(self):
+        oc = OpticalChannel(
+            name='test_optical_channel',
+            description='description',
+            emission_lambda=500.
+        )
+        device = Device(name='device_name')
+        return oc, device
+
+    def test_init(self):
+        oc, device = self.set_up_dependencies()
 
         ip = ImagingPlane(
             name='test_imaging_plane',
@@ -131,28 +119,62 @@
         self.assertEqual(ip.grid_spacing_unit, 'gs_unit')
 
     def test_manifold_deprecated(self):
+        oc, device = self.set_up_dependencies()
 
         msg = "The 'manifold' argument is deprecated in favor of 'origin_coords' and 'grid_spacing'."
         with self.assertWarnsWith(DeprecationWarning, msg):
-            mock_ImagingPlane(manifold=(1, 1, (2, 2, 2)))
+            ImagingPlane(
+                name='test_imaging_plane',
+                optical_channel=oc,
+                description='description',
+                device=device,
+                excitation_lambda=600.,
+                imaging_rate=300.,
+                indicator='indicator',
+                location='location',
+                manifold=(1, 1, (2, 2, 2))
+            )
 
     def test_conversion_deprecated(self):
+        oc, device = self.set_up_dependencies()
 
         msg = "The 'conversion' argument is deprecated in favor of 'origin_coords' and 'grid_spacing'."
         with self.assertWarnsWith(DeprecationWarning, msg):
-            mock_ImagingPlane(conversion=2.0)
+            ImagingPlane(
+                name='test_imaging_plane',
+                optical_channel=oc,
+                description='description',
+                device=device,
+                excitation_lambda=600.,
+                imaging_rate=300.,
+                indicator='indicator',
+                location='location',
+                conversion=2.0
+            )
 
     def test_unit_deprecated(self):
+        oc, device = self.set_up_dependencies()
 
         msg = "The 'unit' argument is deprecated in favor of 'origin_coords_unit' and 'grid_spacing_unit'."
         with self.assertWarnsWith(DeprecationWarning, msg):
-            mock_ImagingPlane(unit='my_unit')
+            ImagingPlane(
+                name='test_imaging_plane',
+                optical_channel=oc,
+                description='description',
+                device=device,
+                excitation_lambda=600.,
+                imaging_rate=300.,
+                indicator='indicator',
+                location='location',
+                reference_frame='reference_frame',
+                unit='my_unit'
+            )
 
 
 class TwoPhotonSeriesConstructor(TestCase):
 
     def test_init(self):
-        ip = mock_ImagingPlane()
+        ip = create_imaging_plane()
         tPS = TwoPhotonSeries(
             name='test_tPS',
             unit='unit',
@@ -161,19 +183,14 @@
             pmt_gain=1.0,
             scan_line_rate=2.0,
             external_file=['external_file'],
-<<<<<<< HEAD
-            starting_frame=[1, 2, 3],
-            format='tiff',
-            rate=50.,
-=======
             starting_frame=[0],
             format='external',
             timestamps=list()
->>>>>>> 89d1c1be
         )
         self.assertEqual(tPS.name, 'test_tPS')
         self.assertEqual(tPS.unit, 'unit')
         self.assertEqual(tPS.field_of_view, [2., 3.])
+        self.assertEqual(tPS.imaging_plane, ip)
         self.assertEqual(tPS.pmt_gain, 1.0)
         self.assertEqual(tPS.scan_line_rate, 2.0)
         self.assertEqual(tPS.external_file, ['external_file'])
@@ -201,7 +218,15 @@
             rate=1.0,
         )
 
-        image_series = mock_TwoPhotonSeries()
+        ip = create_imaging_plane()
+
+        image_series = TwoPhotonSeries(
+            name='TwoPhotonSeries1',
+            data=np.ones((1000, 100, 100)),
+            imaging_plane=ip,
+            rate=1.0,
+            unit='normalized amplitude'
+        )
 
         corrected_image_stack = CorrectedImageStack(
             corrected=corrected,
@@ -250,7 +275,7 @@
 
 class RoiResponseSeriesConstructor(TestCase):
     def test_init(self):
-        ps = mock_PlaneSegmentation()
+        ps = create_plane_segmentation()
         rt_region = ps.create_roi_table_region(description='the second ROI', region=[0])
 
         ts = RoiResponseSeries(
@@ -265,8 +290,6 @@
         self.assertEqual(ts.rois, rt_region)
 
     def test_warnings(self):
-<<<<<<< HEAD
-=======
         ps = create_plane_segmentation()
         rt_region = ps.create_roi_table_region(description='the first two ROIs', region=[0, 1])
 
@@ -281,16 +304,16 @@
                 unit="n.a.",
             )
             self.assertEqual(w, [])
->>>>>>> 89d1c1be
 
         with warnings.catch_warnings(record=True) as w:
             # Cause all warnings to always be triggered.
             warnings.simplefilter("always")
-            mock_RoiResponseSeries(
+            RoiResponseSeries(
+                name="test_ts1",
                 data=np.ones((6, 3)),
-                n_rois=2,
-                timestamps=[0.0, 0.1, 0.2, 0.3, 0.4, 0.5],
-                rate=None,
+                rois=rt_region,
+                unit="n.a.",
+                timestamps=[0.0, 0.1, 0.2, 0.3, 0.4, 0.5]
             )
             self.assertEqual(len(w), 1)
             assert (
@@ -301,10 +324,10 @@
         with warnings.catch_warnings(record=True) as w:
             # Cause all warnings to always be triggered.
             warnings.simplefilter("always")
-            mock_RoiResponseSeries(
+            RoiResponseSeries(
                 name="test_ts1",
                 data=np.ones((2, 6)),
-                n_rois=2,
+                rois=rt_region,
                 rate=30000.,
                 unit="n.a.",
             )
@@ -317,8 +340,16 @@
 
 class DfOverFConstructor(TestCase):
     def test_init(self):
-
-        rrs = mock_RoiResponseSeries(name='test_ts')
+        ps = create_plane_segmentation()
+        rt_region = ps.create_roi_table_region(description='the second ROI', region=[1])
+
+        rrs = RoiResponseSeries(
+            name='test_ts',
+            data=[1, 2, 3],
+            rois=rt_region,
+            unit='unit',
+            timestamps=[0.1, 0.2, 0.3]
+        )
 
         dof = DfOverF(rrs)
         self.assertEqual(dof.roi_response_series['test_ts'], rrs)
@@ -326,8 +357,16 @@
 
 class FluorescenceConstructor(TestCase):
     def test_init(self):
-
-        ts = mock_RoiResponseSeries(name='test_ts')
+        ps = create_plane_segmentation()
+        rt_region = ps.create_roi_table_region(description='the second ROI', region=[1])
+
+        ts = RoiResponseSeries(
+            name='test_ts',
+            data=[1, 2, 3],
+            rois=rt_region,
+            unit='unit',
+            timestamps=[0.1, 0.2, 0.3]
+        )
 
         ff = Fluorescence(ts)
         self.assertEqual(ff.roi_response_series['test_ts'], ts)
@@ -336,7 +375,7 @@
 class ImageSegmentationConstructor(TestCase):
 
     def test_init(self):
-        ps = mock_PlaneSegmentation()
+        ps = create_plane_segmentation()
 
         iS = ImageSegmentation(ps, name='test_iS')
         self.assertEqual(iS.name, 'test_iS')
@@ -346,8 +385,6 @@
 
 class PlaneSegmentationConstructor(TestCase):
 
-<<<<<<< HEAD
-=======
     def set_up_dependencies(self):
         iSS = ImageSeries(
             name='test_iS',
@@ -361,11 +398,9 @@
         ip = create_imaging_plane()
         return iSS, ip
 
->>>>>>> 89d1c1be
     def create_basic_plane_segmentation(self):
         """Creates a basic plane segmentation used for testing"""
-        iSS, ip = mock_TwoPhotonSeries(), mock_ImagingPlane()
-
+        iSS, ip = self.set_up_dependencies()
         pS = PlaneSegmentation(
             description='description',
             imaging_plane=ip,
