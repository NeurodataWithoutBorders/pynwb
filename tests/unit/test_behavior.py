--- conflicted
+++ resolved
@@ -30,22 +30,15 @@
         self.assertEqual(sS.unit, 'degrees')
 
     def test_gt_3_cols(self):
-<<<<<<< HEAD
-        msg = ("SpatialSeries.__init__: incorrect shape for 'data' (got '(5, 4)', expected "
-               "'((None,), (None, 1), (None, 2), (None, 3))')")
-        with self.assertRaisesWith(ValueError, msg):
-            SpatialSeries(
-                name='test_sS',
-                data=np.ones((5, 4)),
-                reference_frame='reference_frame',
-                rate=30.
-            )
-=======
         msg = ("SpatialSeries 'test_sS' has data shape (5, 4) which is not compliant with NWB 2.5 and greater. "
                "The second dimension should have length <= 3 to represent at most x, y, z.")
         with self.assertWarnsWith(UserWarning, msg):
-            SpatialSeries("test_sS", np.ones((5, 4)), "reference_frame", "meters", rate=30.)
->>>>>>> 728e0ac3
+            SpatialSeries(
+                name="test_sS",
+                data=np.ones((5, 4)),
+                reference_frame="reference_frame",
+                rate=30.
+            )
 
 
 class BehavioralEpochsConstructor(TestCase):
