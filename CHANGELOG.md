# PyNWB Changelog

<<<<<<< HEAD
## PyNWB 2.5.0 (Upcoming)

### Enhancements and minor changes
- Add `TimeSeries.get_timestamps`. @bendichter [#1741](https://github.com/NeurodataWithoutBorders/pynwb/pull/1741)
=======
## PyNWB 2.4.1 (July 26, 2023)

### Bug fixes
- Stop running validation tests as part of integration tests. They cause issues in CI and can be run separately. @rly [#1740](https://github.com/NeurodataWithoutBorders/pynwb/pull/1740)
>>>>>>> ee868909

## PyNWB 2.4.0 (July 23, 2023)

### Enhancements and minor changes
- Add support for `ExternalResources`. @mavaylon1 [#1684](https://github.com/NeurodataWithoutBorders/pynwb/pull/1684)
- Update links for making a release. @mavaylon1 [#1720](https://github.com/NeurodataWithoutBorders/pynwb/pull/1720)

### Bug fixes
- Fixed sphinx-gallery setting to correctly display index in the docs with sphinx-gallery>=0.11. @oruebel [#1733](https://github.com/NeurodataWithoutBorders/pynwb/pull/1733)

### Documentation and tutorial enhancements
- Added thumbnail for Optogentics tutorial. @oruebel [#1729](https://github.com/NeurodataWithoutBorders/pynwb/pull/1729)
- Update and fix errors in tutorials. @bendichter @oruebel

## PyNWB 2.3.3 (June 26, 2023)

### Enhancements and minor changes
- Add testing support for Python 3.11. @rly [#1687](https://github.com/NeurodataWithoutBorders/pynwb/pull/1687)
- Add CI testing of NWB files on DANDI. @rly [#1695](https://github.com/NeurodataWithoutBorders/pynwb/pull/1695)

### Bug fixes
- Remove unused, deprecated `codecov` package from dev installation requirements. @rly
  [#1688](https://github.com/NeurodataWithoutBorders/pynwb/pull/1688)
- Remove references to discontinued `requires.io` service in documentation. @rly
  [#1690](https://github.com/NeurodataWithoutBorders/pynwb/pull/1690)
- Update `requirements-doc.txt` to resolve Python 3.7 incompatibility. @rly
  [#1694](https://github.com/NeurodataWithoutBorders/pynwb/pull/1694)
- Fixed test battery to show and check for warnings appropriately. @rly
  [#1698](https://github.com/NeurodataWithoutBorders/pynwb/pull/1698)

## PyNWB 2.3.2 (April 10, 2023)

### Enhancements and minor changes
- Fixed typos and added codespell GitHub action to check spelling in the future. @yarikoptic [#1648](https://github.com/NeurodataWithoutBorders/pynwb/pull/1648)

### Documentation and tutorial enhancements
- Added `OnePhotonSeries` to [calcium imaging tutorial](https://pynwb.readthedocs.io/en/stable/tutorials/domain/ophys.html#sphx-glr-tutorials-domain-ophys-py). @bendichter [#1658](https://github.com/NeurodataWithoutBorders/pynwb/pull/1658)
- Add tutorial for optogenetics. @bendichter [#1657](https://github.com/NeurodataWithoutBorders/pynwb/pull/1657)
- Update testing of gallery examples and disable testing of the allensdk tutorial.
  [#1680](https://github.com/NeurodataWithoutBorders/pynwb/pull/1680)
- Updated tutorials to follow best practices. @bendichter [#1656](https://github.com/NeurodataWithoutBorders/pynwb/pull/1656)

### Bug fixes
- Fixed bug when initializing ``OnePhotonSeries`` with no value for ``binning``. @bendichter [#1660](https://github.com/NeurodataWithoutBorders/pynwb/pull/1660)
- Fixed bug in ``NWBHDF5IO.nwb_version`` property to support files written by third-party software with a fixed-length ``nwb_version`` attribute. @oruebel [#1669](https://github.com/NeurodataWithoutBorders/pynwb/pull/1669)
- Fixed search bar and missing jquery in ReadTheDocs documentation. @rly [#1671](https://github.com/NeurodataWithoutBorders/pynwb/pull/1671)
- Requires [HDMF 3.5.4](https://github.com/hdmf-dev/hdmf/releases/tag/3.5.4) which includes bug fixes. @rly [#1672](https://github.com/NeurodataWithoutBorders/pynwb/pull/1672)
- Fixed issue with deprecated pkg_resources. @rly [#1678](https://github.com/NeurodataWithoutBorders/pynwb/pull/1678)

## PyNWB 2.3.1 (February 24, 2023)

### Bug fixes
- Fixed an issue where  NWB files with version "2.0b" could not be read.
  @rly [#1651](https://github.com/NeurodataWithoutBorders/pynwb/pull/1651)

## PyNWB 2.3.0 (February 23, 2023)

### Enhancements and minor changes
- Added support for NWB Schema 2.6.0. @mavaylon1 [#1636](https://github.com/NeurodataWithoutBorders/pynwb/pull/1636)
- Added a class and tests for the `OnePhotonSeries` new in NWB v2.6.0. @CodyCBakerPhD [#1593](https://github.com/NeurodataWithoutBorders/pynwb/pull/1593)(see also NWB Schema [#523](https://github.com/NeurodataWithoutBorders/nwb-schema/pull/523)
- `Subject.age` can be input as a `timedelta` type. @bendichter [#1590](https://github.com/NeurodataWithoutBorders/pynwb/pull/1590)
- Added `Subject.age__reference` field. @bendichter ([#1540](https://github.com/NeurodataWithoutBorders/pynwb/pull/1540))
- `IntracellularRecordingsTable.add_recording`: the `electrode` arg is now optional, and is automatically populated from the stimulus or response.
  [#1597](https://github.com/NeurodataWithoutBorders/pynwb/pull/1597)
- Added module `pynwb.testing.mock.icephys` and corresponding tests. @bendichter
  [1595](https://github.com/NeurodataWithoutBorders/pynwb/pull/1595)
- Removed redundant object mapper code. @rly [#1600](https://github.com/NeurodataWithoutBorders/pynwb/pull/1600)
- Fixed pending deprecations and issues in CI. @rly [#1594](https://github.com/NeurodataWithoutBorders/pynwb/pull/1594)
- Added ``NWBHDF5IO.nwb_version`` property to get the NWB version from an NWB HDF5 file @oruebel [#1612](https://github.com/NeurodataWithoutBorders/pynwb/pull/1612)
- Updated ``NWBHDF5IO.read`` to check NWB version before read and raise more informative error if an unsupported version is found @oruebel [#1612](https://github.com/NeurodataWithoutBorders/pynwb/pull/1612)
- Added the `driver` keyword argument to the `pynwb.validate` function as well as the corresponding namespace caching. @CodyCBakerPhD [#1588](https://github.com/NeurodataWithoutBorders/pynwb/pull/1588)
- Updated HDMF requirement to version 3.5.1. [#1611](https://github.com/NeurodataWithoutBorders/pynwb/pull/1611)
- Increased the stacklevel of the warning from `_add_missing_timezone` in `pynwb.file` to make identification of which datetime field is missing a timezone easier. @CodyCBakerPhD [#1641](https://github.com/NeurodataWithoutBorders/pynwb/pull/1641)

### Documentation and tutorial enhancements:
- Adjusted [ecephys tutorial](https://pynwb.readthedocs.io/en/stable/tutorials/domain/ecephys.html) to create fake data with proper dimensions @bendichter [#1581](https://github.com/NeurodataWithoutBorders/pynwb/pull/1581)
- Refactored testing documentation, including addition of section on ``pynwb.testing.mock`` submodule. @bendichter
  [#1583](https://github.com/NeurodataWithoutBorders/pynwb/pull/1583)
- Updated round trip tutorial to the newer ``NWBH5IOMixin`` and ``AcquisitionH5IOMixin`` classes. @bendichter
  [#1586](https://github.com/NeurodataWithoutBorders/pynwb/pull/1586)
- Added more informative error message for common installation error. @bendichter, @rly
  [#1591](https://github.com/NeurodataWithoutBorders/pynwb/pull/1591)
- Updated citation for PyNWB in docs and duecredit to use the eLife NWB paper. @oruebel [#1604](https://github.com/NeurodataWithoutBorders/pynwb/pull/1604)
- Fixed docs build warnings due to use of hardcoded links. @oruebel [#1604](https://github.com/NeurodataWithoutBorders/pynwb/pull/1604)
- Updated the [iterative write tutorial](https://pynwb.readthedocs.io/en/stable/tutorials/advanced_io/iterative_write.html) to reference the new ``GenericDataChunkIterator`` functionality and use the new ``H5DataIO.dataset`` property to simplify the custom I/O section. @oruebel [#1633](https://github.com/NeurodataWithoutBorders/pynwb/pull/1633)
- Updated the [parallel I/O tutorial](https://pynwb.readthedocs.io/en/stable/tutorials/advanced_io/parallelio.html) to use the new ``H5DataIO.dataset`` feature to set up an empty dataset for parallel write. @oruebel [#1633](https://github.com/NeurodataWithoutBorders/pynwb/pull/1633)

### Bug fixes
- Added shape constraint to `PatchClampSeries.data`. @bendichter
  [#1596](https://github.com/NeurodataWithoutBorders/pynwb/pull/1596)
- Updated the [images tutorial](https://pynwb.readthedocs.io/en/stable/tutorials/domain/images.html) to provide example usage of an ``IndexSeries``
  with a reference to ``Images``. @bendichter [#1602](https://github.com/NeurodataWithoutBorders/pynwb/pull/1602)
- Fixed an issue with the `tox` tool when upgrading to tox 4. @rly [#1608](https://github.com/NeurodataWithoutBorders/pynwb/pull/1608)
- Fixed an issue where `Images` were not allowed as stimulus templates. @rly [#1638](https://github.com/NeurodataWithoutBorders/pynwb/pull/1638)

## PyNWB 2.2.0 (October 19, 2022)

### Enhancements and minor changes
- Enhanced `pynwb.validate` API function to accept a list of file paths as well as the ability to operate on cached
  namespaces. Also adjusted the validate CLI to directly use the API function. @CodyCBakerPhD
  [#1511](https://github.com/NeurodataWithoutBorders/pynwb/pull/1511)

### Internal enhancements
- Moved CI to GitHub Actions. @rly [#1560](https://github.com/NeurodataWithoutBorders/pynwb/pull/1560),
  [#1566](https://github.com/NeurodataWithoutBorders/pynwb/pull/1566)

### Bug fixes
- Fixed bug in ``pynwb.testing.mock.file.mock_NWBFile`` to identifier UUID to string. @oruebel
  [#1557](https://github.com/NeurodataWithoutBorders/pynwb/pull/1557)
- Minor fixes to test suite to prevent warnings. @rly
  [#1571](https://github.com/NeurodataWithoutBorders/pynwb/pull/1571)
- Made build wheel python 3 only. @mavaylon1
  [#1572](https://github.com/NeurodataWithoutBorders/pynwb/pull/1572)
- Updated README.rst. @mavaylon1
  [#1573](https://github.com/NeurodataWithoutBorders/pynwb/pull/1573)

## PyNWB 2.1.1 (September 1, 2022)

### Documentation and tutorial enhancements:
- Added support for explicit ordering of sphinx gallery tutorials in the docs. @oruebel
  [#1504](https://github.com/NeurodataWithoutBorders/pynwb/pull/1504), @bdichter
  [#1495](https://github.com/NeurodataWithoutBorders/pynwb/pull/1495)
- Added developer guide on how to create a new tutorial. @oruebel
  [#1504](https://github.com/NeurodataWithoutBorders/pynwb/pull/1504)
- Added images tutorial. @weiglszonja
  [#1470](https://github.com/NeurodataWithoutBorders/pynwb/pull/1470)
- Added example code for fsspec in the streaming tutorial. @bdichter
  [#1499](https://github.com/NeurodataWithoutBorders/pynwb/pull/1499)
- Add voxel_mask tutorial. @codycbakerphd (#1544)

### Enhancements and minor changes
- Updated coverage workflow, report separate unit vs integration coverage. @rly
  [#1509](https://github.com/NeurodataWithoutBorders/pynwb/pull/1509)
- Deleted test files generated from running sphinx gallery examples. @rly
  [#1517](https://github.com/NeurodataWithoutBorders/pynwb/pull/1517)
- Enabled passing an S3File created through s3fs, which provides a method for reading an NWB file directly
  from s3 that is an alternative to ros3. This required relaxing of `NWBHDF5IO` input validation. The `path`
  arg is not needed if `file` is provided. `mode` now has a default value of "r".
  @bendichter
  [#1499](https://github.com/NeurodataWithoutBorders/pynwb/pull/1499)
- Added a method to `NWBMixin` that only raises an error when a check is violated on instance creation,
  otherwise throws a warning when reading from a file. The new checks in `ImageSeries` when `external_file`
  is provided is used with this method to ensure that that files with invalid data can be read, but prohibits
  the user from creating new instances when these checks are violated. @weiglszonja
  [#1516](https://github.com/NeurodataWithoutBorders/pynwb/pull/1516)
- Created a GitHub Actions workflow to generate test files for testing backward compatibility. @rly
  [#1548](https://github.com/NeurodataWithoutBorders/pynwb/pull/1548)
- Updated requirements, including allowing numpy 1.23. @rly
  [#1550](https://github.com/NeurodataWithoutBorders/pynwb/pull/1550)
- Enhanced docs for ``LabMetaData`` to clarify its usage. @oruebel
  [#1546](https://github.com/NeurodataWithoutBorders/pynwb/pull/1546)
- Add testing/mock, which provides mock neurodata objects for testing. @bendichter
  [#1454](https://github.com/NeurodataWithoutBorders/pynwb/pull/1454)

## PyNWB 2.1.0 (July 6, 2022)

### Breaking changes:
- Updated ``TimeIntervals`` to use the new  ``TimeSeriesReferenceVectorData`` type. This does not alter the overall
  structure of ``TimeIntervals`` in a major way aside from changing the value of the ``neurodata_type`` attribute of the
  ``TimeIntervals.timeseries`` column from ``VectorData`` to ``TimeSeriesReferenceVectorData``. This change facilitates
  creating common functionality around ``TimeSeriesReferenceVectorData``. For NWB files with version 2.4.0 and earlier,
  the ``TimeIntervals.timeseries`` column is automatically migrated on read in the ``TimeIntervalsMap``
  object mapper class to use the ``TimeSeriesReferenceVectorData`` container class, so that users are presented a
  consistent API for existing and new files. This change affects all existing ``TimeIntervals`` tables
  e.g., ``NBWFile.epochs``, ``NWBFile.trials``, and ``NWBFile.invalid_times``. While this is technically a breaking
  change, the impact user codes should be minimal as this change primarily adds functionality while the overall
  behavior of the API is largely consistent with existing behavior. @oruebel, @rly (#1390)

### Enhancements and minor changes
- A warning is now raised if `SpatialSeries.data` has more than 3 columns. @bendichter, @rly (#1455, #1480)
- The arguments x, y, z, imp, location, filtering are no longer required in the electrodes table.
  @h-mayorquin, @rly (#1448)
- Added `cell_id` attribute to `IntracellularElectrode`. @bendichter (#1459)
- Added `offset` field to `TimeSeries` and its subtypes. @codycbakerphd (#1424)
- Added support for NWB 2.5.0.
  - Added support for updated ``IndexSeries`` type, new ``order_of_images`` field in ``Images``, and new neurodata_type
    ``ImageReferences``. @rly (#1483)
- Added support for HDMF 3.3.1. This is now the minimum version of HDMF supported. Importantly, HDMF 3.3 introduces
  warnings when the constructor of a class mapped to an HDMF-common data type or an autogenerated data type class
  is passed positional arguments instead of all keyword arguments. @rly (#1484)
- Moved logic that checks the 0th dimension of TimeSeries data equals the length of timestamps to a private method in the
  ``TimeSeries`` class. This is to avoid raising a warning when an ImageSeries is used with external file.
  @weiglszonja (#1486)
- Improved warning text when dimensions are not matched in `TimeSeries`, `ElectricalSeries`, and `RoiResponseSeries`.
  @rly (#1491)

### Documentation and tutorial enhancements:
- Added tutorial on annotating data via ``TimeIntervals``. @oruebel (#1390)
- Added copy button to code blocks. @weiglszonja (#1460)
- Created behavioral tutorial. @weiglszonja (#1464)
- Enhanced display of icephys pandas tutorial by using ``dataframe_image`` to render and display large tables
  as images. @oruebel (#1469)
- Created tutorial about reading and exploring an existing `NWBFile`. @weiglszonja (#1453)
- Added new logo for PyNWB. @oruebel (#1461)
- Minor text fixes. @oruebel @bendichter (#1443, #1462, #1463, #1466, #1472, #1473)

### Bug fixes:
- Fixed input data types to allow only `float` for fields `conversion` and `offset` in definition of
  ``TimeSeries``. @codycbakerphd (#1424)
- Fixed incorrect warning in `RoiResponseSeries.__init__` about mismatch between the second dimension of data and
  the length of rois. @rly (#1491)


## PyNWB 2.0.1 (March 16, 2022)

### Bug fixes:
- Added `environment-ros3.yml` to `MANIFEST.in` for inclusion in source distributions. @rly (#1398)
- Fixed bad error check in ``IntracellularRecordingsTable.add_recording`` when adding ``IZeroClampSeries``.
  @oruebel (#1410)
- Skipped ros3 tests if internet access or the ros3 driver are not available. @oruebel (#1414)
- Fixed CI issues. @rly (#1427)

### Documentation and tutorial enhancements:
- Enhanced ordering of sphinx gallery tutorials to use alphabetic ordering based on tutorial headings. @oruebel (#1399)
- Updated the general tutorial to add documentation about the ``Images`` type. @bendichter (#1353)
- Updated the main index of the documentation to make the documentation easier to navigate. @oruebel (#1402)
- Merged the "NWB File" overview section with the "NWB File Basics" tutorial. @oruebel (#1402)
- Updated and created separated installation instructions for users and developers . @oruebel (#1402)
- Updated the Extracellular electrophysiology tutorial. @bendichter, @weiglszonja (#1391)
- Extended the general tutorial with more data types (e.g., ``Subject``, ``SpatialSeries``, ``Position``).
  @weiglszonja (#1403)
- Improved constructor docstrings for Image types. @weiglszonja (#1418)
- Added documentation for exporting NWB files. @rly (#1417)
- Improved documentation formatting. @bendichter (#1438)
- Minor text fixes. @bendichter (#1437, #1400)

### Minor improvements:
- Improved constructor docstrings for Image types. @weiglszonja (#1418)
- Added checks for data orientation in ``TimeSeries``, ``ElectricalSeries``, and ``RoiResponseSeries`` @bendichter (#1428)
- Added checks for data orientation in ``TimeSeries``, ``ElectricalSeries``, and ``RoiResponseSeries``.
  @bendichter (#1426)
- Enhanced issue template forms on GitHub. @CodyCBakerPHD (#1434)


## PyNWB 2.0.0 (August 13, 2021)

### Breaking changes:
- ``SweepTable`` has been deprecated in favor of the new icephys metadata tables. Use of ``SweepTable``
  is still possible but no longer recommended. @oruebel  (#1349)
- ``TimeSeries.__init__`` now requires the ``data`` argument because the 'data' dataset is required by the schema.
  If a ``TimeSeries`` is read without a value for ``data``, it will be set to a default value. For most
  ``TimeSeries``, this is a 1-dimensional empty array with dtype uint8. For ``ImageSeries`` and
  ``DecompositionSeries``, this is a 3-dimensional empty array with dtype uint8. @rly (#1274)
- ``TimeSeries.__init__`` now requires the ``unit`` argument because the 'unit' attribute is required by the schema.
  If a ``TimeSeries`` is read without a value for ``unit``, it will be set to a default value. For most
  ``TimeSeries``, this is "unknown". For ``IndexSeries``, this is "N/A" according to the NWB 2.4.0 schema. @rly (#1274)

### New features:
- Added new intracellular electrophysiology hierarchical table structure from ndx-icephys-meta to NWB core.
  This includes the new types ``TimeSeriesReferenceVectorData``, ``IntracellularRecordingsTable``,
  ``SimultaneousRecordingsTable``, ``SequentialRecordingsTable``, ``RepetitionsTable`` and
  ``ExperimentalConditionsTable`` as well as corresponding updates to ``NWBFile`` to support interaction
   with the new tables. @oruebel  (#1349)
- Added support for NWB 2.4.0. See [Release Notes](https://nwb-schema.readthedocs.io/en/latest/format_release_notes.html)
  for more details. @oruebel, @rly (#1349)
- Dropped Python 3.6 support, added Python 3.9 support. @rly (#1377)
- Updated requirements to allow compatibility with HDMF 3 and h5py 3. @rly (#1377)
  - When using HDMF 3 and h5py 3, users can now stream NWB files from an S3 bucket.

### Tutorial enhancements:
- Added new tutorial for intracellular electrophysiology to describe the use of the new metadata tables
  and declared the previous tutoral using ``SweepTable`` as deprecated.  @oruebel (#1349)
- Added new tutorial for querying intracellular electrophysiology metadata
  (``docs/gallery/domain/plot_icephys_pandas.py``). @oruebel (#1349, #1383)
- Added thumbnails for tutorials to improve presentation of online docs.  @oruebel (#1349)
- Used `sphinx.ext.extlinks` extension in docs to simplify linking to common targets. @oruebel (#1349)
- Created new section for advanced I/O tutorials and moved parallel I/O tutorial to its own file. @oruebel (#1349)
- Overhauled documentation on extensions. @bendichter, @rly, @oruebel (#1350)
- Updated the optical physiology / Calcium imaging tutorial. @bendichter, @weiglszonja (#1375)
- Added a tutorial on streaming using the ROS3 driver. @rly (#1393)

### Minor new features:
- Added RRID for citing PyNWB to the docs. @oruebel (#1372)
- Updated CI and tests to handle deprecations in libraries. @rly (#1377)
- Added test utilities for icephys (``pynwb.testing.icephys_testutils``) to ease creation of test data
  for tests and tutorials. @oruebel (#1349, #1383)
- Added on-push and nightly tests of streaming using the ROS3 driver. @rly (#1393)
  - These tests make use of a new dandiset for testing the API: https://gui.dandiarchive.org/#/dandiset/000126
- Improve documentation and test for ``CorrectedImageStack``, ``MotionCorrection``. @rly, @bendichter (#1306, #1374)

### Bug fixes:
- Updated behavior of ``make clean`` command for docs to ensure tutorial files are cleaned up.  @oruebel (#1349)
- Enforced electrode ID uniqueness during insertion into table. @CodyCBakerPhD (#1344)
- Fixed integration tests with invalid test data that will be caught by future hdmf validator version.
  @dsleiter, @rly (#1366, #1376)
- Fixed build warnings in docs. @oruebel (#1380)
- Fix intersphinx links in docs for numpy. @oruebel (#1386)
- Previously, the ``data`` argument was required in ``OpticalSeries.__init__`` even though ``external_file`` could
  be provided in place of ``data``. ``OpticalSeries.__init__`` now makes ``data`` optional. However, this has the
  side effect of moving the position of ``data`` to later in the argument list, which may break code that relies
  on positional arguments for ``OpticalSeries.__init__``. @rly (#1274)
- Fixed `setup.py` not being able to import `versioneer` when installing in an embedded Python environment. @ikhramts
  (#1395)
- Removed broken option to validate against a given namespace file and updated associated documentation. @rly (#1397)

## PyNWB 1.5.1 (May 24, 2021)

### Bug fixes:
- Raise minimum version of pandas from 0.23 to 1.0.5 to be compatible with numpy 1.20, and raise minimum version of
  HDMF to use the corresponding change in HDMF. @rly (#1363)
- Update documentation and update structure of requirements files. @rly (#1363)

## PyNWB 1.5.0 (May 17, 2021)

### New features:
- `NWBFile.add_scratch(...)` and `ScratchData.__init__(...)` now accept scalar data in addition to the currently
  accepted types. @rly (#1309)
- Support `pathlib.Path` paths when opening files with `NWBHDF5IO`. @dsleiter (#1314)
- Use HDMF 2.5.1. See the [HDMF release notes](https://github.com/hdmf-dev/hdmf/releases/tag/2.5.1) for details.
- Support `driver='ros3'` in `NWBHDF5IO` for streaming NWB files directly from s3. @bendichter (#1331)
- Update documentation, CI GitHub processes. @oruebel @yarikoptic, @bendichter, @TomDonoghue, @rly
  (#1311, #1336, #1351, #1352, #1345, #1340, #1327)
- Set default `neurodata_type_inc` for `NWBGroupSpec`, `NWBDatasetSpec`. @rly (#1295)
- Block usage of h5py 3+ for now. h5py>=2.9, <3 is supported. (#1355)
- Fix incompatibility issue with downstream github-release tool used to deploy releases to GitHub. @rly (#1245)
- Fix issue with Sphinx gallery. @rly
- Add citation information to documentation and support for duecredit tool. @rly
- Remove use of ColoredTestRunner for more readable verbose test output. @rly
- Add support for nwb-schema 2.3.0. @rly (#1245, #1330)
  - Add optional `waveforms` column to the `Units` table.
  - Add optional `strain` field to `Subject`.
  - Add to `DecompositionSeries` an optional `DynamicTableRegion` called `source_channels`.
  - Add to `ImageSeries` an optional link to `Device`.
  - Add optional `continuity` field to `TimeSeries`.
  - Add optional `filtering` attribute to `ElectricalSeries`.
  - Clarify documentation for electrode impedance and filtering.
  - Set the `stimulus_description` for `IZeroCurrentClamp` to have the fixed value "N/A".
  - See https://nwb-schema.readthedocs.io/en/latest/format_release_notes.html for full schema release notes.
- Add support for HDMF 2.5.5 and upgrade HDMF requirement from 2.1.0 to 2.5.5. @rly @ajtritt
  (#1325, #1355, #1360, #1245, #1287). This includes several relevant features and bug fixes, including:
  - Fix issue where dependencies of included types were not being loaded in namespaces / extensions.
  - Add `HDF5IO.get_namespaces(path=path, file=file)` method which returns a dict of namespace name mapped to the
    namespace version (the largest one if there are multiple) for each namespace cached in the given HDF5 file.
  - Add methods for automatic creation of `MultiContainerInterface` classes.
  - Add ability to specify a custom class for new columns to a `DynamicTable` that are not `VectorData`,
    `DynamicTableRegion`, or `VocabData` using `DynamicTable.__columns__` or `DynamicTable.add_column(...)`.
  - Add support for creating and specifying multi-index columns in a `DynamicTable` using `add_column(...)`.
  - Add capability to add a row to a column after IO.
  - Add method `AbstractContainer.get_fields_conf`.
  - Add functionality for storing external resource references.
  - Add method `hdmf.utils.get_docval_macro` to get a tuple of the current values for a docval_macro, e.g., 'array_data'
    and 'scalar_data'.
  - `DynamicTable` can be automatically generated using `get_class`. Now the HDMF API can read files with extensions
    that contain a DynamicTable without needing to import the extension first.
  - Add `EnumData` type for storing data that comes from a fixed set of values.
  - Add `AlignedDynamicTable` type which defines a DynamicTable that supports storing a collection of subtables.
  - Allow `np.bool_` as a valid `bool` dtype when validating.
  - See https://github.com/hdmf-dev/hdmf/releases for full HDMF release notes.

## PyNWB 1.4.0 (August 12, 2020)

Users can now add/remove containers from a written NWB file and export the modified NWBFile to a new file path.
@rly (#1280)
- See https://pynwb.readthedocs.io/en/stable/tutorials/general/add-remove-containers.html for examples and more
  information.

### Compatibility warnings:
- PyNWB no longer works with HDMF version < 2.1.0. If you have pinned HDMF version < 2 in your package but allow PyNWB
version 1.4.0, please beware that `pip` may install PyNWB version 1.4.0 with an incompatible version of HDMF
(version < 2).
- Use of HDMF 2.1.0 fixes `__getitem__`-based access of `MultiContainerInterface` types, e.g,,
`fluorescence['roi_response_series_name']`, where previously if the `MultiContainerInterface` contained only one item,
then any key could be used within the square brackets to access the contained `Container`, even if the key did not
match the name of the contained `Container`. This update patches this bug such that the key used within the square
brackets *must* match the name of the contained `Container` or else an error will be raised.

### Internal improvements:
- Update requirements to use HDMF 2.1.0. @rly (#1256)
- Start FAQ section in documentation. @rly (#1249)
- Improve deprecation warnings. @rly (#1261)
- Update CI to test Python 3.8, update requirements. @rly (#1267, #1275)
- Make use of `MultiContainerInterface` and `LabelledDict` that have been moved to HDMF. @bendichter @rly (#1260)

### Bug fixes:
- For `ImageSeries`, add check if `external_file` is provided without `starting_frame` in `__init__`. @rly (#1264)
- Improve docstrings for `TimeSeries.data` and for the electrode table. @rly (#1271, #1272)
- Fix Azure Pipelines configuration. @rly (#1281)

## PyNWB 1.3.3 (June 26, 2020)

### Internal improvements:
- Update requirements to use HDMF 1.6.4. @rly (#1256)

### Bug fixes:
- Fix writing optional args to electrodes table. @rly (#1246)
- Fix missing method UnitsMap.get_nwb_file. @rly (#1227)

## PyNWB 1.3.2 (June 1, 2020)

### Bug fixes:
- Add support for nwb-schema 2.2.5. @rly (#1243)
  - This schema version fixes incorrect dims and shape for `ImagingPlane.origin_coords` and `ImagingPlane.grid_spacing`,
   and fixes incorrect dims for `TwoPhotonSeries.field_of_view`.

## PyNWB 1.3.1 (May 28, 2020)

### Bug fixes:
- Fix bugged `Device` constructor. @rly (#1209)
- Fix link to code of conduct page in docs. @rly (#1229)
- Fix docs for `get_type_map`. @oruebel (#1233)
- Pass file object to parent when loading namespaces. @NileGraddis (#1242)

### Internal improvements:
- Update CI to use supported MacOS version. @rly (#1211)
- Clean up tests to remove conversion warnings and use keyword args. @rly (#1202)
- Fix flake8 errors. @rly (#1235)
- Add changelog. @rly (#1215)
- Update release process with notes about coordinating with nwb-schema. @rly (#1214)
- Inform which unit value is actually overwritten. @yarikoptic (#1219)
- Do not print out logging.DEBUG statements to stdout for test.py. @rly (#1240)
- Add support for nwb-schema 2.2.4. @rly (#1213)
  - Make `ImagingPlane.imaging_rate` optional. This moves the `imaging_rate` argument down the list of constructor arguments for `ImagingPlane.__init__`. This will break existing code that calls the constructor of `ImagingPlane` with at least 6 positional arguments, such that one positional argument matches `imaging_rate`.

## PyNWB 1.3.0 (Mar. 4, 2020)

### New features:
- Add support for nwb-schema 2.2.2. @rly (#1146)
  - This is a large change. See the PR and [schema release notes](http://nwb-schema.readthedocs.io/en/latest/format_release_notes.html#march-2-2020) for more information.
- Validate against most specific namespace. @t-b, @rly (#1094)
- Replace 'ic_electrode' with 'icephys_electrode' in `NWBFile`. @oruebel (#1200)
- Integrate minor enhancements and bug fixes introduced in HDMF 1.6.0 and 1.6.1, including improved handling of namespaces that lack a version key,

### Internal improvements:
- Add nightly testing of validation CLI. @t-b, @rly (#1164, #1195, #1197)
- Treat ipython notebooks as binary in git. @t-b (#1168)
- Use proper file removal in tests. @t-b (#1165)
- Use hdmf-docutils instead of nwb-docutils for documentation. @jcfr (#1176)
- Run minimum requirements testing n Python 3.6. @rly (#1194)

### Bug fixes:
- Fix API documentation. @bendichter (#1159)
- Fix unit testing output. @rly (#1158)
- Fix copying files with Subject. @rly (#1171)
- Add "unit" attribute back as an optional attribute in icephys classes. @rly (#1188)
- Fix reported development status in `setup.py`. @rly (#1201)

## PyNWB 1.2.1 (Jan. 22, 2020)

### Bug fixes:
- Fix ReadTheDocs build. @rly (#1155)
- Update manifest to fix conda build. @rly (#1156)

## PyNWB 1.2.0 (Jan. 21, 2020)

### Minor enhancements:
- Add new logo to docs. @rly (#1096)
- Add warning when referencing electrode table before it exists. @ajtritt (#1098)
- Refactor internal calls to docval. @rly (#1104)
- Enhance icephys example and documentation. @t-b (#1081)
- Add multi index and time bounds to get_unit_spikes. @bendichter (#1001)
- Improve ophys docstrings. @bendichter (#1126)
- Improve icephys docstrings for gain. @bendichter (#1129)
- Update legal information. @rly (#1131)
- Add support for device description and manufacturer. @rly (#1135)
- Update dependencies and remove explicit six, unittest2 dependency. @rly (#1136, #1138, #1142, #1137, #1154)
- Add object ID tutorial. @rly (#1140)
- Update CI. @rly (#1141)
- Catch critical warnings and throw errors in unit tests. @rly (#1112)
- Create and use testing module, remove builder tests, clean up test code. @rly (#1117)
- Add and test minimum requirements for PyNWB. @rly (#1148)
- Improve docs for get_class. @bendichter (#1149)

### Bug fixes:
- Fix versioneer reporting version. @rly (#1100)
- Fix `DynamicTable` import after move to hdmf.common. @bendichter (#1103)
- Fix handling of unmapped attributes. @rly (#1105)
- Update tests and documentation to reflect new selection behavior of `DynamicTable`. @oruebel (#1106)
- Fix reference images not being mapped in PlaneSegmentation. @rly (#1109)
- Fix legacy import of `ObjectMapper`. @rly (#1124)
- Fix extensions documentation typo: 'str' -> 'text'. @bendichter (#1132)
- Revert "PatchClampSeries: Force sweep_number to uint64". @t-b (#1123)
- Fix sphinx code to use latest sphinx. @rly (#1139)

## PyNWB 1.1.2 (Oct. 15, 2019)

### Minor features:
- Use latest HDMF 1.3.3. #1093 (@rly)
- Expose HDMF export_spec utility function for use by extensions. #1092 (@rly)

### Bug fixes:
- Fix bug in writing SpikeEventSeries data or timestamps datasets with a DataChunkIterator. #1089 (@bendichter)

## PyNWB 1.1.1 (Oct. 7, 2019)

PyNWB 1.1.0 does not work with HDMF>=1.3. This release will work with HDMF>=1.3.2.

### Minor improvements:
- Support newly added channel-specific conversion factor for ElectricalSeries #1072 (@bendichter)
- Move generic types out of PyNWB into hdmf-common. #1061 (@ajtritt)
- Update documentation to reflect the above changes. #1078 (@rly)
- Add new case to the iterative write tutorial. #1029 (@oruebel)
- Improve CI. #1079 (@rly)
- Pin the current latest version of HDMF to requirements for setup.py. #1083 (@rly)

## PyNWB 1.1.0 (Sep. 17, 2019)

### New features:
- Add object ID to all neurodata types #991 (@ajtritt, @rly)
- Add NWBFile shallow copy method #994 (@ajtritt, @rly)
- Drop official Python 2.7 support #1028 (@rly)
- Add scratch space #1027 #1038 (@ajtritt, @rly)
- Support multiple experimenters #988 #1035 (@ajtritt, @rly)
- Support multiple related publications #1047 (@rly)
- Update schema to 2.1.0 (see release notes in https://nwb-schema.readthedocs.io/en/latest/format_release_notes.html) (@rly, @bendichter, @ajtritt, @oruebel, @t-b)

### Minor enhancements:
- Add iterative write check for TimeSeries timestamps #1012 (@bendichter, @oruebel)
- Add functions to convert between pixel mask and image mask for ophys data #766 (@mamelara)
- Add cortical surface extension example #1040 (@bendichter)
- Match API with schema defaults #1033 (@rly)
- Core schema is now a git submodule #1045 (@ajtritt)
- Implement better support for floating point data for Python 3.5 on Windows #1043 (@rly)
- Enhance iterative write tutorial #1029 (@oruebel)
- Allow empty data in DynamicTable with non-empty VectorIndex #887 (@ajtritt)
- Allow OpticalSeries constructor argument 'field_of_view' to be H5Dataset #1063 (@bendichter)
- Clarify documentation for deprecated ImageSeries constructor arg 'bits_per_pixel' #1065 (@rly)
- Adjust code to explicitly map properties after changes made in HDMF 1.2 #1048 #1069 (@rly)
- Improvements to CI, documentation, and GitHub repo structure #1055 (@rly)

## PyNWB 1.0.3 (Jul. 18, 2019)

### New/modified functionality:
- Add MPI functionality to NWBHDF5IO (@bendichter)
- Add option to exclude columns from DynamicTable.to_dataframe() (@NileGraddis)
- Remove ability to add DecompositionSeries to LFP (@bendichter)
- Remove num_samples from TimeSeries (@NileGraddis)
- Automatically detect ragged arrays in from_dataframe (@bendichter)
- Cache the spec by default on write (@rly)
- Improve printing of NWB objects (@rly)
- Change ProcessingModule.add_data_interface() to .add(), ProcessingModule.get_data_interface() to .get(), NWBFile.modules to NWBFile.processing (@bendichter)
- Remove unused SpecFile type (@oruebel)
- Add ability to validate files against the cached spec (@t-b)
- Make CurrentClampSeries/VoltageClampSeries parameters optional (@t-b)
- Update documentation (@t-b, @rly)
- Update copyright/license
- Improve tests and CI
- Update requirements
- See also HDMF changes https://github.com/hdmf-dev/hdmf/releases/tag/1.0.4

### Bug fixes:
- Fix dynamictableregion iteration failure after roundtrip (@NileGraddis)
- Fix from_dataframe for children of DynamicTable (@bendichter)
- Fix for modular (cross-file) storage of timeseries timestamps (@NileGraddis)
- Fix bug on loading lists of strings from hdmf 1.0.4 (@rly)
- Fix IO for intervals (@bendichter)
- Fix round trip for Subject.date_of_birth (@bendichter)

### Schema changes:
- DecompositionSeries "source_timeseries" link is no longer required (@bendichter)
- Reorder keys (@rly)
- Remove NWBFile "specifications" group (@oruebel)
- CorrectedImageStack and ImagingRetinotopy inherits from NWBDataInterface instead of NWBContainer (@rly)
- Fix typo in unit of resistance_comp_prediction/correction (@t-b)
- Add option for third dimension for Units "waveforms" dataset to represent different electrodes (@bendichter)
- Update NWBFile.nwb_version to 2.0.2

## PyNWB 1.0.2 (Apr. 19, 2019)<|MERGE_RESOLUTION|>--- conflicted
+++ resolved
@@ -1,16 +1,12 @@
 # PyNWB Changelog
 
-<<<<<<< HEAD
 ## PyNWB 2.5.0 (Upcoming)
 
 ### Enhancements and minor changes
 - Add `TimeSeries.get_timestamps`. @bendichter [#1741](https://github.com/NeurodataWithoutBorders/pynwb/pull/1741)
-=======
+
 ## PyNWB 2.4.1 (July 26, 2023)
-
-### Bug fixes
 - Stop running validation tests as part of integration tests. They cause issues in CI and can be run separately. @rly [#1740](https://github.com/NeurodataWithoutBorders/pynwb/pull/1740)
->>>>>>> ee868909
 
 ## PyNWB 2.4.0 (July 23, 2023)
 
