# PyNWB Changelog

## PyNWB 2.6.0 (Upcoming)

### Enhancements and minor changes
<<<<<<< HEAD
- Added support for NWB Schema 2.7.0.
  - Deprecated `ImagingRetinotopy` neurodata type. @rly
=======
- Added support for NWB schema 2.7.0.
  - ...
  - ...
  - ...
  - ...
>>>>>>> 5be83b6d
- For `NWBHDF5IO()`, change the default of arg `load_namespaces` from `False` to `True`. @bendichter [#1748](https://github.com/NeurodataWithoutBorders/pynwb/pull/1748)
- Add `NWBHDF5IO.can_read()`. @bendichter [#1703](https://github.com/NeurodataWithoutBorders/pynwb/pull/1703)
- Add `pynwb.get_nwbfile_version()`. @bendichter [#1703](https://github.com/NeurodataWithoutBorders/pynwb/pull/1703)
- Updated timeseries data checks to warn instead of error when reading invalid files. @stephprince [#1793](https://github.com/NeurodataWithoutBorders/pynwb/pull/1793) and [#1809](https://github.com/NeurodataWithoutBorders/pynwb/pull/1809)
- Expose the offset, conversion and channel conversion parameters in `mock_ElectricalSeries`. @h-mayorquin [#1796](https://github.com/NeurodataWithoutBorders/pynwb/pull/1796)
- Expose `starting_time` in `mock_ElectricalSeries`. @h-mayorquin [#1805](https://github.com/NeurodataWithoutBorders/pynwb/pull/1805)
- Enhance `get_data_in_units()` to work with objects that have a `channel_conversion` attribute like the `ElectricalSeries`. @h-mayorquin [#1806](https://github.com/NeurodataWithoutBorders/pynwb/pull/1806)
- Refactor validation CLI tests to use `{sys.executable} -m coverage` to use the same Python version and run correctly on Debian systems. @yarikoptic [#1811](https://github.com/NeurodataWithoutBorders/pynwb/pull/1811)

### Bug fixes
- Fix bug where namespaces were loaded in "w-" mode. @h-mayorquin [#1795](https://github.com/NeurodataWithoutBorders/pynwb/pull/1795)
- Fix bug where pynwb version was reported as "unknown" to readthedocs @stephprince [#1810](https://github.com/NeurodataWithoutBorders/pynwb/pull/1810)

## PyNWB 2.5.0 (August 18, 2023)

### Enhancements and minor changes
- Add `TimeSeries.get_timestamps()`. @bendichter [#1741](https://github.com/NeurodataWithoutBorders/pynwb/pull/1741)
- Add `TimeSeries.get_data_in_units()`. @bendichter [#1745](https://github.com/NeurodataWithoutBorders/pynwb/pull/1745)
- Updated `ExternalResources` name change to `HERD`, along with HDMF 3.9.0 being the new minimum. @mavaylon1 [#1754](https://github.com/NeurodataWithoutBorders/pynwb/pull/1754)

### Documentation and tutorial enhancements
- Updated streaming tutorial to ensure code is run on tests and clarify text. @bendichter [#1760](https://github.com/NeurodataWithoutBorders/pynwb/pull/1760) @oruebel [#1762](https://github.com/NeurodataWithoutBorders/pynwb/pull/1762)
- Fixed minor documentation build warnings and broken links to `basic_trials` tutorial  @oruebel [#1762](https://github.com/NeurodataWithoutBorders/pynwb/pull/1762)

## PyNWB 2.4.1 (July 26, 2023)
- Stop running validation tests as part of integration tests. They cause issues in CI and can be run separately. @rly [#1740](https://github.com/NeurodataWithoutBorders/pynwb/pull/1740)

## PyNWB 2.4.0 (July 23, 2023)

### Enhancements and minor changes
- Add support for `ExternalResources`. @mavaylon1 [#1684](https://github.com/NeurodataWithoutBorders/pynwb/pull/1684)
- Update links for making a release. @mavaylon1 [#1720](https://github.com/NeurodataWithoutBorders/pynwb/pull/1720)

### Bug fixes
- Fixed sphinx-gallery setting to correctly display index in the docs with sphinx-gallery>=0.11. @oruebel [#1733](https://github.com/NeurodataWithoutBorders/pynwb/pull/1733)

### Documentation and tutorial enhancements
- Added thumbnail for Optogentics tutorial. @oruebel [#1729](https://github.com/NeurodataWithoutBorders/pynwb/pull/1729)
- Update and fix errors in tutorials. @bendichter @oruebel

## PyNWB 2.3.3 (June 26, 2023)

### Enhancements and minor changes
- Add testing support for Python 3.11. @rly [#1687](https://github.com/NeurodataWithoutBorders/pynwb/pull/1687)
- Add CI testing of NWB files on DANDI. @rly [#1695](https://github.com/NeurodataWithoutBorders/pynwb/pull/1695)

### Bug fixes
- Remove unused, deprecated `codecov` package from dev installation requirements. @rly
  [#1688](https://github.com/NeurodataWithoutBorders/pynwb/pull/1688)
- Remove references to discontinued `requires.io` service in documentation. @rly
  [#1690](https://github.com/NeurodataWithoutBorders/pynwb/pull/1690)
- Update `requirements-doc.txt` to resolve Python 3.7 incompatibility. @rly
  [#1694](https://github.com/NeurodataWithoutBorders/pynwb/pull/1694)
- Fixed test battery to show and check for warnings appropriately. @rly
  [#1698](https://github.com/NeurodataWithoutBorders/pynwb/pull/1698)

## PyNWB 2.3.2 (April 10, 2023)

### Enhancements and minor changes
- Fixed typos and added codespell GitHub action to check spelling in the future. @yarikoptic [#1648](https://github.com/NeurodataWithoutBorders/pynwb/pull/1648)

### Documentation and tutorial enhancements
- Added `OnePhotonSeries` to [calcium imaging tutorial](https://pynwb.readthedocs.io/en/stable/tutorials/domain/ophys.html#sphx-glr-tutorials-domain-ophys-py). @bendichter [#1658](https://github.com/NeurodataWithoutBorders/pynwb/pull/1658)
- Add tutorial for optogenetics. @bendichter [#1657](https://github.com/NeurodataWithoutBorders/pynwb/pull/1657)
- Update testing of gallery examples and disable testing of the allensdk tutorial.
  [#1680](https://github.com/NeurodataWithoutBorders/pynwb/pull/1680)
- Updated tutorials to follow best practices. @bendichter [#1656](https://github.com/NeurodataWithoutBorders/pynwb/pull/1656)

### Bug fixes
- Fixed bug when initializing ``OnePhotonSeries`` with no value for ``binning``. @bendichter [#1660](https://github.com/NeurodataWithoutBorders/pynwb/pull/1660)
- Fixed bug in ``NWBHDF5IO.nwb_version`` property to support files written by third-party software with a fixed-length ``nwb_version`` attribute. @oruebel [#1669](https://github.com/NeurodataWithoutBorders/pynwb/pull/1669)
- Fixed search bar and missing jquery in ReadTheDocs documentation. @rly [#1671](https://github.com/NeurodataWithoutBorders/pynwb/pull/1671)
- Requires [HDMF 3.5.4](https://github.com/hdmf-dev/hdmf/releases/tag/3.5.4) which includes bug fixes. @rly [#1672](https://github.com/NeurodataWithoutBorders/pynwb/pull/1672)
- Fixed issue with deprecated pkg_resources. @rly [#1678](https://github.com/NeurodataWithoutBorders/pynwb/pull/1678)

## PyNWB 2.3.1 (February 24, 2023)

### Bug fixes
- Fixed an issue where  NWB files with version "2.0b" could not be read.
  @rly [#1651](https://github.com/NeurodataWithoutBorders/pynwb/pull/1651)

## PyNWB 2.3.0 (February 23, 2023)

### Enhancements and minor changes
- Added support for NWB Schema 2.6.0. @mavaylon1 [#1636](https://github.com/NeurodataWithoutBorders/pynwb/pull/1636)
- Added a class and tests for the `OnePhotonSeries` new in NWB v2.6.0. @CodyCBakerPhD [#1593](https://github.com/NeurodataWithoutBorders/pynwb/pull/1593)(see also NWB Schema [#523](https://github.com/NeurodataWithoutBorders/nwb-schema/pull/523)
- `Subject.age` can be input as a `timedelta` type. @bendichter [#1590](https://github.com/NeurodataWithoutBorders/pynwb/pull/1590)
- Added `Subject.age__reference` field. @bendichter ([#1540](https://github.com/NeurodataWithoutBorders/pynwb/pull/1540))
- `IntracellularRecordingsTable.add_recording`: the `electrode` arg is now optional, and is automatically populated from the stimulus or response.
  [#1597](https://github.com/NeurodataWithoutBorders/pynwb/pull/1597)
- Added module `pynwb.testing.mock.icephys` and corresponding tests. @bendichter
  [1595](https://github.com/NeurodataWithoutBorders/pynwb/pull/1595)
- Removed redundant object mapper code. @rly [#1600](https://github.com/NeurodataWithoutBorders/pynwb/pull/1600)
- Fixed pending deprecations and issues in CI. @rly [#1594](https://github.com/NeurodataWithoutBorders/pynwb/pull/1594)
- Added ``NWBHDF5IO.nwb_version`` property to get the NWB version from an NWB HDF5 file @oruebel [#1612](https://github.com/NeurodataWithoutBorders/pynwb/pull/1612)
- Updated ``NWBHDF5IO.read`` to check NWB version before read and raise more informative error if an unsupported version is found @oruebel [#1612](https://github.com/NeurodataWithoutBorders/pynwb/pull/1612)
- Added the `driver` keyword argument to the `pynwb.validate` function as well as the corresponding namespace caching. @CodyCBakerPhD [#1588](https://github.com/NeurodataWithoutBorders/pynwb/pull/1588)
- Updated HDMF requirement to version 3.5.1. [#1611](https://github.com/NeurodataWithoutBorders/pynwb/pull/1611)
- Increased the stacklevel of the warning from `_add_missing_timezone` in `pynwb.file` to make identification of which datetime field is missing a timezone easier. @CodyCBakerPhD [#1641](https://github.com/NeurodataWithoutBorders/pynwb/pull/1641)

### Documentation and tutorial enhancements:
- Adjusted [ecephys tutorial](https://pynwb.readthedocs.io/en/stable/tutorials/domain/ecephys.html) to create fake data with proper dimensions @bendichter [#1581](https://github.com/NeurodataWithoutBorders/pynwb/pull/1581)
- Refactored testing documentation, including addition of section on ``pynwb.testing.mock`` submodule. @bendichter
  [#1583](https://github.com/NeurodataWithoutBorders/pynwb/pull/1583)
- Updated round trip tutorial to the newer ``NWBH5IOMixin`` and ``AcquisitionH5IOMixin`` classes. @bendichter
  [#1586](https://github.com/NeurodataWithoutBorders/pynwb/pull/1586)
- Added more informative error message for common installation error. @bendichter, @rly
  [#1591](https://github.com/NeurodataWithoutBorders/pynwb/pull/1591)
- Updated citation for PyNWB in docs and duecredit to use the eLife NWB paper. @oruebel [#1604](https://github.com/NeurodataWithoutBorders/pynwb/pull/1604)
- Fixed docs build warnings due to use of hardcoded links. @oruebel [#1604](https://github.com/NeurodataWithoutBorders/pynwb/pull/1604)
- Updated the [iterative write tutorial](https://pynwb.readthedocs.io/en/stable/tutorials/advanced_io/iterative_write.html) to reference the new ``GenericDataChunkIterator`` functionality and use the new ``H5DataIO.dataset`` property to simplify the custom I/O section. @oruebel [#1633](https://github.com/NeurodataWithoutBorders/pynwb/pull/1633)
- Updated the [parallel I/O tutorial](https://pynwb.readthedocs.io/en/stable/tutorials/advanced_io/parallelio.html) to use the new ``H5DataIO.dataset`` feature to set up an empty dataset for parallel write. @oruebel [#1633](https://github.com/NeurodataWithoutBorders/pynwb/pull/1633)

### Bug fixes
- Added shape constraint to `PatchClampSeries.data`. @bendichter
  [#1596](https://github.com/NeurodataWithoutBorders/pynwb/pull/1596)
- Updated the [images tutorial](https://pynwb.readthedocs.io/en/stable/tutorials/domain/images.html) to provide example usage of an ``IndexSeries``
  with a reference to ``Images``. @bendichter [#1602](https://github.com/NeurodataWithoutBorders/pynwb/pull/1602)
- Fixed an issue with the `tox` tool when upgrading to tox 4. @rly [#1608](https://github.com/NeurodataWithoutBorders/pynwb/pull/1608)
- Fixed an issue where `Images` were not allowed as stimulus templates. @rly [#1638](https://github.com/NeurodataWithoutBorders/pynwb/pull/1638)

## PyNWB 2.2.0 (October 19, 2022)

### Enhancements and minor changes
- Enhanced `pynwb.validate` API function to accept a list of file paths as well as the ability to operate on cached
  namespaces. Also adjusted the validate CLI to directly use the API function. @CodyCBakerPhD
  [#1511](https://github.com/NeurodataWithoutBorders/pynwb/pull/1511)

### Internal enhancements
- Moved CI to GitHub Actions. @rly [#1560](https://github.com/NeurodataWithoutBorders/pynwb/pull/1560),
  [#1566](https://github.com/NeurodataWithoutBorders/pynwb/pull/1566)

### Bug fixes
- Fixed bug in ``pynwb.testing.mock.file.mock_NWBFile`` to identifier UUID to string. @oruebel
  [#1557](https://github.com/NeurodataWithoutBorders/pynwb/pull/1557)
- Minor fixes to test suite to prevent warnings. @rly
  [#1571](https://github.com/NeurodataWithoutBorders/pynwb/pull/1571)
- Made build wheel python 3 only. @mavaylon1
  [#1572](https://github.com/NeurodataWithoutBorders/pynwb/pull/1572)
- Updated README.rst. @mavaylon1
  [#1573](https://github.com/NeurodataWithoutBorders/pynwb/pull/1573)

## PyNWB 2.1.1 (September 1, 2022)

### Documentation and tutorial enhancements:
- Added support for explicit ordering of sphinx gallery tutorials in the docs. @oruebel
  [#1504](https://github.com/NeurodataWithoutBorders/pynwb/pull/1504), @bdichter
  [#1495](https://github.com/NeurodataWithoutBorders/pynwb/pull/1495)
- Added developer guide on how to create a new tutorial. @oruebel
  [#1504](https://github.com/NeurodataWithoutBorders/pynwb/pull/1504)
- Added images tutorial. @weiglszonja
  [#1470](https://github.com/NeurodataWithoutBorders/pynwb/pull/1470)
- Added example code for fsspec in the streaming tutorial. @bdichter
  [#1499](https://github.com/NeurodataWithoutBorders/pynwb/pull/1499)
- Add voxel_mask tutorial. @codycbakerphd (#1544)

### Enhancements and minor changes
- Updated coverage workflow, report separate unit vs integration coverage. @rly
  [#1509](https://github.com/NeurodataWithoutBorders/pynwb/pull/1509)
- Deleted test files generated from running sphinx gallery examples. @rly
  [#1517](https://github.com/NeurodataWithoutBorders/pynwb/pull/1517)
- Enabled passing an S3File created through s3fs, which provides a method for reading an NWB file directly
  from s3 that is an alternative to ros3. This required relaxing of `NWBHDF5IO` input validation. The `path`
  arg is not needed if `file` is provided. `mode` now has a default value of "r".
  @bendichter
  [#1499](https://github.com/NeurodataWithoutBorders/pynwb/pull/1499)
- Added a method to `NWBMixin` that only raises an error when a check is violated on instance creation,
  otherwise throws a warning when reading from a file. The new checks in `ImageSeries` when `external_file`
  is provided is used with this method to ensure that that files with invalid data can be read, but prohibits
  the user from creating new instances when these checks are violated. @weiglszonja
  [#1516](https://github.com/NeurodataWithoutBorders/pynwb/pull/1516)
- Created a GitHub Actions workflow to generate test files for testing backward compatibility. @rly
  [#1548](https://github.com/NeurodataWithoutBorders/pynwb/pull/1548)
- Updated requirements, including allowing numpy 1.23. @rly
  [#1550](https://github.com/NeurodataWithoutBorders/pynwb/pull/1550)
- Enhanced docs for ``LabMetaData`` to clarify its usage. @oruebel
  [#1546](https://github.com/NeurodataWithoutBorders/pynwb/pull/1546)
- Add testing/mock, which provides mock neurodata objects for testing. @bendichter
  [#1454](https://github.com/NeurodataWithoutBorders/pynwb/pull/1454)

## PyNWB 2.1.0 (July 6, 2022)

### Breaking changes:
- Updated ``TimeIntervals`` to use the new  ``TimeSeriesReferenceVectorData`` type. This does not alter the overall
  structure of ``TimeIntervals`` in a major way aside from changing the value of the ``neurodata_type`` attribute of the
  ``TimeIntervals.timeseries`` column from ``VectorData`` to ``TimeSeriesReferenceVectorData``. This change facilitates
  creating common functionality around ``TimeSeriesReferenceVectorData``. For NWB files with version 2.4.0 and earlier,
  the ``TimeIntervals.timeseries`` column is automatically migrated on read in the ``TimeIntervalsMap``
  object mapper class to use the ``TimeSeriesReferenceVectorData`` container class, so that users are presented a
  consistent API for existing and new files. This change affects all existing ``TimeIntervals`` tables
  e.g., ``NBWFile.epochs``, ``NWBFile.trials``, and ``NWBFile.invalid_times``. While this is technically a breaking
  change, the impact user codes should be minimal as this change primarily adds functionality while the overall
  behavior of the API is largely consistent with existing behavior. @oruebel, @rly (#1390)

### Enhancements and minor changes
- A warning is now raised if `SpatialSeries.data` has more than 3 columns. @bendichter, @rly (#1455, #1480)
- The arguments x, y, z, imp, location, filtering are no longer required in the electrodes table.
  @h-mayorquin, @rly (#1448)
- Added `cell_id` attribute to `IntracellularElectrode`. @bendichter (#1459)
- Added `offset` field to `TimeSeries` and its subtypes. @codycbakerphd (#1424)
- Added support for NWB 2.5.0.
  - Added support for updated ``IndexSeries`` type, new ``order_of_images`` field in ``Images``, and new neurodata_type
    ``ImageReferences``. @rly (#1483)
- Added support for HDMF 3.3.1. This is now the minimum version of HDMF supported. Importantly, HDMF 3.3 introduces
  warnings when the constructor of a class mapped to an HDMF-common data type or an autogenerated data type class
  is passed positional arguments instead of all keyword arguments. @rly (#1484)
- Moved logic that checks the 0th dimension of TimeSeries data equals the length of timestamps to a private method in the
  ``TimeSeries`` class. This is to avoid raising a warning when an ImageSeries is used with external file.
  @weiglszonja (#1486)
- Improved warning text when dimensions are not matched in `TimeSeries`, `ElectricalSeries`, and `RoiResponseSeries`.
  @rly (#1491)

### Documentation and tutorial enhancements:
- Added tutorial on annotating data via ``TimeIntervals``. @oruebel (#1390)
- Added copy button to code blocks. @weiglszonja (#1460)
- Created behavioral tutorial. @weiglszonja (#1464)
- Enhanced display of icephys pandas tutorial by using ``dataframe_image`` to render and display large tables
  as images. @oruebel (#1469)
- Created tutorial about reading and exploring an existing `NWBFile`. @weiglszonja (#1453)
- Added new logo for PyNWB. @oruebel (#1461)
- Minor text fixes. @oruebel @bendichter (#1443, #1462, #1463, #1466, #1472, #1473)

### Bug fixes:
- Fixed input data types to allow only `float` for fields `conversion` and `offset` in definition of
  ``TimeSeries``. @codycbakerphd (#1424)
- Fixed incorrect warning in `RoiResponseSeries.__init__` about mismatch between the second dimension of data and
  the length of rois. @rly (#1491)


## PyNWB 2.0.1 (March 16, 2022)

### Bug fixes:
- Added `environment-ros3.yml` to `MANIFEST.in` for inclusion in source distributions. @rly (#1398)
- Fixed bad error check in ``IntracellularRecordingsTable.add_recording`` when adding ``IZeroClampSeries``.
  @oruebel (#1410)
- Skipped ros3 tests if internet access or the ros3 driver are not available. @oruebel (#1414)
- Fixed CI issues. @rly (#1427)

### Documentation and tutorial enhancements:
- Enhanced ordering of sphinx gallery tutorials to use alphabetic ordering based on tutorial headings. @oruebel (#1399)
- Updated the general tutorial to add documentation about the ``Images`` type. @bendichter (#1353)
- Updated the main index of the documentation to make the documentation easier to navigate. @oruebel (#1402)
- Merged the "NWB File" overview section with the "NWB File Basics" tutorial. @oruebel (#1402)
- Updated and created separated installation instructions for users and developers . @oruebel (#1402)
- Updated the Extracellular electrophysiology tutorial. @bendichter, @weiglszonja (#1391)
- Extended the general tutorial with more data types (e.g., ``Subject``, ``SpatialSeries``, ``Position``).
  @weiglszonja (#1403)
- Improved constructor docstrings for Image types. @weiglszonja (#1418)
- Added documentation for exporting NWB files. @rly (#1417)
- Improved documentation formatting. @bendichter (#1438)
- Minor text fixes. @bendichter (#1437, #1400)

### Minor improvements:
- Improved constructor docstrings for Image types. @weiglszonja (#1418)
- Added checks for data orientation in ``TimeSeries``, ``ElectricalSeries``, and ``RoiResponseSeries`` @bendichter (#1428)
- Added checks for data orientation in ``TimeSeries``, ``ElectricalSeries``, and ``RoiResponseSeries``.
  @bendichter (#1426)
- Enhanced issue template forms on GitHub. @CodyCBakerPHD (#1434)


## PyNWB 2.0.0 (August 13, 2021)

### Breaking changes:
- ``SweepTable`` has been deprecated in favor of the new icephys metadata tables. Use of ``SweepTable``
  is still possible but no longer recommended. @oruebel  (#1349)
- ``TimeSeries.__init__`` now requires the ``data`` argument because the 'data' dataset is required by the schema.
  If a ``TimeSeries`` is read without a value for ``data``, it will be set to a default value. For most
  ``TimeSeries``, this is a 1-dimensional empty array with dtype uint8. For ``ImageSeries`` and
  ``DecompositionSeries``, this is a 3-dimensional empty array with dtype uint8. @rly (#1274)
- ``TimeSeries.__init__`` now requires the ``unit`` argument because the 'unit' attribute is required by the schema.
  If a ``TimeSeries`` is read without a value for ``unit``, it will be set to a default value. For most
  ``TimeSeries``, this is "unknown". For ``IndexSeries``, this is "N/A" according to the NWB 2.4.0 schema. @rly (#1274)

### New features:
- Added new intracellular electrophysiology hierarchical table structure from ndx-icephys-meta to NWB core.
  This includes the new types ``TimeSeriesReferenceVectorData``, ``IntracellularRecordingsTable``,
  ``SimultaneousRecordingsTable``, ``SequentialRecordingsTable``, ``RepetitionsTable`` and
  ``ExperimentalConditionsTable`` as well as corresponding updates to ``NWBFile`` to support interaction
   with the new tables. @oruebel  (#1349)
- Added support for NWB 2.4.0. See [Release Notes](https://nwb-schema.readthedocs.io/en/latest/format_release_notes.html)
  for more details. @oruebel, @rly (#1349)
- Dropped Python 3.6 support, added Python 3.9 support. @rly (#1377)
- Updated requirements to allow compatibility with HDMF 3 and h5py 3. @rly (#1377)
  - When using HDMF 3 and h5py 3, users can now stream NWB files from an S3 bucket.

### Tutorial enhancements:
- Added new tutorial for intracellular electrophysiology to describe the use of the new metadata tables
  and declared the previous tutoral using ``SweepTable`` as deprecated.  @oruebel (#1349)
- Added new tutorial for querying intracellular electrophysiology metadata
  (``docs/gallery/domain/plot_icephys_pandas.py``). @oruebel (#1349, #1383)
- Added thumbnails for tutorials to improve presentation of online docs.  @oruebel (#1349)
- Used `sphinx.ext.extlinks` extension in docs to simplify linking to common targets. @oruebel (#1349)
- Created new section for advanced I/O tutorials and moved parallel I/O tutorial to its own file. @oruebel (#1349)
- Overhauled documentation on extensions. @bendichter, @rly, @oruebel (#1350)
- Updated the optical physiology / Calcium imaging tutorial. @bendichter, @weiglszonja (#1375)
- Added a tutorial on streaming using the ROS3 driver. @rly (#1393)

### Minor new features:
- Added RRID for citing PyNWB to the docs. @oruebel (#1372)
- Updated CI and tests to handle deprecations in libraries. @rly (#1377)
- Added test utilities for icephys (``pynwb.testing.icephys_testutils``) to ease creation of test data
  for tests and tutorials. @oruebel (#1349, #1383)
- Added on-push and nightly tests of streaming using the ROS3 driver. @rly (#1393)
  - These tests make use of a new dandiset for testing the API: https://gui.dandiarchive.org/#/dandiset/000126
- Improve documentation and test for ``CorrectedImageStack``, ``MotionCorrection``. @rly, @bendichter (#1306, #1374)

### Bug fixes:
- Updated behavior of ``make clean`` command for docs to ensure tutorial files are cleaned up.  @oruebel (#1349)
- Enforced electrode ID uniqueness during insertion into table. @CodyCBakerPhD (#1344)
- Fixed integration tests with invalid test data that will be caught by future hdmf validator version.
  @dsleiter, @rly (#1366, #1376)
- Fixed build warnings in docs. @oruebel (#1380)
- Fix intersphinx links in docs for numpy. @oruebel (#1386)
- Previously, the ``data`` argument was required in ``OpticalSeries.__init__`` even though ``external_file`` could
  be provided in place of ``data``. ``OpticalSeries.__init__`` now makes ``data`` optional. However, this has the
  side effect of moving the position of ``data`` to later in the argument list, which may break code that relies
  on positional arguments for ``OpticalSeries.__init__``. @rly (#1274)
- Fixed `setup.py` not being able to import `versioneer` when installing in an embedded Python environment. @ikhramts
  (#1395)
- Removed broken option to validate against a given namespace file and updated associated documentation. @rly (#1397)

## PyNWB 1.5.1 (May 24, 2021)

### Bug fixes:
- Raise minimum version of pandas from 0.23 to 1.0.5 to be compatible with numpy 1.20, and raise minimum version of
  HDMF to use the corresponding change in HDMF. @rly (#1363)
- Update documentation and update structure of requirements files. @rly (#1363)

## PyNWB 1.5.0 (May 17, 2021)

### New features:
- `NWBFile.add_scratch(...)` and `ScratchData.__init__(...)` now accept scalar data in addition to the currently
  accepted types. @rly (#1309)
- Support `pathlib.Path` paths when opening files with `NWBHDF5IO`. @dsleiter (#1314)
- Use HDMF 2.5.1. See the [HDMF release notes](https://github.com/hdmf-dev/hdmf/releases/tag/2.5.1) for details.
- Support `driver='ros3'` in `NWBHDF5IO` for streaming NWB files directly from s3. @bendichter (#1331)
- Update documentation, CI GitHub processes. @oruebel @yarikoptic, @bendichter, @TomDonoghue, @rly
  (#1311, #1336, #1351, #1352, #1345, #1340, #1327)
- Set default `neurodata_type_inc` for `NWBGroupSpec`, `NWBDatasetSpec`. @rly (#1295)
- Block usage of h5py 3+ for now. h5py>=2.9, <3 is supported. (#1355)
- Fix incompatibility issue with downstream github-release tool used to deploy releases to GitHub. @rly (#1245)
- Fix issue with Sphinx gallery. @rly
- Add citation information to documentation and support for duecredit tool. @rly
- Remove use of ColoredTestRunner for more readable verbose test output. @rly
- Add support for nwb-schema 2.3.0. @rly (#1245, #1330)
  - Add optional `waveforms` column to the `Units` table.
  - Add optional `strain` field to `Subject`.
  - Add to `DecompositionSeries` an optional `DynamicTableRegion` called `source_channels`.
  - Add to `ImageSeries` an optional link to `Device`.
  - Add optional `continuity` field to `TimeSeries`.
  - Add optional `filtering` attribute to `ElectricalSeries`.
  - Clarify documentation for electrode impedance and filtering.
  - Set the `stimulus_description` for `IZeroCurrentClamp` to have the fixed value "N/A".
  - See https://nwb-schema.readthedocs.io/en/latest/format_release_notes.html for full schema release notes.
- Add support for HDMF 2.5.5 and upgrade HDMF requirement from 2.1.0 to 2.5.5. @rly @ajtritt
  (#1325, #1355, #1360, #1245, #1287). This includes several relevant features and bug fixes, including:
  - Fix issue where dependencies of included types were not being loaded in namespaces / extensions.
  - Add `HDF5IO.get_namespaces(path=path, file=file)` method which returns a dict of namespace name mapped to the
    namespace version (the largest one if there are multiple) for each namespace cached in the given HDF5 file.
  - Add methods for automatic creation of `MultiContainerInterface` classes.
  - Add ability to specify a custom class for new columns to a `DynamicTable` that are not `VectorData`,
    `DynamicTableRegion`, or `VocabData` using `DynamicTable.__columns__` or `DynamicTable.add_column(...)`.
  - Add support for creating and specifying multi-index columns in a `DynamicTable` using `add_column(...)`.
  - Add capability to add a row to a column after IO.
  - Add method `AbstractContainer.get_fields_conf`.
  - Add functionality for storing external resource references.
  - Add method `hdmf.utils.get_docval_macro` to get a tuple of the current values for a docval_macro, e.g., 'array_data'
    and 'scalar_data'.
  - `DynamicTable` can be automatically generated using `get_class`. Now the HDMF API can read files with extensions
    that contain a DynamicTable without needing to import the extension first.
  - Add `EnumData` type for storing data that comes from a fixed set of values.
  - Add `AlignedDynamicTable` type which defines a DynamicTable that supports storing a collection of subtables.
  - Allow `np.bool_` as a valid `bool` dtype when validating.
  - See https://github.com/hdmf-dev/hdmf/releases for full HDMF release notes.

## PyNWB 1.4.0 (August 12, 2020)

Users can now add/remove containers from a written NWB file and export the modified NWBFile to a new file path.
@rly (#1280)
- See https://pynwb.readthedocs.io/en/stable/tutorials/general/add-remove-containers.html for examples and more
  information.

### Compatibility warnings:
- PyNWB no longer works with HDMF version < 2.1.0. If you have pinned HDMF version < 2 in your package but allow PyNWB
version 1.4.0, please beware that `pip` may install PyNWB version 1.4.0 with an incompatible version of HDMF
(version < 2).
- Use of HDMF 2.1.0 fixes `__getitem__`-based access of `MultiContainerInterface` types, e.g,,
`fluorescence['roi_response_series_name']`, where previously if the `MultiContainerInterface` contained only one item,
then any key could be used within the square brackets to access the contained `Container`, even if the key did not
match the name of the contained `Container`. This update patches this bug such that the key used within the square
brackets *must* match the name of the contained `Container` or else an error will be raised.

### Internal improvements:
- Update requirements to use HDMF 2.1.0. @rly (#1256)
- Start FAQ section in documentation. @rly (#1249)
- Improve deprecation warnings. @rly (#1261)
- Update CI to test Python 3.8, update requirements. @rly (#1267, #1275)
- Make use of `MultiContainerInterface` and `LabelledDict` that have been moved to HDMF. @bendichter @rly (#1260)

### Bug fixes:
- For `ImageSeries`, add check if `external_file` is provided without `starting_frame` in `__init__`. @rly (#1264)
- Improve docstrings for `TimeSeries.data` and for the electrode table. @rly (#1271, #1272)
- Fix Azure Pipelines configuration. @rly (#1281)

## PyNWB 1.3.3 (June 26, 2020)

### Internal improvements:
- Update requirements to use HDMF 1.6.4. @rly (#1256)

### Bug fixes:
- Fix writing optional args to electrodes table. @rly (#1246)
- Fix missing method UnitsMap.get_nwb_file. @rly (#1227)

## PyNWB 1.3.2 (June 1, 2020)

### Bug fixes:
- Add support for nwb-schema 2.2.5. @rly (#1243)
  - This schema version fixes incorrect dims and shape for `ImagingPlane.origin_coords` and `ImagingPlane.grid_spacing`,
   and fixes incorrect dims for `TwoPhotonSeries.field_of_view`.

## PyNWB 1.3.1 (May 28, 2020)

### Bug fixes:
- Fix bugged `Device` constructor. @rly (#1209)
- Fix link to code of conduct page in docs. @rly (#1229)
- Fix docs for `get_type_map`. @oruebel (#1233)
- Pass file object to parent when loading namespaces. @NileGraddis (#1242)

### Internal improvements:
- Update CI to use supported MacOS version. @rly (#1211)
- Clean up tests to remove conversion warnings and use keyword args. @rly (#1202)
- Fix flake8 errors. @rly (#1235)
- Add changelog. @rly (#1215)
- Update release process with notes about coordinating with nwb-schema. @rly (#1214)
- Inform which unit value is actually overwritten. @yarikoptic (#1219)
- Do not print out logging.DEBUG statements to stdout for test.py. @rly (#1240)
- Add support for nwb-schema 2.2.4. @rly (#1213)
  - Make `ImagingPlane.imaging_rate` optional. This moves the `imaging_rate` argument down the list of constructor arguments for `ImagingPlane.__init__`. This will break existing code that calls the constructor of `ImagingPlane` with at least 6 positional arguments, such that one positional argument matches `imaging_rate`.

## PyNWB 1.3.0 (Mar. 4, 2020)

### New features:
- Add support for nwb-schema 2.2.2. @rly (#1146)
  - This is a large change. See the PR and [schema release notes](http://nwb-schema.readthedocs.io/en/latest/format_release_notes.html#march-2-2020) for more information.
- Validate against most specific namespace. @t-b, @rly (#1094)
- Replace 'ic_electrode' with 'icephys_electrode' in `NWBFile`. @oruebel (#1200)
- Integrate minor enhancements and bug fixes introduced in HDMF 1.6.0 and 1.6.1, including improved handling of namespaces that lack a version key,

### Internal improvements:
- Add nightly testing of validation CLI. @t-b, @rly (#1164, #1195, #1197)
- Treat ipython notebooks as binary in git. @t-b (#1168)
- Use proper file removal in tests. @t-b (#1165)
- Use hdmf-docutils instead of nwb-docutils for documentation. @jcfr (#1176)
- Run minimum requirements testing n Python 3.6. @rly (#1194)

### Bug fixes:
- Fix API documentation. @bendichter (#1159)
- Fix unit testing output. @rly (#1158)
- Fix copying files with Subject. @rly (#1171)
- Add "unit" attribute back as an optional attribute in icephys classes. @rly (#1188)
- Fix reported development status in `setup.py`. @rly (#1201)

## PyNWB 1.2.1 (Jan. 22, 2020)

### Bug fixes:
- Fix ReadTheDocs build. @rly (#1155)
- Update manifest to fix conda build. @rly (#1156)

## PyNWB 1.2.0 (Jan. 21, 2020)

### Minor enhancements:
- Add new logo to docs. @rly (#1096)
- Add warning when referencing electrode table before it exists. @ajtritt (#1098)
- Refactor internal calls to docval. @rly (#1104)
- Enhance icephys example and documentation. @t-b (#1081)
- Add multi index and time bounds to get_unit_spikes. @bendichter (#1001)
- Improve ophys docstrings. @bendichter (#1126)
- Improve icephys docstrings for gain. @bendichter (#1129)
- Update legal information. @rly (#1131)
- Add support for device description and manufacturer. @rly (#1135)
- Update dependencies and remove explicit six, unittest2 dependency. @rly (#1136, #1138, #1142, #1137, #1154)
- Add object ID tutorial. @rly (#1140)
- Update CI. @rly (#1141)
- Catch critical warnings and throw errors in unit tests. @rly (#1112)
- Create and use testing module, remove builder tests, clean up test code. @rly (#1117)
- Add and test minimum requirements for PyNWB. @rly (#1148)
- Improve docs for get_class. @bendichter (#1149)

### Bug fixes:
- Fix versioneer reporting version. @rly (#1100)
- Fix `DynamicTable` import after move to hdmf.common. @bendichter (#1103)
- Fix handling of unmapped attributes. @rly (#1105)
- Update tests and documentation to reflect new selection behavior of `DynamicTable`. @oruebel (#1106)
- Fix reference images not being mapped in PlaneSegmentation. @rly (#1109)
- Fix legacy import of `ObjectMapper`. @rly (#1124)
- Fix extensions documentation typo: 'str' -> 'text'. @bendichter (#1132)
- Revert "PatchClampSeries: Force sweep_number to uint64". @t-b (#1123)
- Fix sphinx code to use latest sphinx. @rly (#1139)

## PyNWB 1.1.2 (Oct. 15, 2019)

### Minor features:
- Use latest HDMF 1.3.3. #1093 (@rly)
- Expose HDMF export_spec utility function for use by extensions. #1092 (@rly)

### Bug fixes:
- Fix bug in writing SpikeEventSeries data or timestamps datasets with a DataChunkIterator. #1089 (@bendichter)

## PyNWB 1.1.1 (Oct. 7, 2019)

PyNWB 1.1.0 does not work with HDMF>=1.3. This release will work with HDMF>=1.3.2.

### Minor improvements:
- Support newly added channel-specific conversion factor for ElectricalSeries #1072 (@bendichter)
- Move generic types out of PyNWB into hdmf-common. #1061 (@ajtritt)
- Update documentation to reflect the above changes. #1078 (@rly)
- Add new case to the iterative write tutorial. #1029 (@oruebel)
- Improve CI. #1079 (@rly)
- Pin the current latest version of HDMF to requirements for setup.py. #1083 (@rly)

## PyNWB 1.1.0 (Sep. 17, 2019)

### New features:
- Add object ID to all neurodata types #991 (@ajtritt, @rly)
- Add NWBFile shallow copy method #994 (@ajtritt, @rly)
- Drop official Python 2.7 support #1028 (@rly)
- Add scratch space #1027 #1038 (@ajtritt, @rly)
- Support multiple experimenters #988 #1035 (@ajtritt, @rly)
- Support multiple related publications #1047 (@rly)
- Update schema to 2.1.0 (see release notes in https://nwb-schema.readthedocs.io/en/latest/format_release_notes.html) (@rly, @bendichter, @ajtritt, @oruebel, @t-b)

### Minor enhancements:
- Add iterative write check for TimeSeries timestamps #1012 (@bendichter, @oruebel)
- Add functions to convert between pixel mask and image mask for ophys data #766 (@mamelara)
- Add cortical surface extension example #1040 (@bendichter)
- Match API with schema defaults #1033 (@rly)
- Core schema is now a git submodule #1045 (@ajtritt)
- Implement better support for floating point data for Python 3.5 on Windows #1043 (@rly)
- Enhance iterative write tutorial #1029 (@oruebel)
- Allow empty data in DynamicTable with non-empty VectorIndex #887 (@ajtritt)
- Allow OpticalSeries constructor argument 'field_of_view' to be H5Dataset #1063 (@bendichter)
- Clarify documentation for deprecated ImageSeries constructor arg 'bits_per_pixel' #1065 (@rly)
- Adjust code to explicitly map properties after changes made in HDMF 1.2 #1048 #1069 (@rly)
- Improvements to CI, documentation, and GitHub repo structure #1055 (@rly)

## PyNWB 1.0.3 (Jul. 18, 2019)

### New/modified functionality:
- Add MPI functionality to NWBHDF5IO (@bendichter)
- Add option to exclude columns from DynamicTable.to_dataframe() (@NileGraddis)
- Remove ability to add DecompositionSeries to LFP (@bendichter)
- Remove num_samples from TimeSeries (@NileGraddis)
- Automatically detect ragged arrays in from_dataframe (@bendichter)
- Cache the spec by default on write (@rly)
- Improve printing of NWB objects (@rly)
- Change ProcessingModule.add_data_interface() to .add(), ProcessingModule.get_data_interface() to .get(), NWBFile.modules to NWBFile.processing (@bendichter)
- Remove unused SpecFile type (@oruebel)
- Add ability to validate files against the cached spec (@t-b)
- Make CurrentClampSeries/VoltageClampSeries parameters optional (@t-b)
- Update documentation (@t-b, @rly)
- Update copyright/license
- Improve tests and CI
- Update requirements
- See also HDMF changes https://github.com/hdmf-dev/hdmf/releases/tag/1.0.4

### Bug fixes:
- Fix dynamictableregion iteration failure after roundtrip (@NileGraddis)
- Fix from_dataframe for children of DynamicTable (@bendichter)
- Fix for modular (cross-file) storage of timeseries timestamps (@NileGraddis)
- Fix bug on loading lists of strings from hdmf 1.0.4 (@rly)
- Fix IO for intervals (@bendichter)
- Fix round trip for Subject.date_of_birth (@bendichter)

### Schema changes:
- DecompositionSeries "source_timeseries" link is no longer required (@bendichter)
- Reorder keys (@rly)
- Remove NWBFile "specifications" group (@oruebel)
- CorrectedImageStack and ImagingRetinotopy inherits from NWBDataInterface instead of NWBContainer (@rly)
- Fix typo in unit of resistance_comp_prediction/correction (@t-b)
- Add option for third dimension for Units "waveforms" dataset to represent different electrodes (@bendichter)
- Update NWBFile.nwb_version to 2.0.2

## PyNWB 1.0.2 (Apr. 19, 2019)<|MERGE_RESOLUTION|>--- conflicted
+++ resolved
@@ -3,16 +3,11 @@
 ## PyNWB 2.6.0 (Upcoming)
 
 ### Enhancements and minor changes
-<<<<<<< HEAD
-- Added support for NWB Schema 2.7.0.
-  - Deprecated `ImagingRetinotopy` neurodata type. @rly
-=======
 - Added support for NWB schema 2.7.0.
   - ...
   - ...
+  - Deprecated `ImagingRetinotopy` neurodata type. @rly [#1813](https://github.com/NeurodataWithoutBorders/pynwb/pull/1813)
   - ...
-  - ...
->>>>>>> 5be83b6d
 - For `NWBHDF5IO()`, change the default of arg `load_namespaces` from `False` to `True`. @bendichter [#1748](https://github.com/NeurodataWithoutBorders/pynwb/pull/1748)
 - Add `NWBHDF5IO.can_read()`. @bendichter [#1703](https://github.com/NeurodataWithoutBorders/pynwb/pull/1703)
 - Add `pynwb.get_nwbfile_version()`. @bendichter [#1703](https://github.com/NeurodataWithoutBorders/pynwb/pull/1703)
