# PyNWB Changelog

## PyNWB 2.0.0 (Upcoming)

### Breaking changes:
- ``SweepTable`` has been deprecated in favor of the new icephys metadata tables. Use of ``SweepTable``
  is still possible but no longer recommended. @oruebel  (#1349)

### New features:
- Add new intracellular electrophysiology hierarchical table structure from ndx-icephys-meta to NWB core.
  This includes the new types ``TimeSeriesReferenceVectorData``, ``IntracellularRecordingsTable``,
  ``SimultaneousRecordingsTable``, ``SequentialRecordingsTable``, ``RepetitionsTable`` and
  ``ExperimentalConditionsTable`` as well as corresponding updates to ``NWBFile`` to support interaction
   with the new tables. @oruebel  (#1349)
- Add support for nwb-schema 2.4.0 @oruebel (#1349)
- Drop Python 3.6 support, add Python 3.9 support. @rly (#1377)
- Update requirements to allow compatibility with HDMF 3 and h5py 3. @rly (#1377)

### Tutorial enhancements:
- Added new tutorial for intracellular electrophysiology to describe the use of the new metadata tables
  and declared the previous tutoral using ``SweepTable`` as deprecated.  @oruebel (#1349)
- Added new tutorial for query intracellular electrophysiology metadata
  (``docs/gallery/domain/plot_icephys_pandas.py``) @oruebel (#1349, #1383)
- Add thumbnails for tutorials to improve presentation of online docs.  @oruebel (#1349)
- Use `sphinx.ext.extlinks` extension in docs to simplify linking to common targets @oruebel (#1349)
- Create new section for advanced I/O tutorials moved parallel I/O tutorial to its own file @oruebel (#1349)

### Minor new features:
- Add RRID for citing PyNWB to the docs. @oruebel (#1372)
- Update CI and tests to handle deprecations in libraries. @rly (#1377)
- Add test utilities for icephys (``pynwb.testing.icephys_testutils``) to ease creation of test data
  for tests and tutorials @oruebel (#1349, #1383)

### Bug fixes:
- Update behavior of ``make clean`` command for docs to ensure tutorial files are cleaned up.  @oruebel (#1349)
- Enforce electrode ID uniqueness during insertion into table. @CodyCBakerPhD (#1344)
- Fix integration tests with invalid test data that will be caught by future hdmf validator version.
  @dsleiter, @rly (#1366, #1376)
<<<<<<< HEAD
=======
- Fix build warnings in docs @oruebel (#1380)
>>>>>>> 19ccf2fb

## PyNWB 1.5.1 (May 24, 2021)

### Bug fixes:
- Raise minimum version of pandas from 0.23 to 1.0.5 to be compatible with numpy 1.20, and raise minimum version of
  HDMF to use the corresponding change in HDMF. @rly (#1363)
- Update documentation and update structure of requirements files. @rly (#1363)

## PyNWB 1.5.0 (May 17, 2021)

### New features:
- `NWBFile.add_scratch(...)` and `ScratchData.__init__(...)` now accept scalar data in addition to the currently
  accepted types. @rly (#1309)
- Support `pathlib.Path` paths when opening files with `NWBHDF5IO`. @dsleiter (#1314)
- Use HDMF 2.5.1. See the [HDMF release notes](https://github.com/hdmf-dev/hdmf/releases/tag/2.5.1) for details.
- Support `driver='ros3'` in `NWBHDF5IO` for streaming NWB files directly from s3. @bendichter (#1331)
- Update documentation, CI GitHub processes. @oruebel @yarikoptic, @bendichter, @TomDonoghue, @rly
  (#1311, #1336, #1351, #1352, #1345, #1340, #1327)
- Set default `neurodata_type_inc` for `NWBGroupSpec`, `NWBDatasetSpec`. @rly (#1295)
- Block usage of h5py 3+ for now. h5py>=2.9, <3 is supported. (#1355)
- Fix incompatibility issue with downstream github-release tool used to deploy releases to GitHub. @rly (#1245)
- Fix issue with Sphinx gallery. @rly
- Add citation information to documentation and support for duecredit tool. @rly
- Remove use of ColoredTestRunner for more readable verbose test output. @rly
- Add support for nwb-schema 2.3.0. @rly (#1245, #1330)
  - Add optional `waveforms` column to the `Units` table.
  - Add optional `strain` field to `Subject`.
  - Add to `DecompositionSeries` an optional `DynamicTableRegion` called `source_channels`.
  - Add to `ImageSeries` an optional link to `Device`.
  - Add optional `continuity` field to `TimeSeries`.
  - Add optional `filtering` attribute to `ElectricalSeries`.
  - Clarify documentation for electrode impedance and filtering.
  - Set the `stimulus_description` for `IZeroCurrentClamp` to have the fixed value "N/A".
  - See https://nwb-schema.readthedocs.io/en/latest/format_release_notes.html for full schema release notes.
- Add support for HDMF 2.5.5 and upgrade HDMF requirement from 2.1.0 to 2.5.5. @rly @ajtritt
  (#1325, #1355, #1360, #1245, #1287). This includes several relevant features and bug fixes, including:
  - Fix issue where dependencies of included types were not being loaded in namespaces / extensions.
  - Add `HDF5IO.get_namespaces(path=path, file=file)` method which returns a dict of namespace name mapped to the
    namespace version (the largest one if there are multiple) for each namespace cached in the given HDF5 file.
  - Add methods for automatic creation of `MultiContainerInterface` classes.
  - Add ability to specify a custom class for new columns to a `DynamicTable` that are not `VectorData`,
    `DynamicTableRegion`, or `VocabData` using `DynamicTable.__columns__` or `DynamicTable.add_column(...)`.
  - Add support for creating and specifying multi-index columns in a `DynamicTable` using `add_column(...)`.
  - Add capability to add a row to a column after IO.
  - Add method `AbstractContainer.get_fields_conf`.
  - Add functionality for storing external resource references.
  - Add method `hdmf.utils.get_docval_macro` to get a tuple of the current values for a docval_macro, e.g., 'array_data'
    and 'scalar_data'.
  - `DynamicTable` can be automatically generated using `get_class`. Now the HDMF API can read files with extensions
    that contain a DynamicTable without needing to import the extension first.
  - Add `EnumData` type for storing data that comes from a fixed set of values.
  - Add `AlignedDynamicTable` type which defines a DynamicTable that supports storing a collection of subtables.
  - Allow `np.bool_` as a valid `bool` dtype when validating.
  - See https://github.com/hdmf-dev/hdmf/releases for full HDMF release notes.

## PyNWB 1.4.0 (August 12, 2020)

Users can now add/remove containers from a written NWB file and export the modified NWBFile to a new file path.
@rly (#1280)
- See https://pynwb.readthedocs.io/en/stable/tutorials/general/add-remove-containers.html for examples and more
  information.

### Compatibility warnings:
- PyNWB no longer works with HDMF version < 2.1.0. If you have pinned HDMF version < 2 in your package but allow PyNWB
version 1.4.0, please beware that `pip` may install PyNWB version 1.4.0 with an incompatible version of HDMF
(version < 2).
- Use of HDMF 2.1.0 fixes `__getitem__`-based access of `MultiContainerInterface` types, e.g,,
`fluorescence['roi_response_series_name']`, where previously if the `MultiContainerInterface` contained only one item,
then any key could be used within the square brackets to access the contained `Container`, even if the key did not
match the name of the contained `Container`. This update patches this bug such that the key used within the square
brackets *must* match the name of the contained `Container` or else an error will be raised.

### Internal improvements:
- Update requirements to use HDMF 2.1.0. @rly (#1256)
- Start FAQ section in documentation. @rly (#1249)
- Improve deprecation warnings. @rly (#1261)
- Update CI to test Python 3.8, update requirements. @rly (#1267, #1275)
- Make use of `MultiContainerInterface` and `LabelledDict` that have been moved to HDMF. @bendichter @rly (#1260)

### Bug fixes:
- For `ImageSeries`, add check if `external_file` is provided without `starting_frame` in `__init__`. @rly (#1264)
- Improve docstrings for `TimeSeries.data` and for the electrode table. @rly (#1271, #1272)
- Fix Azure Pipelines configuration. @rly (#1281)

## PyNWB 1.3.3 (June 26, 2020)

### Internal improvements:
- Update requirements to use HDMF 1.6.4. @rly (#1256)

### Bug fixes:
- Fix writing optional args to electrodes table. @rly (#1246)
- Fix missing method UnitsMap.get_nwb_file. @rly (#1227)

## PyNWB 1.3.2 (June 1, 2020)

### Bug fixes:
- Add support for nwb-schema 2.2.5. @rly (#1243)
  - This schema version fixes incorrect dims and shape for `ImagingPlane.origin_coords` and `ImagingPlane.grid_spacing`,
   and fixes incorrect dims for `TwoPhotonSeries.field_of_view`.

## PyNWB 1.3.1 (May 28, 2020)

### Bug fixes:
- Fix bugged `Device` constructor. @rly (#1209)
- Fix link to code of conduct page in docs. @rly (#1229)
- Fix docs for `get_type_map`. @oruebel (#1233)
- Pass file object to parent when loading namespaces. @NileGraddis (#1242)

### Internal improvements:
- Update CI to use supported MacOS version. @rly (#1211)
- Clean up tests to remove conversion warnings and use keyword args. @rly (#1202)
- Fix flake8 errors. @rly (#1235)
- Add changelog. @rly (#1215)
- Update release process with notes about coordinating with nwb-schema. @rly (#1214)
- Inform which unit value is actually overwritten. @yarikoptic (#1219)
- Do not print out logging.DEBUG statements to stdout for test.py. @rly (#1240)
- Add support for nwb-schema 2.2.4. @rly (#1213)
  - Make `ImagingPlane.imaging_rate` optional. This moves the `imaging_rate` argument down the list of constructor arguments for `ImagingPlane.__init__`. This will break existing code that calls the constructor of `ImagingPlane` with at least 6 positional arguments, such that one positional argument matches `imaging_rate`.

## PyNWB 1.3.0 (Mar. 4, 2020)

### New features:
- Add support for nwb-schema 2.2.2. @rly (#1146)
  - This is a large change. See the PR and [schema release notes](http://nwb-schema.readthedocs.io/en/latest/format_release_notes.html#march-2-2020) for more information.
- Validate against most specific namespace. @t-b, @rly (#1094)
- Replace 'ic_electrode' with 'icephys_electrode' in `NWBFile`. @oruebel (#1200)
- Integrate minor enhancements and bug fixes introduced in HDMF 1.6.0 and 1.6.1, including improved handling of namespaces that lack a version key,

### Internal improvements:
- Add nightly testing of validation CLI. @t-b, @rly (#1164, #1195, #1197)
- Treat ipython notebooks as binary in git. @t-b (#1168)
- Use proper file removal in tests. @t-b (#1165)
- Use hdmf-docutils instead of nwb-docutils for documentation. @jcfr (#1176)
- Run minimum requirements testing n Python 3.6. @rly (#1194)

### Bug fixes:
- Fix API documentation. @bendichter (#1159)
- Fix unit testing output. @rly (#1158)
- Fix copying files with Subject. @rly (#1171)
- Add "unit" attribute back as an optional attribute in icephys classes. @rly (#1188)
- Fix reported development status in `setup.py`. @rly (#1201)

## PyNWB 1.2.1 (Jan. 22, 2020)

### Bug fixes:
- Fix ReadTheDocs build. @rly (#1155)
- Update manifest to fix conda build. @rly (#1156)

## PyNWB 1.2.0 (Jan. 21, 2020)

### Minor enhancements:
- Add new logo to docs. @rly (#1096)
- Add warning when referencing electrode table before it exists. @ajtritt (#1098)
- Refactor internal calls to docval. @rly (#1104)
- Enhance icephys example and documentation. @t-b (#1081)
- Add multi index and time bounds to get_unit_spikes. @bendichter (#1001)
- Improve ophys docstrings. @bendichter (#1126)
- Improve icephys docstrings for gain. @bendichter (#1129)
- Update legal information. @rly (#1131)
- Add support for device description and manufacturer. @rly (#1135)
- Update dependencies and remove explicit six, unittest2 dependency. @rly (#1136, #1138, #1142, #1137, #1154)
- Add object ID tutorial. @rly (#1140)
- Update CI. @rly (#1141)
- Catch critical warnings and throw errors in unit tests. @rly (#1112)
- Create and use testing module, remove builder tests, clean up test code. @rly (#1117)
- Add and test minimum requirements for PyNWB. @rly (#1148)
- Improve docs for get_class. @bendichter (#1149)

### Bug fixes:
- Fix versioneer reporting version. @rly (#1100)
- Fix `DynamicTable` import after move to hdmf.common. @bendichter (#1103)
- Fix handling of unmapped attributes. @rly (#1105)
- Update tests and documentation to reflect new selection behavior of `DynamicTable`. @oruebel (#1106)
- Fix reference images not being mapped in PlaneSegmentation. @rly (#1109)
- Fix legacy import of `ObjectMapper`. @rly (#1124)
- Fix extensions documentation typo: 'str' -> 'text'. @bendichter (#1132)
- Revert "PatchClampSeries: Force sweep_number to uint64". @t-b (#1123)
- Fix sphinx code to use latest sphinx. @rly (#1139)

## PyNWB 1.1.2 (Oct. 15, 2019)

### Minor features:
- Use latest HDMF 1.3.3. #1093 (@rly)
- Expose HDMF export_spec utility function for use by extensions. #1092 (@rly)

### Bug fixes:
- Fix bug in writing SpikeEventSeries data or timestamps datasets with a DataChunkIterator. #1089 (@bendichter)

## PyNWB 1.1.1 (Oct. 7, 2019)

PyNWB 1.1.0 does not work with HDMF>=1.3. This release will work with HDMF>=1.3.2.

### Minor improvements:
- Support newly added channel-specific conversion factor for ElectricalSeries #1072 (@bendichter)
- Move generic types out of PyNWB into hdmf-common. #1061 (@ajtritt)
- Update documentation to reflect the above changes. #1078 (@rly)
- Add new case to the iterative write tutorial. #1029 (@oruebel)
- Improve CI. #1079 (@rly)
- Pin the current latest version of HDMF to requirements for setup.py. #1083 (@rly)

## PyNWB 1.1.0 (Sep. 17, 2019)

### New features:
- Add object ID to all neurodata types #991 (@ajtritt, @rly)
- Add NWBFile shallow copy method #994 (@ajtritt, @rly)
- Drop official Python 2.7 support #1028 (@rly)
- Add scratch space #1027 #1038 (@ajtritt, @rly)
- Support multiple experimenters #988 #1035 (@ajtritt, @rly)
- Support multiple related publications #1047 (@rly)
- Update schema to 2.1.0 (see release notes in https://nwb-schema.readthedocs.io/en/latest/format_release_notes.html) (@rly, @bendichter, @ajtritt, @oruebel, @t-b)

### Minor enhancements:
- Add iterative write check for TimeSeries timestamps #1012 (@bendichter, @oruebel)
- Add functions to convert between pixel mask and image mask for ophys data #766 (@mamelara)
- Add cortical surface extension example #1040 (@bendichter)
- Match API with schema defaults #1033 (@rly)
- Core schema is now a git submodule #1045 (@ajtritt)
- Implement better support for floating point data for Python 3.5 on Windows #1043 (@rly)
- Enhance iterative write tutorial #1029 (@oruebel)
- Allow empty data in DynamicTable with non-empty VectorIndex #887 (@ajtritt)
- Allow OpticalSeries constructor argument 'field_of_view' to be H5Dataset #1063 (@bendichter)
- Clarify documentation for deprecated ImageSeries constructor arg 'bits_per_pixel' #1065 (@rly)
- Adjust code to explicitly map properties after changes made in HDMF 1.2 #1048 #1069 (@rly)
- Improvements to CI, documentation, and GitHub repo structure #1055 (@rly)

## PyNWB 1.0.3 (Jul. 18, 2019)

### New/modified functionality:
- Add MPI functionality to NWBHDF5IO (@bendichter)
- Add option to exclude columns from DynamicTable.to_dataframe() (@NileGraddis)
- Remove ability to add DecompositionSeries to LFP (@bendichter)
- Remove num_samples from TimeSeries (@NileGraddis)
- Automatically detect ragged arrays in from_dataframe (@bendichter)
- Cache the spec by default on write (@rly)
- Improve printing of NWB objects (@rly)
- Change ProcessingModule.add_data_interface() to .add(), ProcessingModule.get_data_interface() to .get(), NWBFile.modules to NWBFile.processing (@bendichter)
- Remove unused SpecFile type (@oruebel)
- Add ability to validate files against the cached spec (@t-b)
- Make CurrentClampSeries/VoltageClampSeries parameters optional (@t-b)
- Update documentation (@t-b, @rly)
- Update copyright/license
- Improve tests and CI
- Update requirements
- See also HDMF changes https://github.com/hdmf-dev/hdmf/releases/tag/1.0.4

### Bug fixes:
- Fix dynamictableregion iteration failure after roundtrip (@NileGraddis)
- Fix from_dataframe for children of DynamicTable (@bendichter)
- Fix for modular (cross-file) storage of timeseries timestamps (@NileGraddis)
- Fix bug on loading lists of strings from hdmf 1.0.4 (@rly)
- Fix IO for intervals (@bendichter)
- Fix round trip for Subject.date_of_birth (@bendichter)

### Schema changes:
- DecompositionSeries "source_timeseries" link is no longer required (@bendichter)
- Reorder keys (@rly)
- Remove NWBFile "specifications" group (@oruebel)
- CorrectedImageStack and ImagingRetinotopy inherits from NWBDataInterface instead of NWBContainer (@rly)
- Fix typo in unit of resistance_comp_prediction/correction (@t-b)
- Add option for third dimension for Units "waveforms" dataset to represent different electrodes (@bendichter)
- Update NWBFile.nwb_version to 2.0.2

## PyNWB 1.0.2 (Apr. 19, 2019)<|MERGE_RESOLUTION|>--- conflicted
+++ resolved
@@ -36,10 +36,7 @@
 - Enforce electrode ID uniqueness during insertion into table. @CodyCBakerPhD (#1344)
 - Fix integration tests with invalid test data that will be caught by future hdmf validator version.
   @dsleiter, @rly (#1366, #1376)
-<<<<<<< HEAD
-=======
 - Fix build warnings in docs @oruebel (#1380)
->>>>>>> 19ccf2fb
 
 ## PyNWB 1.5.1 (May 24, 2021)
 
