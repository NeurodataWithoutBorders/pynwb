--- conflicted
+++ resolved
@@ -1,17 +1,13 @@
 # PyNWB Changelog
 
-<<<<<<< HEAD
 ## PyNWB 1.6.0 (TBD, 2021)
 
+## Minor new features:
+- Add RRID for citing PyNWB to the docs. @oruebel (#1372)
+
 ## Bug fix:
-- Enforce electrode ID uniqueness during insertion into table
-=======
-
-## PyNWB 2.0.0
-
-- Add RRID for citing PyNWB to the docs @oruebel (#1372)
-
->>>>>>> 51cc8f70
+- Enforce electrode ID uniqueness during insertion into table. @CodyCBakerPhD (#1344)
+
 
 ## PyNWB 1.5.1 (May 24, 2021)
 
