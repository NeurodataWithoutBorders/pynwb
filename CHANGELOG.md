--- conflicted
+++ resolved
@@ -1,14 +1,13 @@
 # PyNWB Changelog
 
-<<<<<<< HEAD
 ## PyNWB 2.1.0 (Upcoming)
 
 ### New features
-- Added ``pywnb.validate.get_chached_namespaces_to_validate`` function to facilitate validation of files against cached
+- Added ``pywnb.validate.get_cached_namespaces_to_validate`` function to facilitate validation of files against cached
   namespaces when using ``pynwb.validate`` from Python directly. @oruebel (#1432)
-=======
+
+
 ## PyNWB 2.0.1 (March 16, 2022)
->>>>>>> 0238a375
 
 ### Bug fixes:
 - Add `environment-ros3.yml` to `MANIFEST.in` for inclusion in source distributions. @rly (#1398)
