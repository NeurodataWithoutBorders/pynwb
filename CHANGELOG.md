--- conflicted
+++ resolved
@@ -7,20 +7,16 @@
 - Fix bad error check in ``IntracellularRecordingsTable.add_recording`` when adding ``IZeroClampSeries``. @oruebel (#1410)
 - Skip ros3 tests if internet access or the ros3 driver are not available. @oruebel (#1414)
 
-### Tutorial enhancements:
+### Documentation and tutorial enhancements:
 - Enhanced ordering of sphinx gallery tutorials to use alphabetic ordering based on tutorial headings. @oruebel (#1399)
 - Updated the general tutorial to add documentation about the ``Images`` type. @bendichter (#1353)
-
-<<<<<<< HEAD
-### Documentation enhancements:
 - Updated the main index of the documentation to make the documentation easier to navigate. @oruebel (#1402)
 - Merged the "NWB File" overview section with the "NWB File Basics" tutorial. @oruebel (#1402)
 - Updated and created separated installation instructions for users and developers . @oruebel (#1402)
-=======
+
 ### Minor improvements:
 - Improve constructor docstrings for Image types. @weiglszonja (#1418)
 
->>>>>>> d2a06e16
 
 ## PyNWB 2.0.0 (August 13, 2021)
 
