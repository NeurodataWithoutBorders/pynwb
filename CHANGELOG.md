--- conflicted
+++ resolved
@@ -1,6 +1,5 @@
 # PyNWB Changelog
 
-<<<<<<< HEAD
 ## PyNWB 3.0.0 (upcoming)
 
 ### Breaking changes:
@@ -16,10 +15,7 @@
   behavior of the API is largely consistent with existing behavior.
 
 
-## PyNWB 2.0.0 (Upcoming)
-=======
 ## PyNWB 2.0.0 (August 13, 2021)
->>>>>>> 7651e9df
 
 ### Breaking changes:
 - ``SweepTable`` has been deprecated in favor of the new icephys metadata tables. Use of ``SweepTable``
