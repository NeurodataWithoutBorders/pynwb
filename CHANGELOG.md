--- conflicted
+++ resolved
@@ -1,6 +1,11 @@
 # PyNWB Changelog
 
-<<<<<<< HEAD
+## PyNWB 2.0.0 (Upcoming)
+
+### Internal improvements:
+- Add support for nwb-schema 2.3.0
+  - ...
+
 ## PyNWB 1.3.3 (June 26, 2020)
 
 ### Internal improvements:
@@ -9,13 +14,6 @@
 ### Bug fixes:
 - Fix writing optional args to electrodes table. @rly (#1246)
 - Fix missing method UnitsMap.get_nwb_file. @rly (#1227)
-=======
-## PyNWB 2.0.0 (Upcoming)
-
-### Internal improvements:
-- Add support for nwb-schema 2.3.0
-  - ...
->>>>>>> bb5f5225
 
 ## PyNWB 1.3.2 (June 1, 2020)
 
