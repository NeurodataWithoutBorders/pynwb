--- conflicted
+++ resolved
@@ -7,11 +7,9 @@
 
 ### Documentation and tutorial enhancements:
 - Add copy button to code blocks @weiglszonja (#1460)
-<<<<<<< HEAD
+- Create behavioral tutorial @weiglszonja (#1464) 
 - Enhance display of icephys pandas tutorial by using ``dataframe_image`` to render and display large tables as images. @oruebel (#1469)
-=======
-- Create behavioral tutorial @weiglszonja (#1464) 
->>>>>>> 89f085a7
+
 
 ## PyNWB 2.0.1 (March 16, 2022)
 
