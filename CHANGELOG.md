--- conflicted
+++ resolved
@@ -7,25 +7,19 @@
   is still possible but no longer recommended. @oruebel  (#1349)
 
 ### New features:
-<<<<<<< HEAD
 - Add new intracellular electrophysiology hierarchical table structure from ndx-icephys-meta to NWB core.
   This includes the new types ``TimeSeriesReferenceVectorData``, ``IntracellularRecordingsTable``,
   ``SimultaneousRecordingsTable``, ``SequentialRecordingsTable``, ``RepetitionsTable`` and
   ``ExperimentalConditionsTable`` as well as corresponding updates to ``NWBFile`` to support interaction
    with the new tables. @oruebel  (#1349)
 - Add support for nwb-schema 2.4.0 @oruebel (#1349)
+- Drop Python 3.6 support, add Python 3.9 support. @rly (#1377)
+- Update requirements to allow compatibility with HDMF 3 and h5py 3. @rly (#1377)
 
 ### Tutorial enhancements:
 - Added new tutorial for intracellular electrophysiology to describe the use of the new metadata tables
   and declared the previous tutoral using ``SweepTable`` as deprecated.  @oruebel (#1349)
 - Add thumbnails for tutorials to improve presentation of online docs.  @oruebel (#1349)
-=======
--
--
--
-- Drop Python 3.6 support, add Python 3.9 support. @rly (#1377)
-- Update requirements to allow compatibility with HDMF 3 and h5py 3. @rly (#1377)
->>>>>>> 16cae9d1
 
 ### Minor new features:
 - Add RRID for citing PyNWB to the docs. @oruebel (#1372)
