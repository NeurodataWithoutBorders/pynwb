--- conflicted
+++ resolved
@@ -4,6 +4,9 @@
 
 ### Bug fixes:
 - Add `environment-ros3.yml` to `MANIFEST.in` for inclusion in source distributions. @rly (#1398)
+
+### Tutorial enhancements:
+- Updated the general tutorial to add documentation about the ``Images`` type. @bendichter (#1353)
 
 ## PyNWB 2.0.0 (August 13, 2021)
 
@@ -40,11 +43,7 @@
 - Created new section for advanced I/O tutorials and moved parallel I/O tutorial to its own file. @oruebel (#1349)
 - Overhauled documentation on extensions. @bendichter, @rly, @oruebel (#1350)
 - Updated the optical physiology / Calcium imaging tutorial. @bendichter, @weiglszonja (#1375)
-<<<<<<< HEAD
-- Updated the general tutorial to add documentation about the ``Images`` type. @bendichter (#1353)
-=======
 - Added a tutorial on streaming using the ROS3 driver. @rly (#1393)
->>>>>>> 5fcd364d
 
 ### Minor new features:
 - Added RRID for citing PyNWB to the docs. @oruebel (#1372)
