--- conflicted
+++ resolved
@@ -1,41 +1,25 @@
 # PyNWB Changelog
 
-<<<<<<< HEAD
-## PyNWB 2.0.0 (Upcoming)
-
-### New features
--
--
--
--
-
-### Internal improvements
--
--
--
--
-
-### Bug fixes
--
--
--
--
-=======
-## PyNWB 1.6.0 (TBD, 2021)
-
-## Minor new features:
+## PyNWB 2.0.0 (TBD, 2021)
+
+### New features:
+-
+-
+-
+-
+
+### Minor new features:
 - Add RRID for citing PyNWB to the docs. @oruebel (#1372)
 
-## Bug fix:
+### Bug fixes:
 - Enforce electrode ID uniqueness during insertion into table. @CodyCBakerPhD (#1344)
 - Fix integration tests with invalid test data that will be caught by future hdmf validator version.
   @dsleiter, @rly (#1366, #1376)
 
->>>>>>> 10823a75
 
 ## PyNWB 1.5.1 (May 24, 2021)
 
-## Bug fix:
+### Bug fix:
 - Raise minimum version of pandas from 0.23 to 1.0.5 to be compatible with numpy 1.20, and raise minimum version of
   HDMF to use the corresponding change in HDMF. @rly (#1363)
 - Update documentation and update structure of requirements files. @rly (#1363)
