--- conflicted
+++ resolved
@@ -1,16 +1,10 @@
 # PyNWB Changelog
 
-<<<<<<< HEAD
-## PyNWB 2.6.1 (March 22, 2024)
+## PyNWB 2.6.1 (March 25, 2024)
 
 ### Bug fixes
 - Fix bug with reading file with linked `TimeSeriesReferenceVectorData` @rly [#1865](https://github.com/NeurodataWithoutBorders/pynwb/pull/1865)
-=======
-## PyNWB 2.6.1 (Upcoming)
-
-### Bug fixes
 - Fix bug where extra keyword arguments could not be passed to `NWBFile.add_{x}_column`` for use in custom `VectorData`` classes. @rly [#1861](https://github.com/NeurodataWithoutBorders/pynwb/pull/1861)
->>>>>>> 5b80beaf
 
 ## PyNWB 2.6.0 (February 21, 2024)
 
