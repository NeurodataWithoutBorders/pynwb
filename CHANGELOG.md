# PyNWB Changelog

## PyNWB 2.0.1 (March 10, 2022)

### Bug fixes:
- Add `environment-ros3.yml` to `MANIFEST.in` for inclusion in source distributions. @rly (#1398)
- Fix bad error check in ``IntracellularRecordingsTable.add_recording`` when adding ``IZeroClampSeries``. @oruebel (#1410)
- Skip ros3 tests if internet access or the ros3 driver are not available. @oruebel (#1414)
- Fix CI issues. @rly (#1427)

### Documentation and tutorial enhancements:
- Enhanced ordering of sphinx gallery tutorials to use alphabetic ordering based on tutorial headings. @oruebel (#1399)
- Updated the general tutorial to add documentation about the ``Images`` type. @bendichter (#1353)
- Updated the main index of the documentation to make the documentation easier to navigate. @oruebel (#1402)
- Merged the "NWB File" overview section with the "NWB File Basics" tutorial. @oruebel (#1402)
- Updated and created separated installation instructions for users and developers . @oruebel (#1402)
<<<<<<< HEAD
=======
- Updated the Extracellular electrophysiology tutorial. @bendichter, @weiglszonja (#1391)
- Extended the general tutorial with more data types (e.g., ``Subject``, ``SpatialSeries``, ``Position``).
  @weiglszonja (#1403)
- Improved constructor docstrings for Image types. @weiglszonja (#1418)
>>>>>>> 985e3e59
- Added documentation for exporting NWB files. @rly (#1417)

### Minor improvements:
- Added checks for data orientation in ``TimeSeries``, ``ElectricalSeries``, and ``RoiResponseSeries``.
  @bendichter (#1428)
- Enhanced issue template forms on GitHub. @CodyCBakerPHD (#1434)

<<<<<<< HEAD
=======

>>>>>>> 985e3e59
## PyNWB 2.0.0 (August 13, 2021)

### Breaking changes:
- ``SweepTable`` has been deprecated in favor of the new icephys metadata tables. Use of ``SweepTable``
  is still possible but no longer recommended. @oruebel  (#1349)
- ``TimeSeries.__init__`` now requires the ``data`` argument because the 'data' dataset is required by the schema.
  If a ``TimeSeries`` is read without a value for ``data``, it will be set to a default value. For most
  ``TimeSeries``, this is a 1-dimensional empty array with dtype uint8. For ``ImageSeries`` and
  ``DecompositionSeries``, this is a 3-dimensional empty array with dtype uint8. @rly (#1274)
- ``TimeSeries.__init__`` now requires the ``unit`` argument because the 'unit' attribute is required by the schema.
  If a ``TimeSeries`` is read without a value for ``unit``, it will be set to a default value. For most
  ``TimeSeries``, this is "unknown". For ``IndexSeries``, this is "N/A" according to the NWB 2.4.0 schema. @rly (#1274)

### New features:
- Added new intracellular electrophysiology hierarchical table structure from ndx-icephys-meta to NWB core.
  This includes the new types ``TimeSeriesReferenceVectorData``, ``IntracellularRecordingsTable``,
  ``SimultaneousRecordingsTable``, ``SequentialRecordingsTable``, ``RepetitionsTable`` and
  ``ExperimentalConditionsTable`` as well as corresponding updates to ``NWBFile`` to support interaction
   with the new tables. @oruebel  (#1349)
- Added support for NWB 2.4.0. See [Release Notes](https://nwb-schema.readthedocs.io/en/latest/format_release_notes.html)
  for more details. @oruebel, @rly (#1349)
- Dropped Python 3.6 support, added Python 3.9 support. @rly (#1377)
- Updated requirements to allow compatibility with HDMF 3 and h5py 3. @rly (#1377)
  - When using HDMF 3 and h5py 3, users can now stream NWB files from an S3 bucket.

### Tutorial enhancements:
- Added new tutorial for intracellular electrophysiology to describe the use of the new metadata tables
  and declared the previous tutoral using ``SweepTable`` as deprecated.  @oruebel (#1349)
- Added new tutorial for querying intracellular electrophysiology metadata
  (``docs/gallery/domain/plot_icephys_pandas.py``). @oruebel (#1349, #1383)
- Added thumbnails for tutorials to improve presentation of online docs.  @oruebel (#1349)
- Used `sphinx.ext.extlinks` extension in docs to simplify linking to common targets. @oruebel (#1349)
- Created new section for advanced I/O tutorials and moved parallel I/O tutorial to its own file. @oruebel (#1349)
- Overhauled documentation on extensions. @bendichter, @rly, @oruebel (#1350)
- Updated the optical physiology / Calcium imaging tutorial. @bendichter, @weiglszonja (#1375)
- Added a tutorial on streaming using the ROS3 driver. @rly (#1393)

### Minor new features:
- Added RRID for citing PyNWB to the docs. @oruebel (#1372)
- Updated CI and tests to handle deprecations in libraries. @rly (#1377)
- Added test utilities for icephys (``pynwb.testing.icephys_testutils``) to ease creation of test data
  for tests and tutorials. @oruebel (#1349, #1383)
- Added on-push and nightly tests of streaming using the ROS3 driver. @rly (#1393)
  - These tests make use of a new dandiset for testing the API: https://gui.dandiarchive.org/#/dandiset/000126
- Improve documentation and test for ``CorrectedImageStack``, ``MotionCorrection``. @rly, @bendichter (#1306, #1374)

### Bug fixes:
- Updated behavior of ``make clean`` command for docs to ensure tutorial files are cleaned up.  @oruebel (#1349)
- Enforced electrode ID uniqueness during insertion into table. @CodyCBakerPhD (#1344)
- Fixed integration tests with invalid test data that will be caught by future hdmf validator version.
  @dsleiter, @rly (#1366, #1376)
- Fixed build warnings in docs. @oruebel (#1380)
- Fix intersphinx links in docs for numpy. @oruebel (#1386)
- Previously, the ``data`` argument was required in ``OpticalSeries.__init__`` even though ``external_file`` could
  be provided in place of ``data``. ``OpticalSeries.__init__`` now makes ``data`` optional. However, this has the
  side effect of moving the position of ``data`` to later in the argument list, which may break code that relies
  on positional arguments for ``OpticalSeries.__init__``. @rly (#1274)
- Fixed `setup.py` not being able to import `versioneer` when installing in an embedded Python environment. @ikhramts
  (#1395)
- Removed broken option to validate against a given namespace file and updated associated documentation. @rly (#1397)

## PyNWB 1.5.1 (May 24, 2021)

### Bug fixes:
- Raise minimum version of pandas from 0.23 to 1.0.5 to be compatible with numpy 1.20, and raise minimum version of
  HDMF to use the corresponding change in HDMF. @rly (#1363)
- Update documentation and update structure of requirements files. @rly (#1363)

## PyNWB 1.5.0 (May 17, 2021)

### New features:
- `NWBFile.add_scratch(...)` and `ScratchData.__init__(...)` now accept scalar data in addition to the currently
  accepted types. @rly (#1309)
- Support `pathlib.Path` paths when opening files with `NWBHDF5IO`. @dsleiter (#1314)
- Use HDMF 2.5.1. See the [HDMF release notes](https://github.com/hdmf-dev/hdmf/releases/tag/2.5.1) for details.
- Support `driver='ros3'` in `NWBHDF5IO` for streaming NWB files directly from s3. @bendichter (#1331)
- Update documentation, CI GitHub processes. @oruebel @yarikoptic, @bendichter, @TomDonoghue, @rly
  (#1311, #1336, #1351, #1352, #1345, #1340, #1327)
- Set default `neurodata_type_inc` for `NWBGroupSpec`, `NWBDatasetSpec`. @rly (#1295)
- Block usage of h5py 3+ for now. h5py>=2.9, <3 is supported. (#1355)
- Fix incompatibility issue with downstream github-release tool used to deploy releases to GitHub. @rly (#1245)
- Fix issue with Sphinx gallery. @rly
- Add citation information to documentation and support for duecredit tool. @rly
- Remove use of ColoredTestRunner for more readable verbose test output. @rly
- Add support for nwb-schema 2.3.0. @rly (#1245, #1330)
  - Add optional `waveforms` column to the `Units` table.
  - Add optional `strain` field to `Subject`.
  - Add to `DecompositionSeries` an optional `DynamicTableRegion` called `source_channels`.
  - Add to `ImageSeries` an optional link to `Device`.
  - Add optional `continuity` field to `TimeSeries`.
  - Add optional `filtering` attribute to `ElectricalSeries`.
  - Clarify documentation for electrode impedance and filtering.
  - Set the `stimulus_description` for `IZeroCurrentClamp` to have the fixed value "N/A".
  - See https://nwb-schema.readthedocs.io/en/latest/format_release_notes.html for full schema release notes.
- Add support for HDMF 2.5.5 and upgrade HDMF requirement from 2.1.0 to 2.5.5. @rly @ajtritt
  (#1325, #1355, #1360, #1245, #1287). This includes several relevant features and bug fixes, including:
  - Fix issue where dependencies of included types were not being loaded in namespaces / extensions.
  - Add `HDF5IO.get_namespaces(path=path, file=file)` method which returns a dict of namespace name mapped to the
    namespace version (the largest one if there are multiple) for each namespace cached in the given HDF5 file.
  - Add methods for automatic creation of `MultiContainerInterface` classes.
  - Add ability to specify a custom class for new columns to a `DynamicTable` that are not `VectorData`,
    `DynamicTableRegion`, or `VocabData` using `DynamicTable.__columns__` or `DynamicTable.add_column(...)`.
  - Add support for creating and specifying multi-index columns in a `DynamicTable` using `add_column(...)`.
  - Add capability to add a row to a column after IO.
  - Add method `AbstractContainer.get_fields_conf`.
  - Add functionality for storing external resource references.
  - Add method `hdmf.utils.get_docval_macro` to get a tuple of the current values for a docval_macro, e.g., 'array_data'
    and 'scalar_data'.
  - `DynamicTable` can be automatically generated using `get_class`. Now the HDMF API can read files with extensions
    that contain a DynamicTable without needing to import the extension first.
  - Add `EnumData` type for storing data that comes from a fixed set of values.
  - Add `AlignedDynamicTable` type which defines a DynamicTable that supports storing a collection of subtables.
  - Allow `np.bool_` as a valid `bool` dtype when validating.
  - See https://github.com/hdmf-dev/hdmf/releases for full HDMF release notes.

## PyNWB 1.4.0 (August 12, 2020)

Users can now add/remove containers from a written NWB file and export the modified NWBFile to a new file path.
@rly (#1280)
- See https://pynwb.readthedocs.io/en/stable/tutorials/general/add-remove-containers.html for examples and more
  information.

### Compatibility warnings:
- PyNWB no longer works with HDMF version < 2.1.0. If you have pinned HDMF version < 2 in your package but allow PyNWB
version 1.4.0, please beware that `pip` may install PyNWB version 1.4.0 with an incompatible version of HDMF
(version < 2).
- Use of HDMF 2.1.0 fixes `__getitem__`-based access of `MultiContainerInterface` types, e.g,,
`fluorescence['roi_response_series_name']`, where previously if the `MultiContainerInterface` contained only one item,
then any key could be used within the square brackets to access the contained `Container`, even if the key did not
match the name of the contained `Container`. This update patches this bug such that the key used within the square
brackets *must* match the name of the contained `Container` or else an error will be raised.

### Internal improvements:
- Update requirements to use HDMF 2.1.0. @rly (#1256)
- Start FAQ section in documentation. @rly (#1249)
- Improve deprecation warnings. @rly (#1261)
- Update CI to test Python 3.8, update requirements. @rly (#1267, #1275)
- Make use of `MultiContainerInterface` and `LabelledDict` that have been moved to HDMF. @bendichter @rly (#1260)

### Bug fixes:
- For `ImageSeries`, add check if `external_file` is provided without `starting_frame` in `__init__`. @rly (#1264)
- Improve docstrings for `TimeSeries.data` and for the electrode table. @rly (#1271, #1272)
- Fix Azure Pipelines configuration. @rly (#1281)

## PyNWB 1.3.3 (June 26, 2020)

### Internal improvements:
- Update requirements to use HDMF 1.6.4. @rly (#1256)

### Bug fixes:
- Fix writing optional args to electrodes table. @rly (#1246)
- Fix missing method UnitsMap.get_nwb_file. @rly (#1227)

## PyNWB 1.3.2 (June 1, 2020)

### Bug fixes:
- Add support for nwb-schema 2.2.5. @rly (#1243)
  - This schema version fixes incorrect dims and shape for `ImagingPlane.origin_coords` and `ImagingPlane.grid_spacing`,
   and fixes incorrect dims for `TwoPhotonSeries.field_of_view`.

## PyNWB 1.3.1 (May 28, 2020)

### Bug fixes:
- Fix bugged `Device` constructor. @rly (#1209)
- Fix link to code of conduct page in docs. @rly (#1229)
- Fix docs for `get_type_map`. @oruebel (#1233)
- Pass file object to parent when loading namespaces. @NileGraddis (#1242)

### Internal improvements:
- Update CI to use supported MacOS version. @rly (#1211)
- Clean up tests to remove conversion warnings and use keyword args. @rly (#1202)
- Fix flake8 errors. @rly (#1235)
- Add changelog. @rly (#1215)
- Update release process with notes about coordinating with nwb-schema. @rly (#1214)
- Inform which unit value is actually overwritten. @yarikoptic (#1219)
- Do not print out logging.DEBUG statements to stdout for test.py. @rly (#1240)
- Add support for nwb-schema 2.2.4. @rly (#1213)
  - Make `ImagingPlane.imaging_rate` optional. This moves the `imaging_rate` argument down the list of constructor arguments for `ImagingPlane.__init__`. This will break existing code that calls the constructor of `ImagingPlane` with at least 6 positional arguments, such that one positional argument matches `imaging_rate`.

## PyNWB 1.3.0 (Mar. 4, 2020)

### New features:
- Add support for nwb-schema 2.2.2. @rly (#1146)
  - This is a large change. See the PR and [schema release notes](http://nwb-schema.readthedocs.io/en/latest/format_release_notes.html#march-2-2020) for more information.
- Validate against most specific namespace. @t-b, @rly (#1094)
- Replace 'ic_electrode' with 'icephys_electrode' in `NWBFile`. @oruebel (#1200)
- Integrate minor enhancements and bug fixes introduced in HDMF 1.6.0 and 1.6.1, including improved handling of namespaces that lack a version key,

### Internal improvements:
- Add nightly testing of validation CLI. @t-b, @rly (#1164, #1195, #1197)
- Treat ipython notebooks as binary in git. @t-b (#1168)
- Use proper file removal in tests. @t-b (#1165)
- Use hdmf-docutils instead of nwb-docutils for documentation. @jcfr (#1176)
- Run minimum requirements testing n Python 3.6. @rly (#1194)

### Bug fixes:
- Fix API documentation. @bendichter (#1159)
- Fix unit testing output. @rly (#1158)
- Fix copying files with Subject. @rly (#1171)
- Add "unit" attribute back as an optional attribute in icephys classes. @rly (#1188)
- Fix reported development status in `setup.py`. @rly (#1201)

## PyNWB 1.2.1 (Jan. 22, 2020)

### Bug fixes:
- Fix ReadTheDocs build. @rly (#1155)
- Update manifest to fix conda build. @rly (#1156)

## PyNWB 1.2.0 (Jan. 21, 2020)

### Minor enhancements:
- Add new logo to docs. @rly (#1096)
- Add warning when referencing electrode table before it exists. @ajtritt (#1098)
- Refactor internal calls to docval. @rly (#1104)
- Enhance icephys example and documentation. @t-b (#1081)
- Add multi index and time bounds to get_unit_spikes. @bendichter (#1001)
- Improve ophys docstrings. @bendichter (#1126)
- Improve icephys docstrings for gain. @bendichter (#1129)
- Update legal information. @rly (#1131)
- Add support for device description and manufacturer. @rly (#1135)
- Update dependencies and remove explicit six, unittest2 dependency. @rly (#1136, #1138, #1142, #1137, #1154)
- Add object ID tutorial. @rly (#1140)
- Update CI. @rly (#1141)
- Catch critical warnings and throw errors in unit tests. @rly (#1112)
- Create and use testing module, remove builder tests, clean up test code. @rly (#1117)
- Add and test minimum requirements for PyNWB. @rly (#1148)
- Improve docs for get_class. @bendichter (#1149)

### Bug fixes:
- Fix versioneer reporting version. @rly (#1100)
- Fix `DynamicTable` import after move to hdmf.common. @bendichter (#1103)
- Fix handling of unmapped attributes. @rly (#1105)
- Update tests and documentation to reflect new selection behavior of `DynamicTable`. @oruebel (#1106)
- Fix reference images not being mapped in PlaneSegmentation. @rly (#1109)
- Fix legacy import of `ObjectMapper`. @rly (#1124)
- Fix extensions documentation typo: 'str' -> 'text'. @bendichter (#1132)
- Revert "PatchClampSeries: Force sweep_number to uint64". @t-b (#1123)
- Fix sphinx code to use latest sphinx. @rly (#1139)

## PyNWB 1.1.2 (Oct. 15, 2019)

### Minor features:
- Use latest HDMF 1.3.3. #1093 (@rly)
- Expose HDMF export_spec utility function for use by extensions. #1092 (@rly)

### Bug fixes:
- Fix bug in writing SpikeEventSeries data or timestamps datasets with a DataChunkIterator. #1089 (@bendichter)

## PyNWB 1.1.1 (Oct. 7, 2019)

PyNWB 1.1.0 does not work with HDMF>=1.3. This release will work with HDMF>=1.3.2.

### Minor improvements:
- Support newly added channel-specific conversion factor for ElectricalSeries #1072 (@bendichter)
- Move generic types out of PyNWB into hdmf-common. #1061 (@ajtritt)
- Update documentation to reflect the above changes. #1078 (@rly)
- Add new case to the iterative write tutorial. #1029 (@oruebel)
- Improve CI. #1079 (@rly)
- Pin the current latest version of HDMF to requirements for setup.py. #1083 (@rly)

## PyNWB 1.1.0 (Sep. 17, 2019)

### New features:
- Add object ID to all neurodata types #991 (@ajtritt, @rly)
- Add NWBFile shallow copy method #994 (@ajtritt, @rly)
- Drop official Python 2.7 support #1028 (@rly)
- Add scratch space #1027 #1038 (@ajtritt, @rly)
- Support multiple experimenters #988 #1035 (@ajtritt, @rly)
- Support multiple related publications #1047 (@rly)
- Update schema to 2.1.0 (see release notes in https://nwb-schema.readthedocs.io/en/latest/format_release_notes.html) (@rly, @bendichter, @ajtritt, @oruebel, @t-b)

### Minor enhancements:
- Add iterative write check for TimeSeries timestamps #1012 (@bendichter, @oruebel)
- Add functions to convert between pixel mask and image mask for ophys data #766 (@mamelara)
- Add cortical surface extension example #1040 (@bendichter)
- Match API with schema defaults #1033 (@rly)
- Core schema is now a git submodule #1045 (@ajtritt)
- Implement better support for floating point data for Python 3.5 on Windows #1043 (@rly)
- Enhance iterative write tutorial #1029 (@oruebel)
- Allow empty data in DynamicTable with non-empty VectorIndex #887 (@ajtritt)
- Allow OpticalSeries constructor argument 'field_of_view' to be H5Dataset #1063 (@bendichter)
- Clarify documentation for deprecated ImageSeries constructor arg 'bits_per_pixel' #1065 (@rly)
- Adjust code to explicitly map properties after changes made in HDMF 1.2 #1048 #1069 (@rly)
- Improvements to CI, documentation, and GitHub repo structure #1055 (@rly)

## PyNWB 1.0.3 (Jul. 18, 2019)

### New/modified functionality:
- Add MPI functionality to NWBHDF5IO (@bendichter)
- Add option to exclude columns from DynamicTable.to_dataframe() (@NileGraddis)
- Remove ability to add DecompositionSeries to LFP (@bendichter)
- Remove num_samples from TimeSeries (@NileGraddis)
- Automatically detect ragged arrays in from_dataframe (@bendichter)
- Cache the spec by default on write (@rly)
- Improve printing of NWB objects (@rly)
- Change ProcessingModule.add_data_interface() to .add(), ProcessingModule.get_data_interface() to .get(), NWBFile.modules to NWBFile.processing (@bendichter)
- Remove unused SpecFile type (@oruebel)
- Add ability to validate files against the cached spec (@t-b)
- Make CurrentClampSeries/VoltageClampSeries parameters optional (@t-b)
- Update documentation (@t-b, @rly)
- Update copyright/license
- Improve tests and CI
- Update requirements
- See also HDMF changes https://github.com/hdmf-dev/hdmf/releases/tag/1.0.4

### Bug fixes:
- Fix dynamictableregion iteration failure after roundtrip (@NileGraddis)
- Fix from_dataframe for children of DynamicTable (@bendichter)
- Fix for modular (cross-file) storage of timeseries timestamps (@NileGraddis)
- Fix bug on loading lists of strings from hdmf 1.0.4 (@rly)
- Fix IO for intervals (@bendichter)
- Fix round trip for Subject.date_of_birth (@bendichter)

### Schema changes:
- DecompositionSeries "source_timeseries" link is no longer required (@bendichter)
- Reorder keys (@rly)
- Remove NWBFile "specifications" group (@oruebel)
- CorrectedImageStack and ImagingRetinotopy inherits from NWBDataInterface instead of NWBContainer (@rly)
- Fix typo in unit of resistance_comp_prediction/correction (@t-b)
- Add option for third dimension for Units "waveforms" dataset to represent different electrodes (@bendichter)
- Update NWBFile.nwb_version to 2.0.2

## PyNWB 1.0.2 (Apr. 19, 2019)<|MERGE_RESOLUTION|>--- conflicted
+++ resolved
@@ -14,13 +14,10 @@
 - Updated the main index of the documentation to make the documentation easier to navigate. @oruebel (#1402)
 - Merged the "NWB File" overview section with the "NWB File Basics" tutorial. @oruebel (#1402)
 - Updated and created separated installation instructions for users and developers . @oruebel (#1402)
-<<<<<<< HEAD
-=======
 - Updated the Extracellular electrophysiology tutorial. @bendichter, @weiglszonja (#1391)
 - Extended the general tutorial with more data types (e.g., ``Subject``, ``SpatialSeries``, ``Position``).
   @weiglszonja (#1403)
 - Improved constructor docstrings for Image types. @weiglszonja (#1418)
->>>>>>> 985e3e59
 - Added documentation for exporting NWB files. @rly (#1417)
 
 ### Minor improvements:
@@ -28,10 +25,7 @@
   @bendichter (#1428)
 - Enhanced issue template forms on GitHub. @CodyCBakerPHD (#1434)
 
-<<<<<<< HEAD
-=======
-
->>>>>>> 985e3e59
+
 ## PyNWB 2.0.0 (August 13, 2021)
 
 ### Breaking changes:
