# PyNWB Changelog

<<<<<<< HEAD
## PyNWB 2.5.1 (Upcoming)

### Bug fixes
- Fixed bug in how `ElectrodGroup.__init__` validates its `position` argument. @oruebel [#1770](https://github.com/NeurodataWithoutBorders/pynwb/pull/1770)

=======
## PyNWB 2.6.0 (Upcoming)

### Enhancements and minor changes
- For `NWBHDF5IO()`, change the default of arg `load_namespaces` from `False` to `True`. @bendichter [#1748](https://github.com/NeurodataWithoutBorders/pynwb/pull/1748)
- Add `NWBHDF5IO.can_read()`. @bendichter [#1703](https://github.com/NeurodataWithoutBorders/pynwb/pull/1703)
- Add `pynwb.get_nwbfile_version()`. @bendichter [#1703](https://github.com/NeurodataWithoutBorders/pynwb/pull/1703)
- Updated timeseries data checks to warn instead of error when reading invalid files. @stephprince [#1793](https://github.com/NeurodataWithoutBorders/pynwb/pull/1793) and [#1809](https://github.com/NeurodataWithoutBorders/pynwb/pull/1809)
- Expose the offset, conversion and channel conversion parameters in `mock_ElectricalSeries`. @h-mayorquin [#1796](https://github.com/NeurodataWithoutBorders/pynwb/pull/1796)
- Expose `starting_time` in `mock_ElectricalSeries`. @h-mayorquin [#1805](https://github.com/NeurodataWithoutBorders/pynwb/pull/1805)
- Enhance `get_data_in_units()` to work with objects that have a `channel_conversion` attribute like the `ElectricalSeries`. @h-mayorquin [#1806](https://github.com/NeurodataWithoutBorders/pynwb/pull/1806)
- Refactor validation CLI tests to use `{sys.executable} -m coverage` to use the same Python version and run correctly on Debian systems. @yarikoptic [#1811](https://github.com/NeurodataWithoutBorders/pynwb/pull/1811)

### Bug fixes
- Fix bug where namespaces were loaded in "w-" mode. @h-mayorquin [#1795](https://github.com/NeurodataWithoutBorders/pynwb/pull/1795)
- Fix bug where pynwb version was reported as "unknown" to readthedocs @stephprince [#1810](https://github.com/NeurodataWithoutBorders/pynwb/pull/1810)

### Documentation and tutorial enhancements
- Add RemFile to streaming tutorial. @bendichter [#1761](https://github.com/NeurodataWithoutBorders/pynwb/pull/1761)
- Fix typos and improve clarify throughout tutorials. @zm711 [#1825](https://github.com/NeurodataWithoutBorders/pynwb/pull/1825)
>>>>>>> 7c6868b7

## PyNWB 2.5.0 (August 18, 2023)

### Enhancements and minor changes
- Add `TimeSeries.get_timestamps()`. @bendichter [#1741](https://github.com/NeurodataWithoutBorders/pynwb/pull/1741)
- Add `TimeSeries.get_data_in_units()`. @bendichter [#1745](https://github.com/NeurodataWithoutBorders/pynwb/pull/1745)
- Updated `ExternalResources` name change to `HERD`, along with HDMF 3.9.0 being the new minimum. @mavaylon1 [#1754](https://github.com/NeurodataWithoutBorders/pynwb/pull/1754)

### Documentation and tutorial enhancements
- Updated streaming tutorial to ensure code is run on tests and clarify text. @bendichter [#1760](https://github.com/NeurodataWithoutBorders/pynwb/pull/1760) @oruebel [#1762](https://github.com/NeurodataWithoutBorders/pynwb/pull/1762)
- Fixed minor documentation build warnings and broken links to `basic_trials` tutorial  @oruebel [#1762](https://github.com/NeurodataWithoutBorders/pynwb/pull/1762)

## PyNWB 2.4.1 (July 26, 2023)
- Stop running validation tests as part of integration tests. They cause issues in CI and can be run separately. @rly [#1740](https://github.com/NeurodataWithoutBorders/pynwb/pull/1740)

## PyNWB 2.4.0 (July 23, 2023)

### Enhancements and minor changes
- Add support for `ExternalResources`. @mavaylon1 [#1684](https://github.com/NeurodataWithoutBorders/pynwb/pull/1684)
- Update links for making a release. @mavaylon1 [#1720](https://github.com/NeurodataWithoutBorders/pynwb/pull/1720)

### Bug fixes
- Fixed sphinx-gallery setting to correctly display index in the docs with sphinx-gallery>=0.11. @oruebel [#1733](https://github.com/NeurodataWithoutBorders/pynwb/pull/1733)

### Documentation and tutorial enhancements
- Added thumbnail for Optogentics tutorial. @oruebel [#1729](https://github.com/NeurodataWithoutBorders/pynwb/pull/1729)
- Update and fix errors in tutorials. @bendichter @oruebel

## PyNWB 2.3.3 (June 26, 2023)

### Enhancements and minor changes
- Add testing support for Python 3.11. @rly [#1687](https://github.com/NeurodataWithoutBorders/pynwb/pull/1687)
- Add CI testing of NWB files on DANDI. @rly [#1695](https://github.com/NeurodataWithoutBorders/pynwb/pull/1695)

### Bug fixes
- Remove unused, deprecated `codecov` package from dev installation requirements. @rly
  [#1688](https://github.com/NeurodataWithoutBorders/pynwb/pull/1688)
- Remove references to discontinued `requires.io` service in documentation. @rly
  [#1690](https://github.com/NeurodataWithoutBorders/pynwb/pull/1690)
- Update `requirements-doc.txt` to resolve Python 3.7 incompatibility. @rly
  [#1694](https://github.com/NeurodataWithoutBorders/pynwb/pull/1694)
- Fixed test battery to show and check for warnings appropriately. @rly
  [#1698](https://github.com/NeurodataWithoutBorders/pynwb/pull/1698)

## PyNWB 2.3.2 (April 10, 2023)

### Enhancements and minor changes
- Fixed typos and added codespell GitHub action to check spelling in the future. @yarikoptic [#1648](https://github.com/NeurodataWithoutBorders/pynwb/pull/1648)

### Documentation and tutorial enhancements
- Added `OnePhotonSeries` to [calcium imaging tutorial](https://pynwb.readthedocs.io/en/stable/tutorials/domain/ophys.html#sphx-glr-tutorials-domain-ophys-py). @bendichter [#1658](https://github.com/NeurodataWithoutBorders/pynwb/pull/1658)
- Add tutorial for optogenetics. @bendichter [#1657](https://github.com/NeurodataWithoutBorders/pynwb/pull/1657)
- Update testing of gallery examples and disable testing of the allensdk tutorial.
  [#1680](https://github.com/NeurodataWithoutBorders/pynwb/pull/1680)
- Updated tutorials to follow best practices. @bendichter [#1656](https://github.com/NeurodataWithoutBorders/pynwb/pull/1656)

### Bug fixes
- Fixed bug when initializing ``OnePhotonSeries`` with no value for ``binning``. @bendichter [#1660](https://github.com/NeurodataWithoutBorders/pynwb/pull/1660)
- Fixed bug in ``NWBHDF5IO.nwb_version`` property to support files written by third-party software with a fixed-length ``nwb_version`` attribute. @oruebel [#1669](https://github.com/NeurodataWithoutBorders/pynwb/pull/1669)
- Fixed search bar and missing jquery in ReadTheDocs documentation. @rly [#1671](https://github.com/NeurodataWithoutBorders/pynwb/pull/1671)
- Requires [HDMF 3.5.4](https://github.com/hdmf-dev/hdmf/releases/tag/3.5.4) which includes bug fixes. @rly [#1672](https://github.com/NeurodataWithoutBorders/pynwb/pull/1672)
- Fixed issue with deprecated pkg_resources. @rly [#1678](https://github.com/NeurodataWithoutBorders/pynwb/pull/1678)

## PyNWB 2.3.1 (February 24, 2023)

### Bug fixes
- Fixed an issue where  NWB files with version "2.0b" could not be read.
  @rly [#1651](https://github.com/NeurodataWithoutBorders/pynwb/pull/1651)

## PyNWB 2.3.0 (February 23, 2023)

### Enhancements and minor changes
- Added support for NWB Schema 2.6.0. @mavaylon1 [#1636](https://github.com/NeurodataWithoutBorders/pynwb/pull/1636)
- Added a class and tests for the `OnePhotonSeries` new in NWB v2.6.0. @CodyCBakerPhD [#1593](https://github.com/NeurodataWithoutBorders/pynwb/pull/1593)(see also NWB Schema [#523](https://github.com/NeurodataWithoutBorders/nwb-schema/pull/523)
- `Subject.age` can be input as a `timedelta` type. @bendichter [#1590](https://github.com/NeurodataWithoutBorders/pynwb/pull/1590)
- Added `Subject.age__reference` field. @bendichter ([#1540](https://github.com/NeurodataWithoutBorders/pynwb/pull/1540))
- `IntracellularRecordingsTable.add_recording`: the `electrode` arg is now optional, and is automatically populated from the stimulus or response.
  [#1597](https://github.com/NeurodataWithoutBorders/pynwb/pull/1597)
- Added module `pynwb.testing.mock.icephys` and corresponding tests. @bendichter
  [1595](https://github.com/NeurodataWithoutBorders/pynwb/pull/1595)
- Removed redundant object mapper code. @rly [#1600](https://github.com/NeurodataWithoutBorders/pynwb/pull/1600)
- Fixed pending deprecations and issues in CI. @rly [#1594](https://github.com/NeurodataWithoutBorders/pynwb/pull/1594)
- Added ``NWBHDF5IO.nwb_version`` property to get the NWB version from an NWB HDF5 file @oruebel [#1612](https://github.com/NeurodataWithoutBorders/pynwb/pull/1612)
- Updated ``NWBHDF5IO.read`` to check NWB version before read and raise more informative error if an unsupported version is found @oruebel [#1612](https://github.com/NeurodataWithoutBorders/pynwb/pull/1612)
- Added the `driver` keyword argument to the `pynwb.validate` function as well as the corresponding namespace caching. @CodyCBakerPhD [#1588](https://github.com/NeurodataWithoutBorders/pynwb/pull/1588)
- Updated HDMF requirement to version 3.5.1. [#1611](https://github.com/NeurodataWithoutBorders/pynwb/pull/1611)
- Increased the stacklevel of the warning from `_add_missing_timezone` in `pynwb.file` to make identification of which datetime field is missing a timezone easier. @CodyCBakerPhD [#1641](https://github.com/NeurodataWithoutBorders/pynwb/pull/1641)

### Documentation and tutorial enhancements:
- Adjusted [ecephys tutorial](https://pynwb.readthedocs.io/en/stable/tutorials/domain/ecephys.html) to create fake data with proper dimensions @bendichter [#1581](https://github.com/NeurodataWithoutBorders/pynwb/pull/1581)
- Refactored testing documentation, including addition of section on ``pynwb.testing.mock`` submodule. @bendichter
  [#1583](https://github.com/NeurodataWithoutBorders/pynwb/pull/1583)
- Updated round trip tutorial to the newer ``NWBH5IOMixin`` and ``AcquisitionH5IOMixin`` classes. @bendichter
  [#1586](https://github.com/NeurodataWithoutBorders/pynwb/pull/1586)
- Added more informative error message for common installation error. @bendichter, @rly
  [#1591](https://github.com/NeurodataWithoutBorders/pynwb/pull/1591)
- Updated citation for PyNWB in docs and duecredit to use the eLife NWB paper. @oruebel [#1604](https://github.com/NeurodataWithoutBorders/pynwb/pull/1604)
- Fixed docs build warnings due to use of hardcoded links. @oruebel [#1604](https://github.com/NeurodataWithoutBorders/pynwb/pull/1604)
- Updated the [iterative write tutorial](https://pynwb.readthedocs.io/en/stable/tutorials/advanced_io/iterative_write.html) to reference the new ``GenericDataChunkIterator`` functionality and use the new ``H5DataIO.dataset`` property to simplify the custom I/O section. @oruebel [#1633](https://github.com/NeurodataWithoutBorders/pynwb/pull/1633)
- Updated the [parallel I/O tutorial](https://pynwb.readthedocs.io/en/stable/tutorials/advanced_io/parallelio.html) to use the new ``H5DataIO.dataset`` feature to set up an empty dataset for parallel write. @oruebel [#1633](https://github.com/NeurodataWithoutBorders/pynwb/pull/1633)

### Bug fixes
- Added shape constraint to `PatchClampSeries.data`. @bendichter
  [#1596](https://github.com/NeurodataWithoutBorders/pynwb/pull/1596)
- Updated the [images tutorial](https://pynwb.readthedocs.io/en/stable/tutorials/domain/images.html) to provide example usage of an ``IndexSeries``
  with a reference to ``Images``. @bendichter [#1602](https://github.com/NeurodataWithoutBorders/pynwb/pull/1602)
- Fixed an issue with the `tox` tool when upgrading to tox 4. @rly [#1608](https://github.com/NeurodataWithoutBorders/pynwb/pull/1608)
- Fixed an issue where `Images` were not allowed as stimulus templates. @rly [#1638](https://github.com/NeurodataWithoutBorders/pynwb/pull/1638)

## PyNWB 2.2.0 (October 19, 2022)

### Enhancements and minor changes
- Enhanced `pynwb.validate` API function to accept a list of file paths as well as the ability to operate on cached
  namespaces. Also adjusted the validate CLI to directly use the API function. @CodyCBakerPhD
  [#1511](https://github.com/NeurodataWithoutBorders/pynwb/pull/1511)

### Internal enhancements
- Moved CI to GitHub Actions. @rly [#1560](https://github.com/NeurodataWithoutBorders/pynwb/pull/1560),
  [#1566](https://github.com/NeurodataWithoutBorders/pynwb/pull/1566)

### Bug fixes
- Fixed bug in ``pynwb.testing.mock.file.mock_NWBFile`` to identifier UUID to string. @oruebel
  [#1557](https://github.com/NeurodataWithoutBorders/pynwb/pull/1557)
- Minor fixes to test suite to prevent warnings. @rly
  [#1571](https://github.com/NeurodataWithoutBorders/pynwb/pull/1571)
- Made build wheel python 3 only. @mavaylon1
  [#1572](https://github.com/NeurodataWithoutBorders/pynwb/pull/1572)
- Updated README.rst. @mavaylon1
  [#1573](https://github.com/NeurodataWithoutBorders/pynwb/pull/1573)

## PyNWB 2.1.1 (September 1, 2022)

### Documentation and tutorial enhancements:
- Added support for explicit ordering of sphinx gallery tutorials in the docs. @oruebel
  [#1504](https://github.com/NeurodataWithoutBorders/pynwb/pull/1504), @bdichter
  [#1495](https://github.com/NeurodataWithoutBorders/pynwb/pull/1495)
- Added developer guide on how to create a new tutorial. @oruebel
  [#1504](https://github.com/NeurodataWithoutBorders/pynwb/pull/1504)
- Added images tutorial. @weiglszonja
  [#1470](https://github.com/NeurodataWithoutBorders/pynwb/pull/1470)
- Added example code for fsspec in the streaming tutorial. @bdichter
  [#1499](https://github.com/NeurodataWithoutBorders/pynwb/pull/1499)
- Add voxel_mask tutorial. @codycbakerphd (#1544)

### Enhancements and minor changes
- Updated coverage workflow, report separate unit vs integration coverage. @rly
  [#1509](https://github.com/NeurodataWithoutBorders/pynwb/pull/1509)
- Deleted test files generated from running sphinx gallery examples. @rly
  [#1517](https://github.com/NeurodataWithoutBorders/pynwb/pull/1517)
- Enabled passing an S3File created through s3fs, which provides a method for reading an NWB file directly
  from s3 that is an alternative to ros3. This required relaxing of `NWBHDF5IO` input validation. The `path`
  arg is not needed if `file` is provided. `mode` now has a default value of "r".
  @bendichter
  [#1499](https://github.com/NeurodataWithoutBorders/pynwb/pull/1499)
- Added a method to `NWBMixin` that only raises an error when a check is violated on instance creation,
  otherwise throws a warning when reading from a file. The new checks in `ImageSeries` when `external_file`
  is provided is used with this method to ensure that that files with invalid data can be read, but prohibits
  the user from creating new instances when these checks are violated. @weiglszonja
  [#1516](https://github.com/NeurodataWithoutBorders/pynwb/pull/1516)
- Created a GitHub Actions workflow to generate test files for testing backward compatibility. @rly
  [#1548](https://github.com/NeurodataWithoutBorders/pynwb/pull/1548)
- Updated requirements, including allowing numpy 1.23. @rly
  [#1550](https://github.com/NeurodataWithoutBorders/pynwb/pull/1550)
- Enhanced docs for ``LabMetaData`` to clarify its usage. @oruebel
  [#1546](https://github.com/NeurodataWithoutBorders/pynwb/pull/1546)
- Add testing/mock, which provides mock neurodata objects for testing. @bendichter
  [#1454](https://github.com/NeurodataWithoutBorders/pynwb/pull/1454)

## PyNWB 2.1.0 (July 6, 2022)

### Breaking changes:
- Updated ``TimeIntervals`` to use the new  ``TimeSeriesReferenceVectorData`` type. This does not alter the overall
  structure of ``TimeIntervals`` in a major way aside from changing the value of the ``neurodata_type`` attribute of the
  ``TimeIntervals.timeseries`` column from ``VectorData`` to ``TimeSeriesReferenceVectorData``. This change facilitates
  creating common functionality around ``TimeSeriesReferenceVectorData``. For NWB files with version 2.4.0 and earlier,
  the ``TimeIntervals.timeseries`` column is automatically migrated on read in the ``TimeIntervalsMap``
  object mapper class to use the ``TimeSeriesReferenceVectorData`` container class, so that users are presented a
  consistent API for existing and new files. This change affects all existing ``TimeIntervals`` tables
  e.g., ``NBWFile.epochs``, ``NWBFile.trials``, and ``NWBFile.invalid_times``. While this is technically a breaking
  change, the impact user codes should be minimal as this change primarily adds functionality while the overall
  behavior of the API is largely consistent with existing behavior. @oruebel, @rly (#1390)

### Enhancements and minor changes
- A warning is now raised if `SpatialSeries.data` has more than 3 columns. @bendichter, @rly (#1455, #1480)
- The arguments x, y, z, imp, location, filtering are no longer required in the electrodes table.
  @h-mayorquin, @rly (#1448)
- Added `cell_id` attribute to `IntracellularElectrode`. @bendichter (#1459)
- Added `offset` field to `TimeSeries` and its subtypes. @codycbakerphd (#1424)
- Added support for NWB 2.5.0.
  - Added support for updated ``IndexSeries`` type, new ``order_of_images`` field in ``Images``, and new neurodata_type
    ``ImageReferences``. @rly (#1483)
- Added support for HDMF 3.3.1. This is now the minimum version of HDMF supported. Importantly, HDMF 3.3 introduces
  warnings when the constructor of a class mapped to an HDMF-common data type or an autogenerated data type class
  is passed positional arguments instead of all keyword arguments. @rly (#1484)
- Moved logic that checks the 0th dimension of TimeSeries data equals the length of timestamps to a private method in the
  ``TimeSeries`` class. This is to avoid raising a warning when an ImageSeries is used with external file.
  @weiglszonja (#1486)
- Improved warning text when dimensions are not matched in `TimeSeries`, `ElectricalSeries`, and `RoiResponseSeries`.
  @rly (#1491)

### Documentation and tutorial enhancements:
- Added tutorial on annotating data via ``TimeIntervals``. @oruebel (#1390)
- Added copy button to code blocks. @weiglszonja (#1460)
- Created behavioral tutorial. @weiglszonja (#1464)
- Enhanced display of icephys pandas tutorial by using ``dataframe_image`` to render and display large tables
  as images. @oruebel (#1469)
- Created tutorial about reading and exploring an existing `NWBFile`. @weiglszonja (#1453)
- Added new logo for PyNWB. @oruebel (#1461)
- Minor text fixes. @oruebel @bendichter (#1443, #1462, #1463, #1466, #1472, #1473)

### Bug fixes:
- Fixed input data types to allow only `float` for fields `conversion` and `offset` in definition of
  ``TimeSeries``. @codycbakerphd (#1424)
- Fixed incorrect warning in `RoiResponseSeries.__init__` about mismatch between the second dimension of data and
  the length of rois. @rly (#1491)


## PyNWB 2.0.1 (March 16, 2022)

### Bug fixes:
- Added `environment-ros3.yml` to `MANIFEST.in` for inclusion in source distributions. @rly (#1398)
- Fixed bad error check in ``IntracellularRecordingsTable.add_recording`` when adding ``IZeroClampSeries``.
  @oruebel (#1410)
- Skipped ros3 tests if internet access or the ros3 driver are not available. @oruebel (#1414)
- Fixed CI issues. @rly (#1427)

### Documentation and tutorial enhancements:
- Enhanced ordering of sphinx gallery tutorials to use alphabetic ordering based on tutorial headings. @oruebel (#1399)
- Updated the general tutorial to add documentation about the ``Images`` type. @bendichter (#1353)
- Updated the main index of the documentation to make the documentation easier to navigate. @oruebel (#1402)
- Merged the "NWB File" overview section with the "NWB File Basics" tutorial. @oruebel (#1402)
- Updated and created separated installation instructions for users and developers . @oruebel (#1402)
- Updated the Extracellular electrophysiology tutorial. @bendichter, @weiglszonja (#1391)
- Extended the general tutorial with more data types (e.g., ``Subject``, ``SpatialSeries``, ``Position``).
  @weiglszonja (#1403)
- Improved constructor docstrings for Image types. @weiglszonja (#1418)
- Added documentation for exporting NWB files. @rly (#1417)
- Improved documentation formatting. @bendichter (#1438)
- Minor text fixes. @bendichter (#1437, #1400)

### Minor improvements:
- Improved constructor docstrings for Image types. @weiglszonja (#1418)
- Added checks for data orientation in ``TimeSeries``, ``ElectricalSeries``, and ``RoiResponseSeries`` @bendichter (#1428)
- Added checks for data orientation in ``TimeSeries``, ``ElectricalSeries``, and ``RoiResponseSeries``.
  @bendichter (#1426)
- Enhanced issue template forms on GitHub. @CodyCBakerPHD (#1434)


## PyNWB 2.0.0 (August 13, 2021)

### Breaking changes:
- ``SweepTable`` has been deprecated in favor of the new icephys metadata tables. Use of ``SweepTable``
  is still possible but no longer recommended. @oruebel  (#1349)
- ``TimeSeries.__init__`` now requires the ``data`` argument because the 'data' dataset is required by the schema.
  If a ``TimeSeries`` is read without a value for ``data``, it will be set to a default value. For most
  ``TimeSeries``, this is a 1-dimensional empty array with dtype uint8. For ``ImageSeries`` and
  ``DecompositionSeries``, this is a 3-dimensional empty array with dtype uint8. @rly (#1274)
- ``TimeSeries.__init__`` now requires the ``unit`` argument because the 'unit' attribute is required by the schema.
  If a ``TimeSeries`` is read without a value for ``unit``, it will be set to a default value. For most
  ``TimeSeries``, this is "unknown". For ``IndexSeries``, this is "N/A" according to the NWB 2.4.0 schema. @rly (#1274)

### New features:
- Added new intracellular electrophysiology hierarchical table structure from ndx-icephys-meta to NWB core.
  This includes the new types ``TimeSeriesReferenceVectorData``, ``IntracellularRecordingsTable``,
  ``SimultaneousRecordingsTable``, ``SequentialRecordingsTable``, ``RepetitionsTable`` and
  ``ExperimentalConditionsTable`` as well as corresponding updates to ``NWBFile`` to support interaction
   with the new tables. @oruebel  (#1349)
- Added support for NWB 2.4.0. See [Release Notes](https://nwb-schema.readthedocs.io/en/latest/format_release_notes.html)
  for more details. @oruebel, @rly (#1349)
- Dropped Python 3.6 support, added Python 3.9 support. @rly (#1377)
- Updated requirements to allow compatibility with HDMF 3 and h5py 3. @rly (#1377)
  - When using HDMF 3 and h5py 3, users can now stream NWB files from an S3 bucket.

### Tutorial enhancements:
- Added new tutorial for intracellular electrophysiology to describe the use of the new metadata tables
  and declared the previous tutoral using ``SweepTable`` as deprecated.  @oruebel (#1349)
- Added new tutorial for querying intracellular electrophysiology metadata
  (``docs/gallery/domain/plot_icephys_pandas.py``). @oruebel (#1349, #1383)
- Added thumbnails for tutorials to improve presentation of online docs.  @oruebel (#1349)
- Used `sphinx.ext.extlinks` extension in docs to simplify linking to common targets. @oruebel (#1349)
- Created new section for advanced I/O tutorials and moved parallel I/O tutorial to its own file. @oruebel (#1349)
- Overhauled documentation on extensions. @bendichter, @rly, @oruebel (#1350)
- Updated the optical physiology / Calcium imaging tutorial. @bendichter, @weiglszonja (#1375)
- Added a tutorial on streaming using the ROS3 driver. @rly (#1393)

### Minor new features:
- Added RRID for citing PyNWB to the docs. @oruebel (#1372)
- Updated CI and tests to handle deprecations in libraries. @rly (#1377)
- Added test utilities for icephys (``pynwb.testing.icephys_testutils``) to ease creation of test data
  for tests and tutorials. @oruebel (#1349, #1383)
- Added on-push and nightly tests of streaming using the ROS3 driver. @rly (#1393)
  - These tests make use of a new dandiset for testing the API: https://gui.dandiarchive.org/#/dandiset/000126
- Improve documentation and test for ``CorrectedImageStack``, ``MotionCorrection``. @rly, @bendichter (#1306, #1374)

### Bug fixes:
- Updated behavior of ``make clean`` command for docs to ensure tutorial files are cleaned up.  @oruebel (#1349)
- Enforced electrode ID uniqueness during insertion into table. @CodyCBakerPhD (#1344)
- Fixed integration tests with invalid test data that will be caught by future hdmf validator version.
  @dsleiter, @rly (#1366, #1376)
- Fixed build warnings in docs. @oruebel (#1380)
- Fix intersphinx links in docs for numpy. @oruebel (#1386)
- Previously, the ``data`` argument was required in ``OpticalSeries.__init__`` even though ``external_file`` could
  be provided in place of ``data``. ``OpticalSeries.__init__`` now makes ``data`` optional. However, this has the
  side effect of moving the position of ``data`` to later in the argument list, which may break code that relies
  on positional arguments for ``OpticalSeries.__init__``. @rly (#1274)
- Fixed `setup.py` not being able to import `versioneer` when installing in an embedded Python environment. @ikhramts
  (#1395)
- Removed broken option to validate against a given namespace file and updated associated documentation. @rly (#1397)

## PyNWB 1.5.1 (May 24, 2021)

### Bug fixes:
- Raise minimum version of pandas from 0.23 to 1.0.5 to be compatible with numpy 1.20, and raise minimum version of
  HDMF to use the corresponding change in HDMF. @rly (#1363)
- Update documentation and update structure of requirements files. @rly (#1363)

## PyNWB 1.5.0 (May 17, 2021)

### New features:
- `NWBFile.add_scratch(...)` and `ScratchData.__init__(...)` now accept scalar data in addition to the currently
  accepted types. @rly (#1309)
- Support `pathlib.Path` paths when opening files with `NWBHDF5IO`. @dsleiter (#1314)
- Use HDMF 2.5.1. See the [HDMF release notes](https://github.com/hdmf-dev/hdmf/releases/tag/2.5.1) for details.
- Support `driver='ros3'` in `NWBHDF5IO` for streaming NWB files directly from s3. @bendichter (#1331)
- Update documentation, CI GitHub processes. @oruebel @yarikoptic, @bendichter, @TomDonoghue, @rly
  (#1311, #1336, #1351, #1352, #1345, #1340, #1327)
- Set default `neurodata_type_inc` for `NWBGroupSpec`, `NWBDatasetSpec`. @rly (#1295)
- Block usage of h5py 3+ for now. h5py>=2.9, <3 is supported. (#1355)
- Fix incompatibility issue with downstream github-release tool used to deploy releases to GitHub. @rly (#1245)
- Fix issue with Sphinx gallery. @rly
- Add citation information to documentation and support for duecredit tool. @rly
- Remove use of ColoredTestRunner for more readable verbose test output. @rly
- Add support for nwb-schema 2.3.0. @rly (#1245, #1330)
  - Add optional `waveforms` column to the `Units` table.
  - Add optional `strain` field to `Subject`.
  - Add to `DecompositionSeries` an optional `DynamicTableRegion` called `source_channels`.
  - Add to `ImageSeries` an optional link to `Device`.
  - Add optional `continuity` field to `TimeSeries`.
  - Add optional `filtering` attribute to `ElectricalSeries`.
  - Clarify documentation for electrode impedance and filtering.
  - Set the `stimulus_description` for `IZeroCurrentClamp` to have the fixed value "N/A".
  - See https://nwb-schema.readthedocs.io/en/latest/format_release_notes.html for full schema release notes.
- Add support for HDMF 2.5.5 and upgrade HDMF requirement from 2.1.0 to 2.5.5. @rly @ajtritt
  (#1325, #1355, #1360, #1245, #1287). This includes several relevant features and bug fixes, including:
  - Fix issue where dependencies of included types were not being loaded in namespaces / extensions.
  - Add `HDF5IO.get_namespaces(path=path, file=file)` method which returns a dict of namespace name mapped to the
    namespace version (the largest one if there are multiple) for each namespace cached in the given HDF5 file.
  - Add methods for automatic creation of `MultiContainerInterface` classes.
  - Add ability to specify a custom class for new columns to a `DynamicTable` that are not `VectorData`,
    `DynamicTableRegion`, or `VocabData` using `DynamicTable.__columns__` or `DynamicTable.add_column(...)`.
  - Add support for creating and specifying multi-index columns in a `DynamicTable` using `add_column(...)`.
  - Add capability to add a row to a column after IO.
  - Add method `AbstractContainer.get_fields_conf`.
  - Add functionality for storing external resource references.
  - Add method `hdmf.utils.get_docval_macro` to get a tuple of the current values for a docval_macro, e.g., 'array_data'
    and 'scalar_data'.
  - `DynamicTable` can be automatically generated using `get_class`. Now the HDMF API can read files with extensions
    that contain a DynamicTable without needing to import the extension first.
  - Add `EnumData` type for storing data that comes from a fixed set of values.
  - Add `AlignedDynamicTable` type which defines a DynamicTable that supports storing a collection of subtables.
  - Allow `np.bool_` as a valid `bool` dtype when validating.
  - See https://github.com/hdmf-dev/hdmf/releases for full HDMF release notes.

## PyNWB 1.4.0 (August 12, 2020)

Users can now add/remove containers from a written NWB file and export the modified NWBFile to a new file path.
@rly (#1280)
- See https://pynwb.readthedocs.io/en/stable/tutorials/general/add-remove-containers.html for examples and more
  information.

### Compatibility warnings:
- PyNWB no longer works with HDMF version < 2.1.0. If you have pinned HDMF version < 2 in your package but allow PyNWB
version 1.4.0, please beware that `pip` may install PyNWB version 1.4.0 with an incompatible version of HDMF
(version < 2).
- Use of HDMF 2.1.0 fixes `__getitem__`-based access of `MultiContainerInterface` types, e.g,,
`fluorescence['roi_response_series_name']`, where previously if the `MultiContainerInterface` contained only one item,
then any key could be used within the square brackets to access the contained `Container`, even if the key did not
match the name of the contained `Container`. This update patches this bug such that the key used within the square
brackets *must* match the name of the contained `Container` or else an error will be raised.

### Internal improvements:
- Update requirements to use HDMF 2.1.0. @rly (#1256)
- Start FAQ section in documentation. @rly (#1249)
- Improve deprecation warnings. @rly (#1261)
- Update CI to test Python 3.8, update requirements. @rly (#1267, #1275)
- Make use of `MultiContainerInterface` and `LabelledDict` that have been moved to HDMF. @bendichter @rly (#1260)

### Bug fixes:
- For `ImageSeries`, add check if `external_file` is provided without `starting_frame` in `__init__`. @rly (#1264)
- Improve docstrings for `TimeSeries.data` and for the electrode table. @rly (#1271, #1272)
- Fix Azure Pipelines configuration. @rly (#1281)

## PyNWB 1.3.3 (June 26, 2020)

### Internal improvements:
- Update requirements to use HDMF 1.6.4. @rly (#1256)

### Bug fixes:
- Fix writing optional args to electrodes table. @rly (#1246)
- Fix missing method UnitsMap.get_nwb_file. @rly (#1227)

## PyNWB 1.3.2 (June 1, 2020)

### Bug fixes:
- Add support for nwb-schema 2.2.5. @rly (#1243)
  - This schema version fixes incorrect dims and shape for `ImagingPlane.origin_coords` and `ImagingPlane.grid_spacing`,
   and fixes incorrect dims for `TwoPhotonSeries.field_of_view`.

## PyNWB 1.3.1 (May 28, 2020)

### Bug fixes:
- Fix bugged `Device` constructor. @rly (#1209)
- Fix link to code of conduct page in docs. @rly (#1229)
- Fix docs for `get_type_map`. @oruebel (#1233)
- Pass file object to parent when loading namespaces. @NileGraddis (#1242)

### Internal improvements:
- Update CI to use supported MacOS version. @rly (#1211)
- Clean up tests to remove conversion warnings and use keyword args. @rly (#1202)
- Fix flake8 errors. @rly (#1235)
- Add changelog. @rly (#1215)
- Update release process with notes about coordinating with nwb-schema. @rly (#1214)
- Inform which unit value is actually overwritten. @yarikoptic (#1219)
- Do not print out logging.DEBUG statements to stdout for test.py. @rly (#1240)
- Add support for nwb-schema 2.2.4. @rly (#1213)
  - Make `ImagingPlane.imaging_rate` optional. This moves the `imaging_rate` argument down the list of constructor arguments for `ImagingPlane.__init__`. This will break existing code that calls the constructor of `ImagingPlane` with at least 6 positional arguments, such that one positional argument matches `imaging_rate`.

## PyNWB 1.3.0 (Mar. 4, 2020)

### New features:
- Add support for nwb-schema 2.2.2. @rly (#1146)
  - This is a large change. See the PR and [schema release notes](http://nwb-schema.readthedocs.io/en/latest/format_release_notes.html#march-2-2020) for more information.
- Validate against most specific namespace. @t-b, @rly (#1094)
- Replace 'ic_electrode' with 'icephys_electrode' in `NWBFile`. @oruebel (#1200)
- Integrate minor enhancements and bug fixes introduced in HDMF 1.6.0 and 1.6.1, including improved handling of namespaces that lack a version key,

### Internal improvements:
- Add nightly testing of validation CLI. @t-b, @rly (#1164, #1195, #1197)
- Treat ipython notebooks as binary in git. @t-b (#1168)
- Use proper file removal in tests. @t-b (#1165)
- Use hdmf-docutils instead of nwb-docutils for documentation. @jcfr (#1176)
- Run minimum requirements testing n Python 3.6. @rly (#1194)

### Bug fixes:
- Fix API documentation. @bendichter (#1159)
- Fix unit testing output. @rly (#1158)
- Fix copying files with Subject. @rly (#1171)
- Add "unit" attribute back as an optional attribute in icephys classes. @rly (#1188)
- Fix reported development status in `setup.py`. @rly (#1201)

## PyNWB 1.2.1 (Jan. 22, 2020)

### Bug fixes:
- Fix ReadTheDocs build. @rly (#1155)
- Update manifest to fix conda build. @rly (#1156)

## PyNWB 1.2.0 (Jan. 21, 2020)

### Minor enhancements:
- Add new logo to docs. @rly (#1096)
- Add warning when referencing electrode table before it exists. @ajtritt (#1098)
- Refactor internal calls to docval. @rly (#1104)
- Enhance icephys example and documentation. @t-b (#1081)
- Add multi index and time bounds to get_unit_spikes. @bendichter (#1001)
- Improve ophys docstrings. @bendichter (#1126)
- Improve icephys docstrings for gain. @bendichter (#1129)
- Update legal information. @rly (#1131)
- Add support for device description and manufacturer. @rly (#1135)
- Update dependencies and remove explicit six, unittest2 dependency. @rly (#1136, #1138, #1142, #1137, #1154)
- Add object ID tutorial. @rly (#1140)
- Update CI. @rly (#1141)
- Catch critical warnings and throw errors in unit tests. @rly (#1112)
- Create and use testing module, remove builder tests, clean up test code. @rly (#1117)
- Add and test minimum requirements for PyNWB. @rly (#1148)
- Improve docs for get_class. @bendichter (#1149)

### Bug fixes:
- Fix versioneer reporting version. @rly (#1100)
- Fix `DynamicTable` import after move to hdmf.common. @bendichter (#1103)
- Fix handling of unmapped attributes. @rly (#1105)
- Update tests and documentation to reflect new selection behavior of `DynamicTable`. @oruebel (#1106)
- Fix reference images not being mapped in PlaneSegmentation. @rly (#1109)
- Fix legacy import of `ObjectMapper`. @rly (#1124)
- Fix extensions documentation typo: 'str' -> 'text'. @bendichter (#1132)
- Revert "PatchClampSeries: Force sweep_number to uint64". @t-b (#1123)
- Fix sphinx code to use latest sphinx. @rly (#1139)

## PyNWB 1.1.2 (Oct. 15, 2019)

### Minor features:
- Use latest HDMF 1.3.3. #1093 (@rly)
- Expose HDMF export_spec utility function for use by extensions. #1092 (@rly)

### Bug fixes:
- Fix bug in writing SpikeEventSeries data or timestamps datasets with a DataChunkIterator. #1089 (@bendichter)

## PyNWB 1.1.1 (Oct. 7, 2019)

PyNWB 1.1.0 does not work with HDMF>=1.3. This release will work with HDMF>=1.3.2.

### Minor improvements:
- Support newly added channel-specific conversion factor for ElectricalSeries #1072 (@bendichter)
- Move generic types out of PyNWB into hdmf-common. #1061 (@ajtritt)
- Update documentation to reflect the above changes. #1078 (@rly)
- Add new case to the iterative write tutorial. #1029 (@oruebel)
- Improve CI. #1079 (@rly)
- Pin the current latest version of HDMF to requirements for setup.py. #1083 (@rly)

## PyNWB 1.1.0 (Sep. 17, 2019)

### New features:
- Add object ID to all neurodata types #991 (@ajtritt, @rly)
- Add NWBFile shallow copy method #994 (@ajtritt, @rly)
- Drop official Python 2.7 support #1028 (@rly)
- Add scratch space #1027 #1038 (@ajtritt, @rly)
- Support multiple experimenters #988 #1035 (@ajtritt, @rly)
- Support multiple related publications #1047 (@rly)
- Update schema to 2.1.0 (see release notes in https://nwb-schema.readthedocs.io/en/latest/format_release_notes.html) (@rly, @bendichter, @ajtritt, @oruebel, @t-b)

### Minor enhancements:
- Add iterative write check for TimeSeries timestamps #1012 (@bendichter, @oruebel)
- Add functions to convert between pixel mask and image mask for ophys data #766 (@mamelara)
- Add cortical surface extension example #1040 (@bendichter)
- Match API with schema defaults #1033 (@rly)
- Core schema is now a git submodule #1045 (@ajtritt)
- Implement better support for floating point data for Python 3.5 on Windows #1043 (@rly)
- Enhance iterative write tutorial #1029 (@oruebel)
- Allow empty data in DynamicTable with non-empty VectorIndex #887 (@ajtritt)
- Allow OpticalSeries constructor argument 'field_of_view' to be H5Dataset #1063 (@bendichter)
- Clarify documentation for deprecated ImageSeries constructor arg 'bits_per_pixel' #1065 (@rly)
- Adjust code to explicitly map properties after changes made in HDMF 1.2 #1048 #1069 (@rly)
- Improvements to CI, documentation, and GitHub repo structure #1055 (@rly)

## PyNWB 1.0.3 (Jul. 18, 2019)

### New/modified functionality:
- Add MPI functionality to NWBHDF5IO (@bendichter)
- Add option to exclude columns from DynamicTable.to_dataframe() (@NileGraddis)
- Remove ability to add DecompositionSeries to LFP (@bendichter)
- Remove num_samples from TimeSeries (@NileGraddis)
- Automatically detect ragged arrays in from_dataframe (@bendichter)
- Cache the spec by default on write (@rly)
- Improve printing of NWB objects (@rly)
- Change ProcessingModule.add_data_interface() to .add(), ProcessingModule.get_data_interface() to .get(), NWBFile.modules to NWBFile.processing (@bendichter)
- Remove unused SpecFile type (@oruebel)
- Add ability to validate files against the cached spec (@t-b)
- Make CurrentClampSeries/VoltageClampSeries parameters optional (@t-b)
- Update documentation (@t-b, @rly)
- Update copyright/license
- Improve tests and CI
- Update requirements
- See also HDMF changes https://github.com/hdmf-dev/hdmf/releases/tag/1.0.4

### Bug fixes:
- Fix dynamictableregion iteration failure after roundtrip (@NileGraddis)
- Fix from_dataframe for children of DynamicTable (@bendichter)
- Fix for modular (cross-file) storage of timeseries timestamps (@NileGraddis)
- Fix bug on loading lists of strings from hdmf 1.0.4 (@rly)
- Fix IO for intervals (@bendichter)
- Fix round trip for Subject.date_of_birth (@bendichter)

### Schema changes:
- DecompositionSeries "source_timeseries" link is no longer required (@bendichter)
- Reorder keys (@rly)
- Remove NWBFile "specifications" group (@oruebel)
- CorrectedImageStack and ImagingRetinotopy inherits from NWBDataInterface instead of NWBContainer (@rly)
- Fix typo in unit of resistance_comp_prediction/correction (@t-b)
- Add option for third dimension for Units "waveforms" dataset to represent different electrodes (@bendichter)
- Update NWBFile.nwb_version to 2.0.2

## PyNWB 1.0.2 (Apr. 19, 2019)<|MERGE_RESOLUTION|>--- conflicted
+++ resolved
@@ -1,12 +1,5 @@
 # PyNWB Changelog
 
-<<<<<<< HEAD
-## PyNWB 2.5.1 (Upcoming)
-
-### Bug fixes
-- Fixed bug in how `ElectrodGroup.__init__` validates its `position` argument. @oruebel [#1770](https://github.com/NeurodataWithoutBorders/pynwb/pull/1770)
-
-=======
 ## PyNWB 2.6.0 (Upcoming)
 
 ### Enhancements and minor changes
@@ -22,11 +15,12 @@
 ### Bug fixes
 - Fix bug where namespaces were loaded in "w-" mode. @h-mayorquin [#1795](https://github.com/NeurodataWithoutBorders/pynwb/pull/1795)
 - Fix bug where pynwb version was reported as "unknown" to readthedocs @stephprince [#1810](https://github.com/NeurodataWithoutBorders/pynwb/pull/1810)
+- Fixed bug in how `ElectrodGroup.__init__` validates its `position` argument. @oruebel [#1770](https://github.com/NeurodataWithoutBorders/pynwb/pull/1770)
 
 ### Documentation and tutorial enhancements
 - Add RemFile to streaming tutorial. @bendichter [#1761](https://github.com/NeurodataWithoutBorders/pynwb/pull/1761)
 - Fix typos and improve clarify throughout tutorials. @zm711 [#1825](https://github.com/NeurodataWithoutBorders/pynwb/pull/1825)
->>>>>>> 7c6868b7
+
 
 ## PyNWB 2.5.0 (August 18, 2023)
 
