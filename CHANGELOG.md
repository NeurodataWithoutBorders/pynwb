--- conflicted
+++ resolved
@@ -2,19 +2,14 @@
 
 ## PyNWB 2.2.0 (October 11, 2022)
 
-<<<<<<< HEAD
 ### Enhancements and minor changes
 - Enhanced `pynwb.validate` API function to accept a list of file paths as well as the ability to operate on cached
   namespaces. Also adjusted the validate CLI to directly use the API function. @CodyCBakerPhD
   [#1511](https://github.com/NeurodataWithoutBorders/pynwb/pull/1511)
 
-## Internal enhancement
-- Moved CI to GitHub Actions. @rly [#1560](https://github.com/NeurodataWithoutBorders/pynwb/pull/1560)
-=======
-### Internal enhancements:
+### Internal enhancements
 - Moved CI to GitHub Actions. @rly [#1560](https://github.com/NeurodataWithoutBorders/pynwb/pull/1560),
   [#1566](https://github.com/NeurodataWithoutBorders/pynwb/pull/1566)
->>>>>>> 083b9505
 
 ### Bug fixes
 - Fixed bug in ``pynwb.testing.mock.file.mock_NWBFile`` to identifier UUID to string. @oruebel
