# PyNWB Changelog

## PyNWB 2.0.1 (Upcoming)

### Bug fixes:
- Add `environment-ros3.yml` to `MANIFEST.in` for inclusion in source distributions. @rly (#1398)
- Fix bad error check in ``IntracellularRecordingsTable.add_recording`` when adding ``IZeroClampSeries``. @oruebel (#1410)
- Skip ros3 tests if internet access or the ros3 driver are not available. @oruebel (#1414)

### Documentation and tutorial enhancements:
- Enhanced ordering of sphinx gallery tutorials to use alphabetic ordering based on tutorial headings. @oruebel (#1399)
- Updated the general tutorial to add documentation about the ``Images`` type. @bendichter (#1353)
- Updated the main index of the documentation to make the documentation easier to navigate. @oruebel (#1402)
- Merged the "NWB File" overview section with the "NWB File Basics" tutorial. @oruebel (#1402)
- Updated and created separated installation instructions for users and developers . @oruebel (#1402)

### Minor improvements:
- Improve constructor docstrings for Image types. @weiglszonja (#1418)
- Add checks for data orientation in ``TimeSeries``, ``ElectricalSeries``, and ``RoiResponseSeries`` @bendichter (#1428)


## PyNWB 2.0.0 (August 13, 2021)

### Breaking changes:
- ``SweepTable`` has been deprecated in favor of the new icephys metadata tables. Use of ``SweepTable``
  is still possible but no longer recommended. @oruebel  (#1349)
- ``TimeSeries.__init__`` now requires the ``data`` argument because the 'data' dataset is required by the schema.
  If a ``TimeSeries`` is read without a value for ``data``, it will be set to a default value. For most
  ``TimeSeries``, this is a 1-dimensional empty array with dtype uint8. For ``ImageSeries`` and
  ``DecompositionSeries``, this is a 3-dimensional empty array with dtype uint8. @rly (#1274)
- ``TimeSeries.__init__`` now requires the ``unit`` argument because the 'unit' attribute is required by the schema.
  If a ``TimeSeries`` is read without a value for ``unit``, it will be set to a default value. For most
  ``TimeSeries``, this is "unknown". For ``IndexSeries``, this is "N/A" according to the NWB 2.4.0 schema. @rly (#1274)

### New features:
- Added new intracellular electrophysiology hierarchical table structure from ndx-icephys-meta to NWB core.
  This includes the new types ``TimeSeriesReferenceVectorData``, ``IntracellularRecordingsTable``,
  ``SimultaneousRecordingsTable``, ``SequentialRecordingsTable``, ``RepetitionsTable`` and
  ``ExperimentalConditionsTable`` as well as corresponding updates to ``NWBFile`` to support interaction
   with the new tables. @oruebel  (#1349)
- Added support for NWB 2.4.0. See [Release Notes](https://nwb-schema.readthedocs.io/en/latest/format_release_notes.html)
  for more details. @oruebel, @rly (#1349)
- Dropped Python 3.6 support, added Python 3.9 support. @rly (#1377)
- Updated requirements to allow compatibility with HDMF 3 and h5py 3. @rly (#1377)
  - When using HDMF 3 and h5py 3, users can now stream NWB files from an S3 bucket.

### Tutorial enhancements:
- Added new tutorial for intracellular electrophysiology to describe the use of the new metadata tables
  and declared the previous tutoral using ``SweepTable`` as deprecated.  @oruebel (#1349)
- Added new tutorial for querying intracellular electrophysiology metadata
  (``docs/gallery/domain/plot_icephys_pandas.py``). @oruebel (#1349, #1383)
- Added thumbnails for tutorials to improve presentation of online docs.  @oruebel (#1349)
- Used `sphinx.ext.extlinks` extension in docs to simplify linking to common targets. @oruebel (#1349)
- Created new section for advanced I/O tutorials and moved parallel I/O tutorial to its own file. @oruebel (#1349)
- Overhauled documentation on extensions. @bendichter, @rly, @oruebel (#1350)
- Updated the optical physiology / Calcium imaging tutorial. @bendichter, @weiglszonja (#1375)
<<<<<<< HEAD
- Updated the Extracellular electrophysiology tutorial. @bendichter, @weiglszonja (#1391)
=======
- Added a tutorial on streaming using the ROS3 driver. @rly (#1393)
>>>>>>> 21524b38

### Minor new features:
- Added RRID for citing PyNWB to the docs. @oruebel (#1372)
- Updated CI and tests to handle deprecations in libraries. @rly (#1377)
- Added test utilities for icephys (``pynwb.testing.icephys_testutils``) to ease creation of test data
  for tests and tutorials. @oruebel (#1349, #1383)
- Added on-push and nightly tests of streaming using the ROS3 driver. @rly (#1393)
  - These tests make use of a new dandiset for testing the API: https://gui.dandiarchive.org/#/dandiset/000126
- Improve documentation and test for ``CorrectedImageStack``, ``MotionCorrection``. @rly, @bendichter (#1306, #1374)

### Bug fixes:
- Updated behavior of ``make clean`` command for docs to ensure tutorial files are cleaned up.  @oruebel (#1349)
- Enforced electrode ID uniqueness during insertion into table. @CodyCBakerPhD (#1344)
- Fixed integration tests with invalid test data that will be caught by future hdmf validator version.
  @dsleiter, @rly (#1366, #1376)
- Fixed build warnings in docs. @oruebel (#1380)
- Fix intersphinx links in docs for numpy. @oruebel (#1386)
- Previously, the ``data`` argument was required in ``OpticalSeries.__init__`` even though ``external_file`` could
  be provided in place of ``data``. ``OpticalSeries.__init__`` now makes ``data`` optional. However, this has the
  side effect of moving the position of ``data`` to later in the argument list, which may break code that relies
  on positional arguments for ``OpticalSeries.__init__``. @rly (#1274)
- Fixed `setup.py` not being able to import `versioneer` when installing in an embedded Python environment. @ikhramts
  (#1395)
- Removed broken option to validate against a given namespace file and updated associated documentation. @rly (#1397)

## PyNWB 1.5.1 (May 24, 2021)

### Bug fixes:
- Raise minimum version of pandas from 0.23 to 1.0.5 to be compatible with numpy 1.20, and raise minimum version of
  HDMF to use the corresponding change in HDMF. @rly (#1363)
- Update documentation and update structure of requirements files. @rly (#1363)

## PyNWB 1.5.0 (May 17, 2021)

### New features:
- `NWBFile.add_scratch(...)` and `ScratchData.__init__(...)` now accept scalar data in addition to the currently
  accepted types. @rly (#1309)
- Support `pathlib.Path` paths when opening files with `NWBHDF5IO`. @dsleiter (#1314)
- Use HDMF 2.5.1. See the [HDMF release notes](https://github.com/hdmf-dev/hdmf/releases/tag/2.5.1) for details.
- Support `driver='ros3'` in `NWBHDF5IO` for streaming NWB files directly from s3. @bendichter (#1331)
- Update documentation, CI GitHub processes. @oruebel @yarikoptic, @bendichter, @TomDonoghue, @rly
  (#1311, #1336, #1351, #1352, #1345, #1340, #1327)
- Set default `neurodata_type_inc` for `NWBGroupSpec`, `NWBDatasetSpec`. @rly (#1295)
- Block usage of h5py 3+ for now. h5py>=2.9, <3 is supported. (#1355)
- Fix incompatibility issue with downstream github-release tool used to deploy releases to GitHub. @rly (#1245)
- Fix issue with Sphinx gallery. @rly
- Add citation information to documentation and support for duecredit tool. @rly
- Remove use of ColoredTestRunner for more readable verbose test output. @rly
- Add support for nwb-schema 2.3.0. @rly (#1245, #1330)
  - Add optional `waveforms` column to the `Units` table.
  - Add optional `strain` field to `Subject`.
  - Add to `DecompositionSeries` an optional `DynamicTableRegion` called `source_channels`.
  - Add to `ImageSeries` an optional link to `Device`.
  - Add optional `continuity` field to `TimeSeries`.
  - Add optional `filtering` attribute to `ElectricalSeries`.
  - Clarify documentation for electrode impedance and filtering.
  - Set the `stimulus_description` for `IZeroCurrentClamp` to have the fixed value "N/A".
  - See https://nwb-schema.readthedocs.io/en/latest/format_release_notes.html for full schema release notes.
- Add support for HDMF 2.5.5 and upgrade HDMF requirement from 2.1.0 to 2.5.5. @rly @ajtritt
  (#1325, #1355, #1360, #1245, #1287). This includes several relevant features and bug fixes, including:
  - Fix issue where dependencies of included types were not being loaded in namespaces / extensions.
  - Add `HDF5IO.get_namespaces(path=path, file=file)` method which returns a dict of namespace name mapped to the
    namespace version (the largest one if there are multiple) for each namespace cached in the given HDF5 file.
  - Add methods for automatic creation of `MultiContainerInterface` classes.
  - Add ability to specify a custom class for new columns to a `DynamicTable` that are not `VectorData`,
    `DynamicTableRegion`, or `VocabData` using `DynamicTable.__columns__` or `DynamicTable.add_column(...)`.
  - Add support for creating and specifying multi-index columns in a `DynamicTable` using `add_column(...)`.
  - Add capability to add a row to a column after IO.
  - Add method `AbstractContainer.get_fields_conf`.
  - Add functionality for storing external resource references.
  - Add method `hdmf.utils.get_docval_macro` to get a tuple of the current values for a docval_macro, e.g., 'array_data'
    and 'scalar_data'.
  - `DynamicTable` can be automatically generated using `get_class`. Now the HDMF API can read files with extensions
    that contain a DynamicTable without needing to import the extension first.
  - Add `EnumData` type for storing data that comes from a fixed set of values.
  - Add `AlignedDynamicTable` type which defines a DynamicTable that supports storing a collection of subtables.
  - Allow `np.bool_` as a valid `bool` dtype when validating.
  - See https://github.com/hdmf-dev/hdmf/releases for full HDMF release notes.

## PyNWB 1.4.0 (August 12, 2020)

Users can now add/remove containers from a written NWB file and export the modified NWBFile to a new file path.
@rly (#1280)
- See https://pynwb.readthedocs.io/en/stable/tutorials/general/add-remove-containers.html for examples and more
  information.

### Compatibility warnings:
- PyNWB no longer works with HDMF version < 2.1.0. If you have pinned HDMF version < 2 in your package but allow PyNWB
version 1.4.0, please beware that `pip` may install PyNWB version 1.4.0 with an incompatible version of HDMF
(version < 2).
- Use of HDMF 2.1.0 fixes `__getitem__`-based access of `MultiContainerInterface` types, e.g,,
`fluorescence['roi_response_series_name']`, where previously if the `MultiContainerInterface` contained only one item,
then any key could be used within the square brackets to access the contained `Container`, even if the key did not
match the name of the contained `Container`. This update patches this bug such that the key used within the square
brackets *must* match the name of the contained `Container` or else an error will be raised.

### Internal improvements:
- Update requirements to use HDMF 2.1.0. @rly (#1256)
- Start FAQ section in documentation. @rly (#1249)
- Improve deprecation warnings. @rly (#1261)
- Update CI to test Python 3.8, update requirements. @rly (#1267, #1275)
- Make use of `MultiContainerInterface` and `LabelledDict` that have been moved to HDMF. @bendichter @rly (#1260)

### Bug fixes:
- For `ImageSeries`, add check if `external_file` is provided without `starting_frame` in `__init__`. @rly (#1264)
- Improve docstrings for `TimeSeries.data` and for the electrode table. @rly (#1271, #1272)
- Fix Azure Pipelines configuration. @rly (#1281)

## PyNWB 1.3.3 (June 26, 2020)

### Internal improvements:
- Update requirements to use HDMF 1.6.4. @rly (#1256)

### Bug fixes:
- Fix writing optional args to electrodes table. @rly (#1246)
- Fix missing method UnitsMap.get_nwb_file. @rly (#1227)

## PyNWB 1.3.2 (June 1, 2020)

### Bug fixes:
- Add support for nwb-schema 2.2.5. @rly (#1243)
  - This schema version fixes incorrect dims and shape for `ImagingPlane.origin_coords` and `ImagingPlane.grid_spacing`,
   and fixes incorrect dims for `TwoPhotonSeries.field_of_view`.

## PyNWB 1.3.1 (May 28, 2020)

### Bug fixes:
- Fix bugged `Device` constructor. @rly (#1209)
- Fix link to code of conduct page in docs. @rly (#1229)
- Fix docs for `get_type_map`. @oruebel (#1233)
- Pass file object to parent when loading namespaces. @NileGraddis (#1242)

### Internal improvements:
- Update CI to use supported MacOS version. @rly (#1211)
- Clean up tests to remove conversion warnings and use keyword args. @rly (#1202)
- Fix flake8 errors. @rly (#1235)
- Add changelog. @rly (#1215)
- Update release process with notes about coordinating with nwb-schema. @rly (#1214)
- Inform which unit value is actually overwritten. @yarikoptic (#1219)
- Do not print out logging.DEBUG statements to stdout for test.py. @rly (#1240)
- Add support for nwb-schema 2.2.4. @rly (#1213)
  - Make `ImagingPlane.imaging_rate` optional. This moves the `imaging_rate` argument down the list of constructor arguments for `ImagingPlane.__init__`. This will break existing code that calls the constructor of `ImagingPlane` with at least 6 positional arguments, such that one positional argument matches `imaging_rate`.

## PyNWB 1.3.0 (Mar. 4, 2020)

### New features:
- Add support for nwb-schema 2.2.2. @rly (#1146)
  - This is a large change. See the PR and [schema release notes](http://nwb-schema.readthedocs.io/en/latest/format_release_notes.html#march-2-2020) for more information.
- Validate against most specific namespace. @t-b, @rly (#1094)
- Replace 'ic_electrode' with 'icephys_electrode' in `NWBFile`. @oruebel (#1200)
- Integrate minor enhancements and bug fixes introduced in HDMF 1.6.0 and 1.6.1, including improved handling of namespaces that lack a version key,

### Internal improvements:
- Add nightly testing of validation CLI. @t-b, @rly (#1164, #1195, #1197)
- Treat ipython notebooks as binary in git. @t-b (#1168)
- Use proper file removal in tests. @t-b (#1165)
- Use hdmf-docutils instead of nwb-docutils for documentation. @jcfr (#1176)
- Run minimum requirements testing n Python 3.6. @rly (#1194)

### Bug fixes:
- Fix API documentation. @bendichter (#1159)
- Fix unit testing output. @rly (#1158)
- Fix copying files with Subject. @rly (#1171)
- Add "unit" attribute back as an optional attribute in icephys classes. @rly (#1188)
- Fix reported development status in `setup.py`. @rly (#1201)

## PyNWB 1.2.1 (Jan. 22, 2020)

### Bug fixes:
- Fix ReadTheDocs build. @rly (#1155)
- Update manifest to fix conda build. @rly (#1156)

## PyNWB 1.2.0 (Jan. 21, 2020)

### Minor enhancements:
- Add new logo to docs. @rly (#1096)
- Add warning when referencing electrode table before it exists. @ajtritt (#1098)
- Refactor internal calls to docval. @rly (#1104)
- Enhance icephys example and documentation. @t-b (#1081)
- Add multi index and time bounds to get_unit_spikes. @bendichter (#1001)
- Improve ophys docstrings. @bendichter (#1126)
- Improve icephys docstrings for gain. @bendichter (#1129)
- Update legal information. @rly (#1131)
- Add support for device description and manufacturer. @rly (#1135)
- Update dependencies and remove explicit six, unittest2 dependency. @rly (#1136, #1138, #1142, #1137, #1154)
- Add object ID tutorial. @rly (#1140)
- Update CI. @rly (#1141)
- Catch critical warnings and throw errors in unit tests. @rly (#1112)
- Create and use testing module, remove builder tests, clean up test code. @rly (#1117)
- Add and test minimum requirements for PyNWB. @rly (#1148)
- Improve docs for get_class. @bendichter (#1149)

### Bug fixes:
- Fix versioneer reporting version. @rly (#1100)
- Fix `DynamicTable` import after move to hdmf.common. @bendichter (#1103)
- Fix handling of unmapped attributes. @rly (#1105)
- Update tests and documentation to reflect new selection behavior of `DynamicTable`. @oruebel (#1106)
- Fix reference images not being mapped in PlaneSegmentation. @rly (#1109)
- Fix legacy import of `ObjectMapper`. @rly (#1124)
- Fix extensions documentation typo: 'str' -> 'text'. @bendichter (#1132)
- Revert "PatchClampSeries: Force sweep_number to uint64". @t-b (#1123)
- Fix sphinx code to use latest sphinx. @rly (#1139)

## PyNWB 1.1.2 (Oct. 15, 2019)

### Minor features:
- Use latest HDMF 1.3.3. #1093 (@rly)
- Expose HDMF export_spec utility function for use by extensions. #1092 (@rly)

### Bug fixes:
- Fix bug in writing SpikeEventSeries data or timestamps datasets with a DataChunkIterator. #1089 (@bendichter)

## PyNWB 1.1.1 (Oct. 7, 2019)

PyNWB 1.1.0 does not work with HDMF>=1.3. This release will work with HDMF>=1.3.2.

### Minor improvements:
- Support newly added channel-specific conversion factor for ElectricalSeries #1072 (@bendichter)
- Move generic types out of PyNWB into hdmf-common. #1061 (@ajtritt)
- Update documentation to reflect the above changes. #1078 (@rly)
- Add new case to the iterative write tutorial. #1029 (@oruebel)
- Improve CI. #1079 (@rly)
- Pin the current latest version of HDMF to requirements for setup.py. #1083 (@rly)

## PyNWB 1.1.0 (Sep. 17, 2019)

### New features:
- Add object ID to all neurodata types #991 (@ajtritt, @rly)
- Add NWBFile shallow copy method #994 (@ajtritt, @rly)
- Drop official Python 2.7 support #1028 (@rly)
- Add scratch space #1027 #1038 (@ajtritt, @rly)
- Support multiple experimenters #988 #1035 (@ajtritt, @rly)
- Support multiple related publications #1047 (@rly)
- Update schema to 2.1.0 (see release notes in https://nwb-schema.readthedocs.io/en/latest/format_release_notes.html) (@rly, @bendichter, @ajtritt, @oruebel, @t-b)

### Minor enhancements:
- Add iterative write check for TimeSeries timestamps #1012 (@bendichter, @oruebel)
- Add functions to convert between pixel mask and image mask for ophys data #766 (@mamelara)
- Add cortical surface extension example #1040 (@bendichter)
- Match API with schema defaults #1033 (@rly)
- Core schema is now a git submodule #1045 (@ajtritt)
- Implement better support for floating point data for Python 3.5 on Windows #1043 (@rly)
- Enhance iterative write tutorial #1029 (@oruebel)
- Allow empty data in DynamicTable with non-empty VectorIndex #887 (@ajtritt)
- Allow OpticalSeries constructor argument 'field_of_view' to be H5Dataset #1063 (@bendichter)
- Clarify documentation for deprecated ImageSeries constructor arg 'bits_per_pixel' #1065 (@rly)
- Adjust code to explicitly map properties after changes made in HDMF 1.2 #1048 #1069 (@rly)
- Improvements to CI, documentation, and GitHub repo structure #1055 (@rly)

## PyNWB 1.0.3 (Jul. 18, 2019)

### New/modified functionality:
- Add MPI functionality to NWBHDF5IO (@bendichter)
- Add option to exclude columns from DynamicTable.to_dataframe() (@NileGraddis)
- Remove ability to add DecompositionSeries to LFP (@bendichter)
- Remove num_samples from TimeSeries (@NileGraddis)
- Automatically detect ragged arrays in from_dataframe (@bendichter)
- Cache the spec by default on write (@rly)
- Improve printing of NWB objects (@rly)
- Change ProcessingModule.add_data_interface() to .add(), ProcessingModule.get_data_interface() to .get(), NWBFile.modules to NWBFile.processing (@bendichter)
- Remove unused SpecFile type (@oruebel)
- Add ability to validate files against the cached spec (@t-b)
- Make CurrentClampSeries/VoltageClampSeries parameters optional (@t-b)
- Update documentation (@t-b, @rly)
- Update copyright/license
- Improve tests and CI
- Update requirements
- See also HDMF changes https://github.com/hdmf-dev/hdmf/releases/tag/1.0.4

### Bug fixes:
- Fix dynamictableregion iteration failure after roundtrip (@NileGraddis)
- Fix from_dataframe for children of DynamicTable (@bendichter)
- Fix for modular (cross-file) storage of timeseries timestamps (@NileGraddis)
- Fix bug on loading lists of strings from hdmf 1.0.4 (@rly)
- Fix IO for intervals (@bendichter)
- Fix round trip for Subject.date_of_birth (@bendichter)

### Schema changes:
- DecompositionSeries "source_timeseries" link is no longer required (@bendichter)
- Reorder keys (@rly)
- Remove NWBFile "specifications" group (@oruebel)
- CorrectedImageStack and ImagingRetinotopy inherits from NWBDataInterface instead of NWBContainer (@rly)
- Fix typo in unit of resistance_comp_prediction/correction (@t-b)
- Add option for third dimension for Units "waveforms" dataset to represent different electrodes (@bendichter)
- Update NWBFile.nwb_version to 2.0.2

## PyNWB 1.0.2 (Apr. 19, 2019)<|MERGE_RESOLUTION|>--- conflicted
+++ resolved
@@ -13,6 +13,7 @@
 - Updated the main index of the documentation to make the documentation easier to navigate. @oruebel (#1402)
 - Merged the "NWB File" overview section with the "NWB File Basics" tutorial. @oruebel (#1402)
 - Updated and created separated installation instructions for users and developers . @oruebel (#1402)
+- Updated the Extracellular electrophysiology tutorial. @bendichter, @weiglszonja (#1391)
 
 ### Minor improvements:
 - Improve constructor docstrings for Image types. @weiglszonja (#1418)
@@ -54,11 +55,7 @@
 - Created new section for advanced I/O tutorials and moved parallel I/O tutorial to its own file. @oruebel (#1349)
 - Overhauled documentation on extensions. @bendichter, @rly, @oruebel (#1350)
 - Updated the optical physiology / Calcium imaging tutorial. @bendichter, @weiglszonja (#1375)
-<<<<<<< HEAD
-- Updated the Extracellular electrophysiology tutorial. @bendichter, @weiglszonja (#1391)
-=======
 - Added a tutorial on streaming using the ROS3 driver. @rly (#1393)
->>>>>>> 21524b38
 
 ### Minor new features:
 - Added RRID for citing PyNWB to the docs. @oruebel (#1372)
