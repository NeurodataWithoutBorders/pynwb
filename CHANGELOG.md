--- conflicted
+++ resolved
@@ -1,38 +1,28 @@
 # PyNWB Changelog
 
-<<<<<<< HEAD
-## PyNWB 3.0.0 (upcoming)
+## PyNWB 2.1.0 (Upcoming)
 
 ### Breaking changes:
+- Restrict `SpatialSeries.data` to have no more than 3 columns (#1455)
 - Updated ``TimeIntervals`` to use the new  ``TimeSeriesReferenceVectorData`` type. This does not alter the overall
   structure of ``TimeIntervals`` in a major way aside from changing the value of the ``neurodata_type`` attribute of the
-  ``TimeIntervals.timeseries`` column from ``VectorData`` to ``TimeSeriesReferenceVectorData``. This change facilitate
-  creating common functionality around ``TimeSeriesReferenceVectorData``. For NWB files with v2.4.0 and earlier,
+  ``TimeIntervals.timeseries`` column from ``VectorData`` to ``TimeSeriesReferenceVectorData``. This change facilitates
+  creating common functionality around ``TimeSeriesReferenceVectorData``. For NWB files with version 2.4.0 and earlier,
   the ``TimeIntervals.timeseries`` column is automatically migrated on read in the ``TimeIntervalsMap``
   object mapper class to use the ``TimeSeriesReferenceVectorData`` container class, so that users are presented a
-  consistent API for existing and new files.  This change affects all existing ``TimeIntervals`` tables
-  e.g., ``NBWFil.epochs``, ``NWBFile.trials``, and ``NWBFile.invalid_times``. While this is technically a breaking
+  consistent API for existing and new files. This change affects all existing ``TimeIntervals`` tables
+  e.g., ``NBWFile.epochs``, ``NWBFile.trials``, and ``NWBFile.invalid_times``. While this is technically a breaking
   change, the impact user codes should be minimal as this change primarily adds functionality while the overall
   behavior of the API is largely consistent with existing behavior. @oruebel, @rly (#1390)
 
-### Tutorial enhancements:
+### Documentation and tutorial enhancements:
 - Added tutorial on annotating data via ``TimeIntervals``. @oruebel (#1390)
-
-## PyNWB 2.0.1 (Upcoming)
-=======
-## PyNWB 2.1.0 (Upcoming)
-
-### Breaking changes:
-- Restrict `SpatialSeries.data` to have no more than 3 columns (#1455)
-
-### Documentation and tutorial enhancements:
 - Add copy button to code blocks @weiglszonja (#1460)
-- Create behavioral tutorial @weiglszonja (#1464) 
+- Create behavioral tutorial @weiglszonja (#1464)
 - Enhance display of icephys pandas tutorial by using ``dataframe_image`` to render and display large tables as images. @oruebel (#1469)
 - Create tutorial about reading and exploring an existing `NWBFile` @weiglszonja (#1453)
 
 ## PyNWB 2.0.1 (March 16, 2022)
->>>>>>> 3b886ca5
 
 ### Bug fixes:
 - Add `environment-ros3.yml` to `MANIFEST.in` for inclusion in source distributions. @rly (#1398)
