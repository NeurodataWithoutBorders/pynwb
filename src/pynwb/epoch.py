--- conflicted
+++ resolved
@@ -31,19 +31,12 @@
     def __init__(self, **kwargs):
         super().__init__(**kwargs)
 
-<<<<<<< HEAD
-    @docval({'name': 'start_time', 'type': 'float', 'doc': 'Start time of epoch, in seconds'},
-            {'name': 'stop_time', 'type': 'float', 'doc': 'Stop time of epoch, in seconds'},
+    @docval({'name': 'start_time', 'type': float, 'doc': 'Start time of epoch, in seconds'},
+            {'name': 'stop_time', 'type': float, 'doc': 'Stop time of epoch, in seconds'},
             {'name': 'tags', 'type': (str, list, tuple),
              'doc': ('User-defined tags used throughout time intervals. If list or tuple each element is treated as '
                      'a separate tag. If str, can be a single tag, or comma-separated entries that will be parsed '
                      'into individual tags.'), 'default': None},
-=======
-    @docval({'name': 'start_time', 'type': float, 'doc': 'Start time of epoch, in seconds'},
-            {'name': 'stop_time', 'type': float, 'doc': 'Stop time of epoch, in seconds'},
-            {'name': 'tags', 'type': (str, list, tuple), 'doc': 'user-defined tags used throughout time intervals',
-             'default': None},
->>>>>>> d75cc825
             {'name': 'timeseries', 'type': (list, tuple, TimeSeries), 'doc': 'the TimeSeries this epoch applies to',
              'default': None},
             allow_extra=True)
