import warnings
import numpy as np
from collections.abc import Iterable

from hdmf.utils import docval, getargs, popargs, call_docval_func, get_docval

from . import register_class, CORE_NAMESPACE
from .base import TimeSeries, Image
from .device import Device


@register_class('ImageSeries', CORE_NAMESPACE)
class ImageSeries(TimeSeries):
    '''
    General image data that is common between acquisition and stimulus time series.
    The image data can be stored in the HDF5 file or it will be stored as an external image file.
    '''

    __nwbfields__ = ('dimension',
                     'external_file',
                     'starting_frame',
                     'format',
                     'device')

    # value used when an ImageSeries is read and missing data
    DEFAULT_DATA = np.ndarray(shape=(0, 0, 0), dtype=np.uint8)

    @docval(*get_docval(TimeSeries.__init__, 'name'),  # required
            {'name': 'data', 'type': ('array_data', 'data', TimeSeries), 'shape': ([None] * 3, [None] * 4),
             'doc': ('The data values. Can be 3D or 4D. The first dimension must be time (frame). The second and third '
                     'dimensions represent x and y. The optional fourth dimension represents z. Either data or '
                     'external_file must be specified, but not both.'),
             'default': None},
            {'name': 'unit', 'type': str,
             'doc': ('The unit of measurement of the image data, e.g., values between 0 and 255. Required if data is '
                     'specified.'),
             'default': None},
            {'name': 'format', 'type': str,
             'doc': 'Format of image. Three types: 1) Image format; tiff, png, jpg, etc. 2) external 3) raw.',
             'default': None},
            {'name': 'external_file', 'type': ('array_data', 'data'),
             'doc': 'Path or URL to one or more external file(s). Field only present if format=external. '
                    'Either external_file or data must be specified, but not both.', 'default': None},
            {'name': 'starting_frame', 'type': Iterable,
             'doc': 'Each entry is the frame number in the corresponding external_file variable. '
                    'This serves as an index to what frames each file contains. If external_file is not '
                    'provided, then this value will be None', 'default': [0]},
            {'name': 'bits_per_pixel', 'type': int, 'doc': 'DEPRECATED: Number of bits per image pixel',
             'default': None},
            {'name': 'dimension', 'type': Iterable,
             'doc': 'Number of pixels on x, y, (and z) axes.', 'default': None},
            *get_docval(TimeSeries.__init__, 'resolution', 'conversion', 'timestamps', 'starting_time', 'rate',
                        'comments', 'description', 'control', 'control_description'),
            {'name': 'device', 'type': Device,
             'doc': 'Device used to capture the images/video.', 'default': None},)
    def __init__(self, **kwargs):
<<<<<<< HEAD
        bits_per_pixel, dimension, external_file, starting_frame, format = popargs(
            'bits_per_pixel', 'dimension', 'external_file', 'starting_frame', 'format', kwargs)
        name, data, unit = getargs('name', 'data', 'unit', kwargs)
        if data is not None and unit is None:
            raise ValueError("Must supply 'unit' argument when supplying 'data' to %s '%s'."
                             % (self.__class__.__name__, name))
        if external_file is None and data is None:
=======
        bits_per_pixel, dimension, external_file, starting_frame, format, device = popargs(
            'bits_per_pixel', 'dimension', 'external_file', 'starting_frame', 'format', 'device', kwargs)
        call_docval_func(super(ImageSeries, self).__init__, kwargs)
        if external_file is None and self.data is None:
>>>>>>> bbc360ba
            raise ValueError("Must supply either external_file or data to %s '%s'."
                             % (self.__class__.__name__, name))

        # data and unit are required in TimeSeries, but allowed to be None here, so handle this specially
        if data is None:
            kwargs['data'] = ImageSeries.DEFAULT_DATA
        if unit is None:
            kwargs['unit'] = ImageSeries.DEFAULT_UNIT

        call_docval_func(super(ImageSeries, self).__init__, kwargs)

        self.bits_per_pixel = bits_per_pixel
        self.dimension = dimension
        self.external_file = external_file
        if external_file is not None:
            self.starting_frame = starting_frame
        else:
            self.starting_frame = None
        self.format = format
        self.device = device

    @property
    def bits_per_pixel(self):
        return self.fields.get('bits_per_pixel')

    @bits_per_pixel.setter
    def bits_per_pixel(self, val):
        if val is not None:
            warnings.warn("bits_per_pixel is no longer used", DeprecationWarning)
            self.fields['bits_per_pixel'] = val


@register_class('IndexSeries', CORE_NAMESPACE)
class IndexSeries(TimeSeries):
    '''
    Stores indices to image frames stored in an ImageSeries. The purpose of the IndexSeries is to allow
    a static image stack to be stored somewhere, and the images in the stack to be referenced out-of-order.
    This can be for the display of individual images, or of movie segments (as a movie is simply a series of
    images). The data field stores the index of the frame in the referenced ImageSeries, and the timestamps
    array indicates when that image was displayed.
    '''

    __nwbfields__ = ('indexed_timeseries',)

    # value used when an ImageSeries is read and missing data
    DEFAULT_UNIT = 'N/A'

    @docval(*get_docval(TimeSeries.__init__, 'name'),  # required
            {'name': 'data', 'type': ('array_data', 'data', TimeSeries), 'shape': (None, ),  # required
             'doc': ('The data values. Must be 1D, where the first dimension must be time (frame)')},
            {'name': 'indexed_timeseries', 'type': TimeSeries,  # required
             'doc': 'HDF5 link to TimeSeries containing images that are indexed.'},
            *get_docval(TimeSeries.__init__, 'timestamps', 'starting_time', 'rate',
                        'comments', 'description', 'control', 'control_description'))
    def __init__(self, **kwargs):
        indexed_timeseries = popargs('indexed_timeseries', kwargs)
        kwargs['unit'] = IndexSeries.DEFAULT_UNIT
        super(IndexSeries, self).__init__(**kwargs)
        self.indexed_timeseries = indexed_timeseries


@register_class('ImageMaskSeries', CORE_NAMESPACE)
class ImageMaskSeries(ImageSeries):
    '''
    An alpha mask that is applied to a presented visual stimulus. The data[] array contains an array
    of mask values that are applied to the displayed image. Mask values are stored as RGBA. Mask
    can vary with time. The timestamps array indicates the starting time of a mask, and that mask
    pattern continues until it's explicitly changed.
    '''

    __nwbfields__ = ('masked_imageseries',)

    @docval(*get_docval(ImageSeries.__init__, 'name'),  # required
            {'name': 'masked_imageseries', 'type': ImageSeries,  # required
             'doc': 'Link to ImageSeries that mask is applied to.'},
<<<<<<< HEAD
            *get_docval(ImageSeries.__init__, 'data', 'unit', 'format', 'external_file', 'starting_frame',
                        'bits_per_pixel', 'dimension', 'resolution', 'conversion', 'timestamps', 'starting_time',
                        'rate', 'comments', 'description', 'control', 'control_description'))
=======
            *get_docval(ImageSeries.__init__, 'format', 'external_file', 'starting_frame', 'bits_per_pixel',
                        'dimension', 'resolution', 'conversion', 'timestamps', 'starting_time', 'rate', 'comments',
                        'description', 'control', 'control_description'),
            {'name': 'device', 'type': Device,
             'doc': ('Device used to capture the mask data. This field will likely not be needed. '
                     'The device used to capture the masked ImageSeries data should be stored in the ImageSeries.'),
             'default': None},)
>>>>>>> bbc360ba
    def __init__(self, **kwargs):
        masked_imageseries = popargs('masked_imageseries', kwargs)
        super(ImageMaskSeries, self).__init__(**kwargs)
        self.masked_imageseries = masked_imageseries


@register_class('OpticalSeries', CORE_NAMESPACE)
class OpticalSeries(ImageSeries):
    '''
    Image data that is presented or recorded. A stimulus template movie will be stored only as an
    image. When the image is presented as stimulus, additional data is required, such as field of
    view (eg, how much of the visual field the image covers, or how what is the area of the target
    being imaged). If the OpticalSeries represents acquired imaging data, orientation is also
    important.
    '''

    __nwbfields__ = ('distance',
                     'field_of_view',
                     'orientation')

    @docval(*get_docval(ImageSeries.__init__, 'name'),  # required
            {'name': 'distance', 'type': 'float', 'doc': 'Distance from camera/monitor to target/eye.'},  # required
            {'name': 'field_of_view', 'type': ('array_data', 'data', 'TimeSeries'), 'shape': ((2, ), (3, )),  # required
             'doc': 'Width, height and depth of image, or imaged area (meters).'},
            {'name': 'orientation', 'type': str,  # required
             'doc': 'Description of image relative to some reference frame (e.g., which way is up). '
                    'Must also specify frame of reference.'},
            {'name': 'data', 'type': ('array_data', 'data'), 'shape': ([None] * 3, [None, None, None, 3]),
             'doc': ('Images presented to subject, either grayscale or RGB. May be 3D or 4D. The first dimension must '
                     'be time (frame). The second and third dimensions represent x and y. The optional fourth '
                     'dimension must be length 3 and represents the RGB value for color images. Either data or '
                     'external_file must be specified, but not both.'),
             'default': None},
            *get_docval(ImageSeries.__init__, 'unit', 'format', 'external_file', 'starting_frame', 'bits_per_pixel',
                        'dimension', 'resolution', 'conversion', 'timestamps', 'starting_time', 'rate', 'comments',
                        'description', 'control', 'control_description', 'device'))
    def __init__(self, **kwargs):
        distance, field_of_view, orientation = popargs('distance', 'field_of_view', 'orientation', kwargs)
        super(OpticalSeries, self).__init__(**kwargs)
        self.distance = distance
        self.field_of_view = field_of_view
        self.orientation = orientation


@register_class('GrayscaleImage', CORE_NAMESPACE)
class GrayscaleImage(Image):

    @docval(*get_docval(Image.__init__, 'name'),
            {'name': 'data', 'type': ('array_data', 'data'), 'doc': 'Data of image. Must be 2D',
             'shape': (None, None)},
            *get_docval(Image.__init__, 'resolution', 'description'))
    def __init__(self, **kwargs):
        call_docval_func(super(GrayscaleImage, self).__init__, kwargs)


@register_class('RGBImage', CORE_NAMESPACE)
class RGBImage(Image):

    @docval(*get_docval(Image.__init__, 'name'),
            {'name': 'data', 'type': ('array_data', 'data'),
             'doc': 'Data of image. Must be 3D where the third dimension has length 3 and represents the RGB value',
             'shape': (None, None, 3)},
            *get_docval(Image.__init__, 'resolution', 'description'))
    def __init__(self, **kwargs):
        call_docval_func(super(RGBImage, self).__init__, kwargs)


@register_class('RGBAImage', CORE_NAMESPACE)
class RGBAImage(Image):

    @docval(*get_docval(Image.__init__, 'name'),
            {'name': 'data', 'type': ('array_data', 'data'),
             'doc': 'Data of image. Must be 3D where the third dimension has length 4 and represents the RGBA value',
             'shape': (None, None, 4)},
            *get_docval(Image.__init__, 'resolution', 'description'))
    def __init__(self, **kwargs):
        call_docval_func(super(RGBAImage, self).__init__, kwargs)<|MERGE_RESOLUTION|>--- conflicted
+++ resolved
@@ -54,20 +54,14 @@
             {'name': 'device', 'type': Device,
              'doc': 'Device used to capture the images/video.', 'default': None},)
     def __init__(self, **kwargs):
-<<<<<<< HEAD
-        bits_per_pixel, dimension, external_file, starting_frame, format = popargs(
-            'bits_per_pixel', 'dimension', 'external_file', 'starting_frame', 'format', kwargs)
+        bits_per_pixel, dimension, external_file, starting_frame, format, device = popargs(
+            'bits_per_pixel', 'dimension', 'external_file', 'starting_frame', 'format', 'device', kwargs)
         name, data, unit = getargs('name', 'data', 'unit', kwargs)
         if data is not None and unit is None:
             raise ValueError("Must supply 'unit' argument when supplying 'data' to %s '%s'."
                              % (self.__class__.__name__, name))
+        call_docval_func(super(ImageSeries, self).__init__, kwargs)
         if external_file is None and data is None:
-=======
-        bits_per_pixel, dimension, external_file, starting_frame, format, device = popargs(
-            'bits_per_pixel', 'dimension', 'external_file', 'starting_frame', 'format', 'device', kwargs)
-        call_docval_func(super(ImageSeries, self).__init__, kwargs)
-        if external_file is None and self.data is None:
->>>>>>> bbc360ba
             raise ValueError("Must supply either external_file or data to %s '%s'."
                              % (self.__class__.__name__, name))
 
@@ -143,19 +137,13 @@
     @docval(*get_docval(ImageSeries.__init__, 'name'),  # required
             {'name': 'masked_imageseries', 'type': ImageSeries,  # required
              'doc': 'Link to ImageSeries that mask is applied to.'},
-<<<<<<< HEAD
             *get_docval(ImageSeries.__init__, 'data', 'unit', 'format', 'external_file', 'starting_frame',
                         'bits_per_pixel', 'dimension', 'resolution', 'conversion', 'timestamps', 'starting_time',
-                        'rate', 'comments', 'description', 'control', 'control_description'))
-=======
-            *get_docval(ImageSeries.__init__, 'format', 'external_file', 'starting_frame', 'bits_per_pixel',
-                        'dimension', 'resolution', 'conversion', 'timestamps', 'starting_time', 'rate', 'comments',
-                        'description', 'control', 'control_description'),
+                        'rate', 'comments', 'description', 'control', 'control_description'),
             {'name': 'device', 'type': Device,
              'doc': ('Device used to capture the mask data. This field will likely not be needed. '
                      'The device used to capture the masked ImageSeries data should be stored in the ImageSeries.'),
              'default': None},)
->>>>>>> bbc360ba
     def __init__(self, **kwargs):
         masked_imageseries = popargs('masked_imageseries', kwargs)
         super(ImageMaskSeries, self).__init__(**kwargs)
