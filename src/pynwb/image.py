--- conflicted
+++ resolved
@@ -1,7 +1,8 @@
 import warnings
 from collections.abc import Iterable
 
-<<<<<<< HEAD
+import numpy as np
+
 from hdmf.utils import (
     docval,
     getargs,
@@ -10,11 +11,6 @@
     get_docval,
     get_data_shape,
 )
-=======
-import numpy as np
-
-from hdmf.utils import docval, getargs, popargs, popargs_to_dict, get_docval
->>>>>>> ed9eb6d1
 
 from . import register_class, CORE_NAMESPACE
 from .base import TimeSeries, Image, Images
@@ -76,6 +72,7 @@
         if args_to_set['external_file'] is None and data is None:
             raise ValueError("Must supply either external_file or data to %s '%s'."
                              % (self.__class__.__name__, name))
+
         # data and unit are required in TimeSeries, but allowed to be None here, so handle this specially
         if data is None:
             kwargs['data'] = ImageSeries.DEFAULT_DATA
