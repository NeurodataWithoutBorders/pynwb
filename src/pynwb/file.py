from datetime import datetime
from dateutil.tz import tzlocal
from collections.abc import Iterable
from warnings import warn
import copy as _copy

import numpy as np
import pandas as pd

from hdmf.common import DynamicTableRegion, DynamicTable
from hdmf.utils import docval, getargs, get_docval, popargs, popargs_to_dict, AllowPositional

from . import register_class, CORE_NAMESPACE
from .base import TimeSeries, ProcessingModule
from .device import Device
from .epoch import TimeIntervals
from .ecephys import ElectrodeGroup
from .icephys import (IntracellularElectrode, SweepTable, PatchClampSeries, IntracellularRecordingsTable,
                      SimultaneousRecordingsTable, SequentialRecordingsTable, RepetitionsTable,
                      ExperimentalConditionsTable)
from .ophys import ImagingPlane
from .ogen import OptogeneticStimulusSite
from .misc import Units
from .core import NWBContainer, NWBDataInterface, MultiContainerInterface, ScratchData, LabelledDict


def _not_parent(arg):
    return arg['name'] != 'parent'


@register_class('LabMetaData', CORE_NAMESPACE)
class LabMetaData(NWBContainer):
    """Container for storing lab-specific meta-data"""

    @docval({'name': 'name', 'type': str, 'doc': 'name of lab metadata'})
    def __init__(self, **kwargs):
        super().__init__(**kwargs)


@register_class('Subject', CORE_NAMESPACE)
class Subject(NWBContainer):
    """Subject information and metadata."""

    __nwbfields__ = (
        'age',
        'description',
        'genotype',
        'sex',
        'species',
        'subject_id',
        'weight',
        'date_of_birth',
        'strain'
    )

    @docval({'name': 'age', 'type': str,
             'doc': ('The age of the subject. The ISO 8601 Duration format is recommended, e.g., "P90D" for '
                     '90 days old.'), 'default': None},
            {
                "name": "age__reference",
                "type": str,
                "doc": "Age is with reference to this event. Can be 'birth' or 'gestational'. If reference is "
                       "omitted, 'birth' is implied.",
                "default": "birth",
            },
            {'name': 'description', 'type': str,
             'doc': 'A description of the subject, e.g., "mouse A10".', 'default': None},
            {'name': 'genotype', 'type': str,
             'doc': 'The genotype of the subject, e.g., "Sst-IRES-Cre/wt;Ai32(RCL-ChR2(H134R)_EYFP)/wt".',
             'default': None},
            {'name': 'sex', 'type': str,
             'doc': ('The sex of the subject. Using "F" (female), "M" (male), "U" (unknown), or "O" (other) '
                     'is recommended.'), 'default': None},
            {'name': 'species', 'type': str,
             'doc': ('The species of the subject. The formal latin binomal name is recommended, e.g., "Mus musculus"'),
             'default': None},
            {'name': 'subject_id', 'type': str, 'doc': 'A unique identifier for the subject, e.g., "A10"',
             'default': None},
            {'name': 'weight', 'type': (float, str),
             'doc': ('The weight of the subject, including units. Using kilograms is recommended. e.g., "0.02 kg". '
                     'If a float is provided, then the weight will be stored as "[value] kg".'),
             'default': None},
            {'name': 'date_of_birth', 'type': datetime, 'default': None,
             'doc': 'The datetime of the date of birth. May be supplied instead of age.'},
            {'name': 'strain', 'type': str, 'doc': 'The strain of the subject, e.g., "C57BL/6J"', 'default': None})
    def __init__(self, **kwargs):
        keys_to_set = ("age",
                       "age__reference",
                       "description",
                       "genotype",
                       "sex",
                       "species",
                       "subject_id",
                       "weight",
                       "date_of_birth",
                       "strain")
        args_to_set = popargs_to_dict(keys_to_set, kwargs)
        super().__init__(name="subject", **kwargs)

<<<<<<< HEAD
        if args_to_set["age__reference"] is not None:
            if args_to_set["age__reference"] not in ("birth", "gestational"):
                raise ValueError("age__reference must be 'birth' or 'gestational'.")
            if args_to_set["age"] is None:
                raise ValueError("If age__reference is provided, age must also be provided.")
=======
        if args_to_set["age__reference"] not in (None, "birth", "gestational"):
            raise ValueError("age__reference must be 'birth' or 'gestational'.")
>>>>>>> 6b134188

        weight = args_to_set['weight']
        if isinstance(weight, float):
            args_to_set['weight'] = str(weight) + ' kg'

        date_of_birth = args_to_set['date_of_birth']
        if date_of_birth and date_of_birth.tzinfo is None:
            args_to_set['date_of_birth'] = _add_missing_timezone(date_of_birth)

        for key, val in args_to_set.items():
            setattr(self, key, val)


@register_class('NWBFile', CORE_NAMESPACE)
class NWBFile(MultiContainerInterface):
    """
    A representation of an NWB file.
    """

    __clsconf__ = [
        {
            'attr': 'acquisition',
            'add': '_add_acquisition_internal',
            'type': (NWBDataInterface, DynamicTable),
            'get': 'get_acquisition'
        },
        {
            'attr': 'analysis',
            'add': 'add_analysis',
            'type': (NWBContainer, DynamicTable),
            'get': 'get_analysis'
        },
        {
            'attr': 'scratch',
            'add': '_add_scratch',
            'type': (DynamicTable, NWBContainer, ScratchData),
            'get': '_get_scratch'
        },
        {
            'attr': 'stimulus',
            'add': '_add_stimulus_internal',
            'type': TimeSeries,
            'get': 'get_stimulus'
        },
        {
            'attr': 'stimulus_template',
            'add': '_add_stimulus_template_internal',
            'type': TimeSeries,
            'get': 'get_stimulus_template'
        },
        {
            'attr': 'processing',
            'add': 'add_processing_module',
            'type': ProcessingModule,
            'create': 'create_processing_module',
            'get': 'get_processing_module'
        },
        {
            'attr': 'devices',
            'add': 'add_device',
            'type': Device,
            'create': 'create_device',
            'get': 'get_device'
        },
        {
            'attr': 'electrode_groups',
            'add': 'add_electrode_group',
            'type': ElectrodeGroup,
            'create': 'create_electrode_group',
            'get': 'get_electrode_group'
        },
        {
            'attr': 'imaging_planes',
            'add': 'add_imaging_plane',
            'type': ImagingPlane,
            'create': 'create_imaging_plane',
            'get': 'get_imaging_plane'
        },
        {
            'attr': 'icephys_electrodes',
            'add': 'add_icephys_electrode',
            'type': IntracellularElectrode,
            'create': 'create_icephys_electrode',
            'get': 'get_icephys_electrode'
        },
        {
            'attr': 'ogen_sites',
            'add': 'add_ogen_site',
            'type': OptogeneticStimulusSite,
            'create': 'create_ogen_site',
            'get': 'get_ogen_site'
        },
        {
            'attr': 'intervals',
            'add': 'add_time_intervals',
            'type': TimeIntervals,
            'create': 'create_time_intervals',
            'get': 'get_time_intervals'
        },
        {
            'attr': 'lab_meta_data',
            'add': 'add_lab_meta_data',
            'type': LabMetaData,
            'create': 'create_lab_meta_data',
            'get': 'get_lab_meta_data'
        }
    ]

    __nwbfields__ = ({'name': 'session_description', 'settable': False},
                     {'name': 'identifier', 'settable': False},
                     {'name': 'session_start_time', 'settable': False},
                     {'name': 'timestamps_reference_time', 'settable': False},
                     {'name': 'file_create_date', 'settable': False},
                     'experimenter',
                     'experiment_description',
                     'session_id',
                     'institution',
                     'keywords',
                     'notes',
                     'pharmacology',
                     'protocol',
                     'related_publications',
                     'slices',
                     'source_script',
                     'source_script_file_name',
                     'data_collection',
                     'surgery',
                     'virus',
                     'stimulus_notes',
                     'lab',
                     {'name': 'electrodes', 'child': True,  'required_name': 'electrodes'},
                     {'name': 'epochs', 'child': True, 'required_name': 'epochs'},
                     {'name': 'trials', 'child': True, 'required_name': 'trials'},
                     {'name': 'units', 'child': True, 'required_name': 'units'},
                     {'name': 'subject', 'child': True, 'required_name': 'subject'},
                     {'name': 'sweep_table', 'child': True, 'required_name': 'sweep_table'},
                     {'name': 'invalid_times', 'child': True, 'required_name': 'invalid_times'},
                     'epoch_tags',
                     # icephys_filtering is temporary. /intracellular_ephys/filtering dataset will be deprecated
                     {'name': 'icephys_filtering', 'settable': False},
                     {'name': 'intracellular_recordings', 'child': True,
                      'required_name': 'intracellular_recordings',
                      'doc': 'IntracellularRecordingsTable table to group together a stimulus and response '
                             'from a single intracellular electrode and a single simultaneous recording.'},
                     {'name': 'icephys_simultaneous_recordings',
                      'child': True,
                      'required_name': 'simultaneous_recordings',
                      'doc': 'SimultaneousRecordingsTable table for grouping different intracellular recordings from'
                             'the IntracellularRecordingsTable table together that were recorded simultaneously '
                             'from different electrodes'},
                     {'name': 'icephys_sequential_recordings',
                      'child': True,
                      'required_name': 'sequential_recordings',
                      'doc': 'A table for grouping different simultaneous intracellular recording from the '
                             'SimultaneousRecordingsTable table together. This is typically used to group '
                             'together simultaneous recordings where the a sequence of stimuli of the same '
                             'type with varying parameters have been presented in a sequence.'},
                     {'name': 'icephys_repetitions',
                      'child': True,
                      'required_name': 'repetitions',
                      'doc': 'A table for grouping different intracellular recording sequential recordings together.'
                             'With each SweepSequence typically representing a particular type of stimulus, the '
                             'RepetitionsTable table is typically used to group sets of stimuli applied in sequence.'},
                     {'name': 'icephys_experimental_conditions',
                      'child': True,
                      'required_name': 'experimental_conditions',
                      'doc': 'A table for grouping different intracellular recording repetitions together that '
                             'belong to the same experimental experimental_conditions.'})

    @docval({'name': 'session_description', 'type': str,
             'doc': 'a description of the session where this data was generated'},
            {'name': 'identifier', 'type': str, 'doc': 'a unique text identifier for the file'},
            {'name': 'session_start_time', 'type': datetime, 'doc': 'the start date and time of the recording session'},
            {'name': 'file_create_date', 'type': ('array_data', datetime),
             'doc': 'the date and time the file was created and subsequent modifications made', 'default': None},
            {'name': 'timestamps_reference_time', 'type': datetime,
             'doc': 'date and time corresponding to time zero of all timestamps; defaults to value '
                    'of session_start_time', 'default': None},
            {'name': 'experimenter', 'type': (tuple, list, str),
             'doc': 'name of person who performed experiment', 'default': None},
            {'name': 'experiment_description', 'type': str,
             'doc': 'general description of the experiment', 'default': None},
            {'name': 'session_id', 'type': str, 'doc': 'lab-specific ID for the session', 'default': None},
            {'name': 'institution', 'type': str,
             'doc': 'institution(s) where experiment is performed', 'default': None},
            {'name': 'keywords', 'type': 'array_data', 'doc': 'Terms to search over', 'default': None},
            {'name': 'notes', 'type': str,
             'doc': 'Notes about the experiment.', 'default': None},
            {'name': 'pharmacology', 'type': str,
             'doc': 'Description of drugs used, including how and when they were administered. '
                    'Anesthesia(s), painkiller(s), etc., plus dosage, concentration, etc.', 'default': None},
            {'name': 'protocol', 'type': str,
             'doc': 'Experimental protocol, if applicable. E.g., include IACUC protocol', 'default': None},
            {'name': 'related_publications', 'type': (tuple, list, str),
             'doc': 'Publication information.'
             'PMID, DOI, URL, etc. If multiple, concatenate together and describe which is which. '
             'such as PMID, DOI, URL, etc', 'default': None},
            {'name': 'slices', 'type': str,
             'doc': 'Description of slices, including information about preparation '
             'thickness, orientation, temperature and bath solution', 'default': None},
            {'name': 'source_script', 'type': str,
             'doc': 'Script file used to create this NWB file.', 'default': None},
            {'name': 'source_script_file_name', 'type': str,
             'doc': 'Name of the source_script file', 'default': None},
            {'name': 'data_collection', 'type': str,
             'doc': 'Notes about data collection and analysis.', 'default': None},
            {'name': 'surgery', 'type': str,
             'doc': 'Narrative description about surgery/surgeries, including date(s) '
                    'and who performed surgery.', 'default': None},
            {'name': 'virus', 'type': str,
             'doc': 'Information about virus(es) used in experiments, including virus ID, '
                    'source, date made, injection location, volume, etc.', 'default': None},
            {'name': 'stimulus_notes', 'type': str,
             'doc': 'Notes about stimuli, such as how and where presented.', 'default': None},
            {'name': 'lab', 'type': str, 'doc': 'lab where experiment was performed', 'default': None},
            {'name': 'acquisition', 'type': (list, tuple),
             'doc': 'Raw TimeSeries objects belonging to this NWBFile', 'default': None},
            {'name': 'analysis', 'type': (list, tuple),
             'doc': 'result of analysis', 'default': None},
            {'name': 'stimulus', 'type': (list, tuple),
             'doc': 'Stimulus TimeSeries objects belonging to this NWBFile', 'default': None},
            {'name': 'stimulus_template', 'type': (list, tuple),
             'doc': 'Stimulus template TimeSeries objects belonging to this NWBFile', 'default': None},
            {'name': 'epochs', 'type': TimeIntervals,
             'doc': 'Epoch objects belonging to this NWBFile', 'default': None},
            {'name': 'epoch_tags', 'type': (tuple, list, set),
             'doc': 'A sorted list of tags used across all epochs', 'default': set()},
            {'name': 'trials', 'type': TimeIntervals,
             'doc': 'A table containing trial data', 'default': None},
            {'name': 'invalid_times', 'type': TimeIntervals,
             'doc': 'A table containing times to be omitted from analysis', 'default': None},
            {'name': 'intervals', 'type': (list, tuple),
             'doc': 'any TimeIntervals tables storing time intervals', 'default': None},
            {'name': 'units', 'type': Units,
             'doc': 'A table containing unit metadata', 'default': None},
            {'name': 'processing', 'type': (list, tuple),
             'doc': 'ProcessingModule objects belonging to this NWBFile', 'default': None},
            {'name': 'lab_meta_data', 'type': (list, tuple), 'default': None,
             'doc': 'an extension that contains lab-specific meta-data'},
            {'name': 'electrodes', 'type': DynamicTable,
             'doc': 'the ElectrodeTable that belongs to this NWBFile', 'default': None},
            {'name': 'electrode_groups', 'type': Iterable,
             'doc': 'the ElectrodeGroups that belong to this NWBFile', 'default': None},
            {'name': 'ic_electrodes', 'type': (list, tuple),
             'doc': 'DEPRECATED use icephys_electrodes parameter instead. '
                    'IntracellularElectrodes that belong to this NWBFile', 'default': None},
            {'name': 'sweep_table', 'type': SweepTable,
             'doc': 'the SweepTable that belong to this NWBFile', 'default': None},
            {'name': 'imaging_planes', 'type': (list, tuple),
             'doc': 'ImagingPlanes that belong to this NWBFile', 'default': None},
            {'name': 'ogen_sites', 'type': (list, tuple),
             'doc': 'OptogeneticStimulusSites that belong to this NWBFile', 'default': None},
            {'name': 'devices', 'type': (list, tuple),
             'doc': 'Device objects belonging to this NWBFile', 'default': None},
            {'name': 'subject', 'type': Subject,
             'doc': 'subject metadata', 'default': None},
            {'name': 'scratch', 'type': (list, tuple),
             'doc': 'scratch data', 'default': None},
            {'name': 'icephys_electrodes', 'type': (list, tuple),
             'doc': 'IntracellularElectrodes that belong to this NWBFile.', 'default': None},
            {'name': 'icephys_filtering', 'type': str, 'default': None,
             'doc': '[DEPRECATED] Use IntracellularElectrode.filtering instead. Description of filtering used.'},
            {'name': 'intracellular_recordings', 'type': IntracellularRecordingsTable, 'default': None,
             'doc': 'the IntracellularRecordingsTable table that belongs to this NWBFile'},
            {'name': 'icephys_simultaneous_recordings', 'type': SimultaneousRecordingsTable, 'default': None,
             'doc': 'the SimultaneousRecordingsTable table that belongs to this NWBFile'},
            {'name': 'icephys_sequential_recordings', 'type': SequentialRecordingsTable, 'default': None,
             'doc': 'the SequentialRecordingsTable table that belongs to this NWBFile'},
            {'name': 'icephys_repetitions', 'type': RepetitionsTable, 'default': None,
             'doc': 'the RepetitionsTable table that belongs to this NWBFile'},
            {'name': 'icephys_experimental_conditions', 'type': ExperimentalConditionsTable, 'default': None,
             'doc': 'the ExperimentalConditionsTable table that belongs to this NWBFile'})
    def __init__(self, **kwargs):
        keys_to_set = [
            'session_description',
            'identifier',
            'session_start_time',
            'experimenter',
            'file_create_date',
            'ic_electrodes',
            'icephys_electrodes',
            'related_publications',
            'timestamps_reference_time',
            'acquisition',
            'analysis',
            'stimulus',
            'stimulus_template',
            'keywords',
            'processing',
            'epoch_tags',
            'electrodes',
            'electrode_groups',
            'devices',
            'imaging_planes',
            'ogen_sites',
            'intervals',
            'subject',
            'sweep_table',
            'lab_meta_data',
            'epochs',
            'trials',
            'invalid_times',
            'units',
            'scratch',
            'experiment_description',
            'session_id',
            'lab',
            'institution',
            'data_collection',
            'notes',
            'pharmacology',
            'protocol',
            'slices',
            'source_script',
            'source_script_file_name',
            'surgery',
            'virus',
            'stimulus_notes',
            'icephys_filtering',  # DEPRECATION warning will be raised in the setter when calling setattr in the loop
            'intracellular_recordings',
            'icephys_simultaneous_recordings',
            'icephys_sequential_recordings',
            'icephys_repetitions',
            'icephys_experimental_conditions'
        ]
        args_to_set = popargs_to_dict(keys_to_set, kwargs)
        kwargs['name'] = 'root'
        super().__init__(**kwargs)

        # add timezone to session_start_time if missing
        session_start_time = args_to_set['session_start_time']
        if session_start_time.tzinfo is None:
            args_to_set['session_start_time'] = _add_missing_timezone(session_start_time)

        # set timestamps_reference_time to session_start_time if not provided
        # if provided, ensure that it has a timezone
        timestamps_reference_time = args_to_set['timestamps_reference_time']
        if timestamps_reference_time is None:
            args_to_set['timestamps_reference_time'] = args_to_set['session_start_time']
        elif timestamps_reference_time.tzinfo is None:
            raise ValueError("'timestamps_reference_time' must be a timezone-aware datetime object.")

        # convert file_create_date to list and add timezone if missing
        file_create_date = args_to_set['file_create_date']
        if file_create_date is None:
            file_create_date = datetime.now(tzlocal())
        if isinstance(file_create_date, datetime):
            file_create_date = [file_create_date]
        args_to_set['file_create_date'] = list(map(_add_missing_timezone, file_create_date))

        # backwards-compatibility code for ic_electrodes / icephys_electrodes
        icephys_electrodes = args_to_set['icephys_electrodes']
        ic_electrodes = args_to_set['ic_electrodes']
        if icephys_electrodes is None and ic_electrodes is not None:
            warn("Use of the ic_electrodes parameter is deprecated. "
                 "Use the icephys_electrodes parameter instead", DeprecationWarning)
            args_to_set['icephys_electrodes'] = ic_electrodes
        args_to_set.pop('ic_electrodes')  # do not set this arg

        # convert single experimenter to tuple
        experimenter = args_to_set['experimenter']
        if isinstance(experimenter, str):
            args_to_set['experimenter'] = (experimenter,)

        # convert single related_publications to tuple
        related_pubs = args_to_set['related_publications']
        if isinstance(related_pubs, str):
            args_to_set['related_publications'] = (related_pubs,)

        # ensure source_script is provided if source_script_file_name is provided
        if args_to_set['source_script'] is None and args_to_set['source_script_file_name'] is not None:
            raise ValueError("'source_script' cannot be None when 'source_script_file_name' is set")

        # these attributes have no setters and can only be set using self.fields
        keys_to_set_via_fields = (
            'session_description',
            'identifier',
            'session_start_time',
            'timestamps_reference_time',
            'file_create_date'
        )
        args_to_set_via_fields = popargs_to_dict(keys_to_set_via_fields, args_to_set)

        for key, val in args_to_set_via_fields.items():
            self.fields[key] = val

        for key, val in args_to_set.items():
            setattr(self, key, val)

        self.__obj = None

    def all_children(self):
        stack = [self]
        ret = list()
        self.__obj = LabelledDict(label='all_objects', key_attr='object_id')
        while len(stack):
            n = stack.pop()
            ret.append(n)
            if n.object_id is not None:
                self.__obj[n.object_id] = n
            else:
                warn('%s "%s" does not have an object_id' % (n.neurodata_type, n.name))
            if hasattr(n, 'children'):
                for c in n.children:
                    stack.append(c)
        return ret

    @property
    def objects(self):
        if self.__obj is None:
            self.all_children()
        return self.__obj

    @property
    def modules(self):
        warn("NWBFile.modules has been replaced by NWBFile.processing.", DeprecationWarning)
        return self.processing

    @property
    def ec_electrode_groups(self):
        warn("NWBFile.ec_electrode_groups has been replaced by NWBFile.electrode_groups.", DeprecationWarning)
        return self.electrode_groups

    @property
    def ec_electrodes(self):
        warn("NWBFile.ec_electrodes has been replaced by NWBFile.electrodes.", DeprecationWarning)
        return self.electrodes

    @property
    def ic_electrodes(self):
        warn("NWBFile.ic_electrodes has been replaced by NWBFile.icephys_electrodes.", DeprecationWarning)
        return self.icephys_electrodes

    @property
    def icephys_filtering(self):
        return self.fields.get('icephys_filtering')

    @icephys_filtering.setter
    def icephys_filtering(self, val):
        if val is not None:
            warn("Use of icephys_filtering is deprecated. Use the IntracellularElectrode.filtering field instead",
                 DeprecationWarning)
            self.fields['icephys_filtering'] = val

    def add_ic_electrode(self, *args, **kwargs):
        """
        This method is deprecated and will be removed in future versions. Please
        use :py:meth:`~pynwb.file.NWBFile.add_icephys_electrode` instead
        """
        warn("NWBFile.add_ic_electrode has been replaced by NWBFile.add_icephys_electrode.", DeprecationWarning)
        return self.add_icephys_electrode(*args, **kwargs)

    def create_ic_electrode(self, *args, **kwargs):
        """
        This method is deprecated and will be removed in future versions. Please
        use :py:meth:`~pynwb.file.NWBFile.create_icephys_electrode` instead
        """
        warn("NWBFile.create_ic_electrode has been replaced by NWBFile.create_icephys_electrode.", DeprecationWarning)
        return self.create_icephys_electrode(*args, **kwargs)

    def get_ic_electrode(self, *args, **kwargs):
        """
        This method is deprecated and will be removed in future versions. Please
        use :py:meth:`~pynwb.file.NWBFile.get_icephys_electrode` instead
        """
        warn("NWBFile.get_ic_electrode has been replaced by NWBFile.get_icephys_electrode.", DeprecationWarning)
        return self.get_icephys_electrode(*args, **kwargs)

    def __check_epochs(self):
        if self.epochs is None:
            self.epochs = TimeIntervals(name='epochs', description='experimental epochs')

    @docval(*get_docval(TimeIntervals.add_column))
    def add_epoch_column(self, **kwargs):
        """
        Add a column to the epoch table.
        See :py:meth:`~pynwb.core.TimeIntervals.add_column` for more details
        """
        self.__check_epochs()
        self.epoch_tags.update(kwargs.pop('tags', list()))
        self.epochs.add_column(**kwargs)

    def add_epoch_metadata_column(self, *args, **kwargs):
        """
        This method is deprecated and will be removed in future versions. Please
        use :py:meth:`~pynwb.file.NWBFile.add_epoch_column` instead
        """
        raise DeprecationWarning("Please use NWBFile.add_epoch_column")

    @docval(*get_docval(TimeIntervals.add_interval),
            allow_extra=True)
    def add_epoch(self, **kwargs):
        """

        Creates a new Epoch object. Epochs are used to track intervals
        in an experiment, such as exposure to a certain type of stimuli
        (an interval where orientation gratings are shown, or of
        sparse noise) or a different paradigm (a rat exploring an
        enclosure versus sleeping between explorations)
        """
        self.__check_epochs()
        if kwargs['tags'] is not None:
            self.epoch_tags.update(kwargs['tags'])
        self.epochs.add_interval(**kwargs)

    def __check_electrodes(self):
        if self.electrodes is None:
            self.electrodes = ElectrodeTable()

    @docval(*get_docval(DynamicTable.add_column))
    def add_electrode_column(self, **kwargs):
        """
        Add a column to the electrode table.
        See :py:meth:`~hdmf.common.DynamicTable.add_column` for more details
        """
        self.__check_electrodes()
        self.electrodes.add_column(**kwargs)

    @docval({'name': 'x', 'type': float, 'doc': 'the x coordinate of the position (+x is posterior)',
             'default': None},
            {'name': 'y', 'type': float, 'doc': 'the y coordinate of the position (+y is inferior)', 'default': None},
            {'name': 'z', 'type': float, 'doc': 'the z coordinate of the position (+z is right)', 'default': None},
            {'name': 'imp', 'type': float, 'doc': 'the impedance of the electrode, in ohms', 'default': None},
            {'name': 'location', 'type': str,
             'doc': 'the location of electrode within the subject e.g. brain region. Required.',
             'default': None},
            {'name': 'filtering', 'type': str,
             'doc': 'description of hardware filtering, including the filter name and frequency cutoffs',
             'default': None},
            {'name': 'group', 'type': ElectrodeGroup,
             'doc': 'the ElectrodeGroup object to add to this NWBFile. Required.',
             'default': None},
            {'name': 'id', 'type': int, 'doc': 'a unique identifier for the electrode', 'default': None},
            {'name': 'rel_x', 'type': float, 'doc': 'the x coordinate within the electrode group', 'default': None},
            {'name': 'rel_y', 'type': float, 'doc': 'the y coordinate within the electrode group', 'default': None},
            {'name': 'rel_z', 'type': float, 'doc': 'the z coordinate within the electrode group', 'default': None},
            {'name': 'reference', 'type': str, 'doc': 'Description of the reference electrode and/or reference scheme\
                used for this  electrode, e.g.,"stainless steel skull screw" or "online common average referencing". ',
                'default': None},
            {'name': 'enforce_unique_id', 'type': bool, 'doc': 'enforce that the id in the table must be unique',
             'default': True},
            allow_extra=True,
            allow_positional=AllowPositional.WARNING)
    def add_electrode(self, **kwargs):
        """
        Add an electrode to the electrodes table.
        See :py:meth:`~hdmf.common.DynamicTable.add_row` for more details.

        Required fields are *location* and
        *group* and any columns that have been added
        (through calls to `add_electrode_columns`).
        """
        self.__check_electrodes()
        d = _copy.copy(kwargs['data']) if kwargs.get('data') is not None else kwargs

        # NOTE location and group are required arguments. in PyNWB 2.1.0 we made x, y, z optional arguments, and
        # in order to avoid breaking API changes, the order of the arguments needed to be maintained even though
        # these optional arguments came before the required arguments, so in docval these required arguments are
        # displayed as optional when really they are required. this should be changed when positional arguments
        # are not allowed
        if not d['location']:
            raise ValueError("The 'location' argument is required when creating an electrode.")
        if not kwargs['group']:
            raise ValueError("The 'group' argument is required when creating an electrode.")
        if d.get('group_name', None) is None:
            d['group_name'] = d['group'].name

        new_cols = [('x', 'the x coordinate of the position (+x is posterior)'),
                    ('y', 'the y coordinate of the position (+y is inferior)'),
                    ('z', 'the z coordinate of the position (+z is right)'),
                    ('imp', 'the impedance of the electrode, in ohms'),
                    ('filtering', 'description of hardware filtering, including the filter name and frequency cutoffs'),
                    ('rel_x', 'the x coordinate within the electrode group'),
                    ('rel_y', 'the y coordinate within the electrode group'),
                    ('rel_z', 'the z coordinate within the electrode group'),
                    ('reference', 'Description of the reference electrode and/or reference scheme used for this \
                        electrode, e.g.,"stainless steel skull screw" or "online common average referencing".')
                    ]

        # add column if the arg is supplied and column does not yet exist
        # do not pass arg to add_row if arg is not supplied
        for col_name, col_doc in new_cols:
            if kwargs[col_name] is not None:
                if col_name not in self.electrodes:
                    self.electrodes.add_column(col_name, col_doc)
            else:
                d.pop(col_name)  # remove args from d if not set

        self.electrodes.add_row(**d)

    @docval({'name': 'region', 'type': (slice, list, tuple), 'doc': 'the indices of the table'},
            {'name': 'description', 'type': str, 'doc': 'a brief description of what this electrode is'},
            {'name': 'name', 'type': str, 'doc': 'the name of this container', 'default': 'electrodes'})
    def create_electrode_table_region(self, **kwargs):
        if self.electrodes is None:
            msg = "no electrodes available. add electrodes before creating a region"
            raise RuntimeError(msg)
        region = getargs('region', kwargs)
        for idx in region:
            if idx < 0 or idx >= len(self.electrodes):
                raise IndexError('The index ' + str(idx) +
                                 ' is out of range for the ElectrodeTable of length '
                                 + str(len(self.electrodes)))
        desc = getargs('description', kwargs)
        name = getargs('name', kwargs)
        return DynamicTableRegion(name=name, data=region, description=desc, table=self.electrodes)

    def __check_units(self):
        if self.units is None:
            self.units = Units(name='units', description='Autogenerated by NWBFile')

    @docval(*get_docval(Units.add_column))
    def add_unit_column(self, **kwargs):
        """
        Add a column to the unit table.
        See :py:meth:`~hdmf.common.DynamicTable.add_column` for more details
        """
        self.__check_units()
        self.units.add_column(**kwargs)

    @docval(*get_docval(Units.add_unit), allow_extra=True)
    def add_unit(self, **kwargs):
        """
        Add a unit to the unit table.
        See :py:meth:`~hdmf.common.DynamicTable.add_row` for more details.

        """
        self.__check_units()
        self.units.add_unit(**kwargs)

    def __check_trials(self):
        if self.trials is None:
            self.trials = TimeIntervals(name='trials', description='experimental trials')

    @docval(*get_docval(DynamicTable.add_column))
    def add_trial_column(self, **kwargs):
        """
        Add a column to the trial table.
        See :py:meth:`~hdmf.common.DynamicTable.add_column` for more details
        """
        self.__check_trials()
        self.trials.add_column(**kwargs)

    @docval(*get_docval(TimeIntervals.add_interval), allow_extra=True)
    def add_trial(self, **kwargs):
        """
        Add a trial to the trial table.
        See :py:meth:`~hdmf.common.DynamicTable.add_interval` for more details.

        Required fields are *start_time*, *stop_time*, and any columns that have
        been added (through calls to `add_trial_columns`).
        """
        self.__check_trials()
        self.trials.add_interval(**kwargs)

    def __check_invalid_times(self):
        if self.invalid_times is None:
            self.invalid_times = TimeIntervals(
                name='invalid_times',
                description='time intervals to be removed from analysis'
            )

    @docval(*get_docval(DynamicTable.add_column))
    def add_invalid_times_column(self, **kwargs):
        """
        Add a column to the invalid times table.
        See :py:meth:`~hdmf.common.DynamicTable.add_column` for more details
        """
        self.__check_invalid_times()
        self.invalid_times.add_column(**kwargs)

    @docval(*get_docval(TimeIntervals.add_interval), allow_extra=True)
    def add_invalid_time_interval(self, **kwargs):
        """
        Add a time interval to the invalid times table.
        See :py:meth:`~hdmf.common.DynamicTable.add_row` for more details.

        Required fields are *start_time*, *stop_time*, and any columns that have
        been added (through calls to `add_invalid_times_columns`).
        """
        self.__check_invalid_times()
        self.invalid_times.add_interval(**kwargs)

    @docval({'name': 'electrode_table', 'type': DynamicTable, 'doc': 'the ElectrodeTable for this file'})
    def set_electrode_table(self, **kwargs):
        """
        Set the electrode table of this NWBFile to an existing ElectrodeTable
        """
        if self.electrodes is not None:
            msg = 'ElectrodeTable already exists, cannot overwrite'
            raise ValueError(msg)
        electrode_table = getargs('electrode_table', kwargs)
        self.electrodes = electrode_table

    def _check_sweep_table(self):
        """
        Create a SweepTable if not yet done.
        """
        if self.sweep_table is None:
            self.sweep_table = SweepTable(name='sweep_table')

    def _update_sweep_table(self, nwbdata):
        """
        Add all PatchClampSeries with a valid sweep number to the sweep_table
        """

        if isinstance(nwbdata, PatchClampSeries):
            if nwbdata.sweep_number is not None:
                self._check_sweep_table()
                self.sweep_table.add_entry(nwbdata)

    @docval({'name': 'nwbdata', 'type': (NWBDataInterface, DynamicTable)},
            {'name': 'use_sweep_table', 'type': bool, 'default': False, 'doc': 'Use the deprecated SweepTable'})
    def add_acquisition(self, **kwargs):
        nwbdata = popargs('nwbdata', kwargs)
        self._add_acquisition_internal(nwbdata)
        use_sweep_table = popargs('use_sweep_table', kwargs)
        if use_sweep_table:
            self._update_sweep_table(nwbdata)

    @docval({'name': 'timeseries', 'type': TimeSeries},
            {'name': 'use_sweep_table', 'type': bool, 'default': False, 'doc': 'Use the deprecated SweepTable'})
    def add_stimulus(self, **kwargs):
        timeseries = popargs('timeseries', kwargs)
        self._add_stimulus_internal(timeseries)
        use_sweep_table = popargs('use_sweep_table', kwargs)
        if use_sweep_table:
            self._update_sweep_table(timeseries)

    @docval({'name': 'timeseries', 'type': TimeSeries},
            {'name': 'use_sweep_table', 'type': bool, 'default': False, 'doc': 'Use the deprecated SweepTable'})
    def add_stimulus_template(self, **kwargs):
        timeseries = popargs('timeseries', kwargs)
        self._add_stimulus_template_internal(timeseries)
        use_sweep_table = popargs('use_sweep_table', kwargs)
        if use_sweep_table:
            self._update_sweep_table(timeseries)

    @docval(returns='The NWBFile.intracellular_recordings table', rtype=IntracellularRecordingsTable)
    def get_intracellular_recordings(self):
        """
        Get the NWBFile.intracellular_recordings table.

        In contrast to NWBFile.intracellular_recordings, this function will create the
        IntracellularRecordingsTable table if not yet done, whereas NWBFile.intracellular_recordings
        will return None if the table is currently not being used.
        """
        if self.intracellular_recordings is None:
            self.intracellular_recordings = IntracellularRecordingsTable()
        return self.intracellular_recordings

    @docval(*get_docval(IntracellularRecordingsTable.add_recording),
            returns='Integer index of the row that was added to IntracellularRecordingsTable',
            rtype=int,
            allow_extra=True)
    def add_intracellular_recording(self, **kwargs):
        """
        Add a intracellular recording to the intracellular_recordings table. If the
        electrode, stimulus, and/or response do not exist yet in the NWBFile, then
        they will be added to this NWBFile before adding them to the table.

        Note: For more complex organization of intracellular recordings you may also be
        interested in the related SimultaneousRecordingsTable, SequentialRecordingsTable,
        RepetitionsTable, and ExperimentalConditionsTable tables and the related functions
        of NWBFile: add_icephys_simultaneous_recording, add_icephys_sequential_recording,
        add_icephys_repetition, and add_icephys_experimental_condition.
        """
        # Add the stimulus, response, and electrode to the file if they don't exist yet
        stimulus, response, electrode = getargs('stimulus', 'response', 'electrode', kwargs)
        if (stimulus is not None and
                (stimulus.name not in self.stimulus and
                 stimulus.name not in self.stimulus_template)):
            self.add_stimulus(stimulus, use_sweep_table=False)
        if response is not None and response.name not in self.acquisition:
            self.add_acquisition(response, use_sweep_table=False)
        if electrode is not None and electrode.name not in self.icephys_electrodes:
            self.add_icephys_electrode(electrode)
        # make sure the intracellular recordings table exists and if not create it using get_intracellular_recordings
        # Add the recoding to the intracellular_recordings table
        return self.get_intracellular_recordings().add_recording(**kwargs)

    @docval(returns='The NWBFile.icephys_simultaneous_recordings table', rtype=SimultaneousRecordingsTable)
    def get_icephys_simultaneous_recordings(self):
        """
        Get the NWBFile.icephys_simultaneous_recordings table.

        In contrast to NWBFile.icephys_simultaneous_recordings, this function will create the
        SimultaneousRecordingsTable table if not yet done, whereas NWBFile.icephys_simultaneous_recordings
        will return None if the table is currently not being used.
        """
        if self.icephys_simultaneous_recordings is None:
            self.icephys_simultaneous_recordings = SimultaneousRecordingsTable(self.get_intracellular_recordings())
        return self.icephys_simultaneous_recordings

    @docval(*get_docval(SimultaneousRecordingsTable.add_simultaneous_recording),
            returns='Integer index of the row that was added to SimultaneousRecordingsTable',
            rtype=int,
            allow_extra=True)
    def add_icephys_simultaneous_recording(self, **kwargs):
        """
        Add a new simultaneous recording to the icephys_simultaneous_recordings table
        """
        return self.get_icephys_simultaneous_recordings().add_simultaneous_recording(**kwargs)

    @docval(returns='The NWBFile.icephys_sequential_recordings table', rtype=SequentialRecordingsTable)
    def get_icephys_sequential_recordings(self):
        """
        Get the NWBFile.icephys_sequential_recordings table.

        In contrast to NWBFile.icephys_sequential_recordings, this function will create the
        IntracellularRecordingsTable table if not yet done, whereas NWBFile.icephys_sequential_recordings
        will return None if the table is currently not being used.
        """
        if self.icephys_sequential_recordings is None:
            self.icephys_sequential_recordings = SequentialRecordingsTable(self.get_icephys_simultaneous_recordings())
        return self.icephys_sequential_recordings

    @docval(*get_docval(SequentialRecordingsTable.add_sequential_recording),
            returns='Integer index of the row that was added to SequentialRecordingsTable',
            rtype=int,
            allow_extra=True)
    def add_icephys_sequential_recording(self, **kwargs):
        """
        Add a new sequential recording to the icephys_sequential_recordings table
        """
        self.get_icephys_sequential_recordings()
        return self.icephys_sequential_recordings.add_sequential_recording(**kwargs)

    @docval(returns='The NWBFile.icephys_repetitions table', rtype=RepetitionsTable)
    def get_icephys_repetitions(self):
        """
        Get the NWBFile.icephys_repetitions table.

        In contrast to NWBFile.icephys_repetitions, this function will create the
        RepetitionsTable table if not yet done, whereas NWBFile.icephys_repetitions
        will return None if the table is currently not being used.
        """
        if self.icephys_repetitions is None:
            self.icephys_repetitions = RepetitionsTable(self.get_icephys_sequential_recordings())
        return self.icephys_repetitions

    @docval(*get_docval(RepetitionsTable.add_repetition),
            returns='Integer index of the row that was added to RepetitionsTable',
            rtype=int,
            allow_extra=True)
    def add_icephys_repetition(self, **kwargs):
        """
        Add a new repetition to the RepetitionsTable table
        """
        return self.get_icephys_repetitions().add_repetition(**kwargs)

    @docval(returns='The NWBFile.icephys_experimental_conditions table', rtype=ExperimentalConditionsTable)
    def get_icephys_experimental_conditions(self):
        """
        Get the NWBFile.icephys_experimental_conditions table.

        In contrast to NWBFile.icephys_experimental_conditions, this function will create the
        RepetitionsTable table if not yet done, whereas NWBFile.icephys_experimental_conditions
        will return None if the table is currently not being used.
        """
        if self.icephys_experimental_conditions is None:
            self.icephys_experimental_conditions = ExperimentalConditionsTable(self.get_icephys_repetitions())
        return self.icephys_experimental_conditions

    @docval(*get_docval(ExperimentalConditionsTable.add_experimental_condition),
            returns='Integer index of the row that was added to ExperimentalConditionsTable',
            rtype=int,
            allow_extra=True)
    def add_icephys_experimental_condition(self, **kwargs):
        """
        Add a new condition to the ExperimentalConditionsTable table
        """
        return self.get_icephys_experimental_conditions().add_experimental_condition(**kwargs)

    def get_icephys_meta_parent_table(self):
        """
        Get the top-most table in the intracellular ephys metadata table hierarchy that exists in this NWBFile.

        The intracellular ephys metadata consists of a hierarchy of DynamicTables, i.e.,
        experimental_conditions --> repetitions --> sequential_recordings -->
        simultaneous_recordings --> intracellular_recordings etc.
        In a given NWBFile not all tables may exist. This convenience functions returns the top-most
        table that exists in this file. E.g., if the file contains only the simultaneous_recordings
        and intracellular_recordings tables then the function would return the simultaneous_recordings table.
        Similarly, if the file contains all tables then it will return the experimental_conditions table.

        :returns: DynamicTable object or None
        """
        if self.icephys_experimental_conditions is not None:
            return self.icephys_experimental_conditions
        elif self.icephys_repetitions is not None:
            return self.icephys_repetitions
        elif self.icephys_sequential_recordings is not None:
            return self.icephys_sequential_recordings
        elif self.icephys_simultaneous_recordings is not None:
            return self.icephys_simultaneous_recordings
        elif self.intracellular_recordings is not None:
            return self.intracellular_recordings
        else:
            return None

    @docval({'name': 'data',
             'type': ('scalar_data', np.ndarray, list, tuple, pd.DataFrame, DynamicTable, NWBContainer, ScratchData),
             'doc': 'The data to add to the scratch space.'},
            {'name': 'name', 'type': str,
             'doc': 'The name of the data. Required only when passing in a scalar, numpy.ndarray, list, or tuple',
             'default': None},
            {'name': 'notes', 'type': str,
             'doc': ('Notes to add to the data. Only used when passing in numpy.ndarray, list, or tuple. This '
                     'argument is not recommended. Use the `description` argument instead.'),
             'default': None},
            {'name': 'table_description', 'type': str,
             'doc': ('Description for the internal DynamicTable used to store a pandas.DataFrame. This '
                     'argument is not recommended. Use the `description` argument instead.'),
             'default': ''},
            {'name': 'description', 'type': str,
             'doc': ('Description of the data. Required only when passing in a scalar, numpy.ndarray, '
                     'list, tuple, or pandas.DataFrame. Ignored when passing in an NWBContainer, '
                     'DynamicTable, or ScratchData object.'),
             'default': None})
    def add_scratch(self, **kwargs):
        '''Add data to the scratch space'''
        data, name, notes, table_description, description = getargs('data', 'name', 'notes', 'table_description',
                                                                    'description', kwargs)
        if notes is not None or table_description != '':
            warn('Use of the `notes` or `table_description` argument will be removed in a future version of PyNWB. '
                 'Use the `description` argument instead.', PendingDeprecationWarning)
            if description is not None:
                raise ValueError('Cannot call add_scratch with (notes or table_description) and description')

        if isinstance(data, (str, int, float, bytes, np.ndarray, list, tuple, pd.DataFrame)):
            if name is None:
                msg = ('A name is required for NWBFile.add_scratch when adding a scalar, numpy.ndarray, '
                       'list, tuple, or pandas.DataFrame as scratch data.')
                raise ValueError(msg)
            if isinstance(data, pd.DataFrame):
                if table_description != '':
                    description = table_description  # remove after deprecation
                if description is None:
                    msg = ('A description is required for NWBFile.add_scratch when adding a scalar, numpy.ndarray, '
                           'list, tuple, or pandas.DataFrame as scratch data.')
                    raise ValueError(msg)
                data = DynamicTable.from_dataframe(df=data, name=name, table_description=description)
            else:
                if notes is not None:
                    description = notes  # remove after deprecation
                if description is None:
                    msg = ('A description is required for NWBFile.add_scratch when adding a scalar, numpy.ndarray, '
                           'list, tuple, or pandas.DataFrame as scratch data.')
                    raise ValueError(msg)
                data = ScratchData(name=name, data=data, description=description)
        else:
            if name is not None:
                warn('The name argument is ignored when adding an NWBContainer, ScratchData, or '
                     'DynamicTable to scratch.')
            if description is not None:
                warn('The description argument is ignored when adding an NWBContainer, ScratchData, or '
                     'DynamicTable to scratch.')
        return self._add_scratch(data)

    @docval({'name': 'name', 'type': str, 'doc': 'the name of the object to get'},
            {'name': 'convert', 'type': bool, 'doc': 'return the original data, not the NWB object', 'default': True})
    def get_scratch(self, **kwargs):
        '''Get data from the scratch space'''
        name, convert = getargs('name', 'convert', kwargs)
        ret = self._get_scratch(name)
        if convert:
            if isinstance(ret, DynamicTable):
                ret = ret.to_dataframe()
            elif isinstance(ret, ScratchData):
                ret = np.asarray(ret.data)
        return ret

    def copy(self):
        """
        Shallow copy of an NWB file.
        Useful for linking across files.
        """
        kwargs = self.fields.copy()
        for key in self.fields:
            if isinstance(self.fields[key], LabelledDict):
                kwargs[key] = list(self.fields[key].values())

        # HDF5 object references cannot point to objects external to the file. Both DynamicTables such as TimeIntervals
        # contain such object references and types such as ElectricalSeries contain references to DynamicTables.
        # Below, copy the table and link to the columns so that object references work.
        fields_to_copy = ['electrodes', 'epochs', 'trials', 'units', 'sweep_table', 'invalid_times']
        for field in fields_to_copy:
            if field in kwargs:
                if isinstance(self.fields[field], DynamicTable):
                    kwargs[field] = self.fields[field].copy()
                else:
                    warn('Cannot copy child of NWBFile that is not a DynamicTable: %s' % field)

        # handle dictionaries of DynamicTables
        dt_to_copy = ['scratch', 'intervals']
        for dt in dt_to_copy:
            if dt in kwargs:
                kwargs[dt] = [v.copy() if isinstance(v, DynamicTable) else v for v in kwargs[dt]]

        return NWBFile(**kwargs)


def _add_missing_timezone(date):
    """
    Add local timezone information on a datetime object if it is missing.
    """
    if not isinstance(date, datetime):
        raise ValueError("require datetime object")
    if date.tzinfo is None:
        warn("Date is missing timezone information. Updating to local timezone.")
        return date.replace(tzinfo=tzlocal())
    return date


def _tablefunc(table_name, description, columns):
    t = DynamicTable(name=table_name, description=description)
    for c in columns:
        if isinstance(c, tuple):
            t.add_column(c[0], c[1])
        elif isinstance(c, str):
            t.add_column(c)
        else:
            raise ValueError("Elements of 'columns' must be str or tuple")
    return t


def ElectrodeTable(name='electrodes',
                   description='metadata about extracellular electrodes'):
    return _tablefunc(name, description,
                      [('location', 'the location of channel within the subject e.g. brain region'),
                       ('group', 'a reference to the ElectrodeGroup this electrode is a part of'),
                       ('group_name', 'the name of the ElectrodeGroup this electrode is a part of')
                       ]
                      )


def TrialTable(name='trials', description='metadata about experimental trials'):
    return _tablefunc(name, description, ['start_time', 'stop_time'])


def InvalidTimesTable(name='invalid_times', description='time intervals to be removed from analysis'):
    return _tablefunc(name, description, ['start_time', 'stop_time'])<|MERGE_RESOLUTION|>--- conflicted
+++ resolved
@@ -97,16 +97,11 @@
         args_to_set = popargs_to_dict(keys_to_set, kwargs)
         super().__init__(name="subject", **kwargs)
 
-<<<<<<< HEAD
         if args_to_set["age__reference"] is not None:
             if args_to_set["age__reference"] not in ("birth", "gestational"):
                 raise ValueError("age__reference must be 'birth' or 'gestational'.")
             if args_to_set["age"] is None:
                 raise ValueError("If age__reference is provided, age must also be provided.")
-=======
-        if args_to_set["age__reference"] not in (None, "birth", "gestational"):
-            raise ValueError("age__reference must be 'birth' or 'gestational'.")
->>>>>>> 6b134188
 
         weight = args_to_set['weight']
         if isinstance(weight, float):
