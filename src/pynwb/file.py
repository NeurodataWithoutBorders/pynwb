from datetime import datetime
from dateutil.parser import parse as parse_date
from collections import Iterable

from form.utils import docval, getargs, fmt_docval_args, call_docval_func, get_docval
from form import Container

from . import register_class, CORE_NAMESPACE
from .base import TimeSeries, ProcessingModule
from .epoch import Epoch
from .ecephys import ElectrodeTable, ElectrodeGroup, Device
from .icephys import IntracellularElectrode
from .core import NWBContainer

def _not_parent(arg):
    return arg['name'] != 'parent'
@register_class('Image', CORE_NAMESPACE)
class Image(Container):
    #TODO: Implement this
    pass

@register_class('SpecFile', CORE_NAMESPACE)
class SpecFile(Container):
    #TODO: Implement this
    pass

@register_class('NWBFile', CORE_NAMESPACE)
class NWBFile(NWBContainer):
    """
    A representation of an NWB file.
    """
    __nwbfields__ = ('experimenter',
                     'description',
                     'experiment_description',
                     'session_id',
                     'lab',
                     'institution',
                     'acquisition',
                     'stimulus',
                     'stimulus_template',
                     'ec_electrodes',
                     'ec_electrode_groups',
                     'ic_electrodes',
                     'imaging_planes',
                     'optogenetic_sites',
                     'modules',
                     'epochs',
                     'epoch_tags',
                     'devices')

    __current_version = None

    @classmethod
    def set_version(cls, version):
        if cls.__current_version is not None:
            msg = 'version already set'
            raise ValueError(msg)
        cls.__current_version = version

    @docval({'name': 'source', 'type': str, 'doc': 'the source of the data'},
            {'name': 'session_description', 'type': str, 'doc': 'a description of the session where this data was generated'},
            {'name': 'identifier', 'type': str, 'doc': 'a unique text identifier for the file'},
            {'name': 'session_start_time', 'type': (datetime, str), 'doc': 'the start time of the recording session'},
            {'name': 'file_create_date', 'type': (list, datetime, str), 'doc': 'the time the file was created and subsequenct modifications made', 'default': None},
            {'name': 'version', 'type': str, 'doc': 'the NWB version', 'default': None},
            {'name': 'experimenter', 'type': str, 'doc': 'name of person who performed experiment', 'default': None},
            {'name': 'experiment_description', 'type': str, 'doc': 'general description of the experiment', 'default': None},
            {'name': 'session_id', 'type': str, 'doc': 'lab-specific ID for the session', 'default': None},
            {'name': 'institution', 'type': str, 'doc': 'institution(s) where experiment is performed', 'default': None},
            {'name': 'lab', 'type': str, 'doc': 'lab where experiment was performed', 'default': None},
            {'name': 'acquisition', 'type': (list, tuple), 'doc': 'Raw TimeSeries objects belonging to this NWBFile', 'default': None},
            {'name': 'stimulus', 'type': (list, tuple), 'doc': 'Stimulus TimeSeries objects belonging to this NWBFile', 'default': None},
            {'name': 'stimulus_template', 'type': (list, tuple), 'doc': 'Stimulus template TimeSeries objects belonging to this NWBFile', 'default': None},
            {'name': 'epochs', 'type': (list, tuple), 'doc': 'Epoch objects belonging to this NWBFile', 'default': None},
            {'name': 'modules', 'type': (list, tuple), 'doc': 'ProcessingModule objects belonging to this NWBFile', 'default': None},
            {'name': 'ec_electrodes', 'type': (ElectrodeTable, Iterable), 'doc': 'the ElectrodeTable that belongs to this NWBFile', 'default': None},
            {'name': 'ec_electrode_groups', 'type': Iterable, 'doc': 'the ElectrodeGroups that belong to this NWBFile', 'default': None},
            {'name': 'ic_electrodes', 'type': (list, tuple), 'doc': 'IntracellularElectrodes that belong to this NWBFile', 'default': None},
            {'name': 'imaging_planes', 'type': (list, tuple), 'doc': 'ImagingPlanes that belong to this NWBFile', 'default': None},
            {'name': 'optogenetic_sites', 'type': (list, tuple), 'doc': 'OptogeneticStimulusSites that belong to this NWBFile', 'default': None},
            {'name': 'devices', 'type': (list, tuple), 'doc': 'Device objects belonging to this NWBFile', 'default': None},
    )
    def __init__(self, **kwargs):
        pargs, pkwargs = fmt_docval_args(super(NWBFile, self).__init__, kwargs)
        pkwargs['name'] = 'root'
        super(NWBFile, self).__init__(*pargs, **pkwargs)
        self.__start_time = datetime.utcnow()
        # set version
        version = getargs('version', kwargs)
        if version is None:
            version = self.__current_version
        self.__nwb_version = version
        self.__session_description = getargs('session_description', kwargs)
        self.__identifier = getargs('identifier', kwargs)
        self.__session_start_time = getargs('session_start_time', kwargs)
        if isinstance(self.__session_start_time, str):
            self.__session_start_time = parse_date(self.__session_start_time)
        self.__file_create_date = getargs('file_create_date', kwargs)
        if self.__file_create_date is None:
            self.__file_create_date = datetime.now()
        if isinstance(self.__file_create_date, datetime):
            self.__file_create_date = [self.__file_create_date]
        elif isinstance(self.__file_create_date, str):
            self.__file_create_date = [parse_date(self.__file_create_date)]

        self.__acquisition = self.__build_ts(getargs('acquisition', kwargs))
        self.__stimulus = self.__build_ts(getargs('stimulus', kwargs))
        self.__stimulus_template = self.__build_ts(getargs('stimulus_template', kwargs))

        self.__modules = self.__to_dict(getargs('modules', kwargs))
        self.__epochs = self.__to_dict(getargs('epochs', kwargs))
        self.__ec_electrodes = getargs('ec_electrodes', kwargs)
        self.__ec_electrode_groups = self.__to_dict(getargs('ec_electrode_groups', kwargs))
        self.__devices = self.__to_dict(getargs('devices', kwargs))

        self.__ic_electrodes = self.__to_dict(getargs('ic_electrodes', kwargs))

        self.__imaging_planes = self.__to_dict(getargs('imaging_planes', kwargs))

        recommended = [
            'experimenter',
            'experiment_description',
            'session_id',
            'lab',
            'institution'
        ]
        for attr in recommended:
            setattr(self, attr, kwargs.get(attr, None))

    def __to_dict(self, arg):
        if arg is None:
            return dict()
        else:
            return {i.name: i for i in arg}


    def __build_ts(self, const_arg):
        ret = dict()
        if const_arg:
            for ts in const_arg:
                self.__set_timeseries(ret, ts)
        return ret

    @property
    def devices(self):
        return self.__devices

    @property
    def epochs(self):
        return self.__epochs

    @property
    def epoch_tags(self):
        ret = set()
        for epoch_name, epoch_obj in self.__epochs.items():
            ret.update(epoch_obj.tags)
        return sorted(ret)

    @property
    def modules(self):
        return self.__modules

    @property
    def identifier(self):
        return self.__identifier

    @property
    def nwb_version(self):
        return self.__nwb_version

    @property
    def session_description(self):
        return self.__session_description

    @property
    def file_create_date(self):
        return self.__file_create_date

    @property
    def session_start_time(self):
        return self.__session_start_time

    @property
    def acquisition(self):
        return tuple(self.__acquisition.values())

    @property
    def stimulus(self):
        return tuple(self.__stimulus.values())

    @property
    def stimulus_template(self):
        return tuple(self.__stimulus_template.values())

    @property
    def ec_electrodes(self):
        return self.__ec_electrodes

    @docval(*get_docval(ElectrodeTable.add_row))
    def add_electrode(self, **kwargs):
        if self.__ec_electrodes is None:
            self.__ec_electrodes = ElectrodeTable('electrodes')
        call_docval_func(self.__ec_electrodes.add_row, kwargs)

    @property
    def ec_electrode_groups(self):
        return tuple(self.__ec_electrode_groups.values())

    @property
    def ic_electrodes(self):
        return tuple(self.__ic_electrodes.values())

    @property
    def imaging_planes(self):
        return tuple(self.__imaging_planes.values())

<<<<<<< HEAD
    @property
    def imaging_planes(self):
        return tuple(self.__imaging_planes.values())

    def is_raw_timeseries(self, ts):
        return self.__exists(ts, self.__raw_timeseries)
=======
    def is_acquisition(self, ts):
        return self.__exists(ts, self.__acquisition)
>>>>>>> 9b5100f0

    def is_stimulus(self, ts):
        return self.__exists(ts, self.__stimulus)

    def is_stimulus_template(self, ts):
        return self.__exists(ts, self.__stimulus_template)

    def __exists(self, ts, d):
        return ts.name in d

    @docval({'name': 'name', 'type': str, 'doc': 'the name of the epoch, as it will appear in the file'},
            {'name': 'source', 'type': str, 'doc': 'the source of the data'},
            {'name': 'start', 'type': float, 'doc': 'the starting time of the epoch'},
            {'name': 'stop', 'type': float, 'doc': 'the ending time of the epoch'},
            {'name': 'tags', 'type': (tuple, list), 'doc': 'tags for this epoch', 'default': list()},
            {'name': 'description', 'type': str, 'doc': 'a description of this epoch', 'default': None})
    def create_epoch(self, **kwargs):
        """
        Creates a new Epoch object. Epochs are used to track intervals
        in an experiment, such as exposure to a certain type of stimuli
        (an interval where orientation gratings are shown, or of
        sparse noise) or a different paradigm (a rat exploring an
        enclosure versus sleeping between explorations)
        """
        ep_args, ep_kwargs = fmt_docval_args(Epoch.__init__, kwargs)
        epoch = Epoch(*ep_args, **ep_kwargs)
        self.__epochs[epoch.name] = epoch
        return epoch

    def get_epoch(self, name):
        return self.__get_epoch(name)

    @docval({'name': 'epoch', 'type': (str, Epoch, list, tuple), 'doc': 'the name of an epoch or an Epoch object or a list of names of epochs or Epoch objects'},
            {'name': 'timeseries', 'type': (str, TimeSeries, list, tuple), 'doc': 'the name of a timeseries or a TimeSeries object or a list of names of timeseries or TimeSeries objects'})
    def set_epoch_timeseries(self, **kwargs):
        """
        Add one or more TimSeries datasets to one or more Epochs
        """
        epoch, timeseries = getargs('epoch', 'timeseries', kwargs)
        if isinstance(epoch, list):
            ep_objs = [self.__get_epoch(ep) for ep in epoch]
        else:
            ep_objs = [self.__get_epoch(epoch)]

        if isinstance(timeseries, list):
            ts_objs = [self.__get_timeseries_obj(ts) for ts in timeseries]
        else:
            ts_objs = [self.__get_timeseries_obj(timeseries)]

        for ep in ep_objs:
            for ts in ts_objs:
                ep.add_timeseries(ts)

    def __get_epoch(self, epoch):
        if isinstance(epoch, Epoch):
            ep = epoch
        elif isinstance(epoch, str):
            ep = self.__epochs.get(epoch)
            if not ep:
                raise KeyError("Epoch '%s' not found" % epoch)
        else:
            raise TypeError(type(epoch))
        return ep

    def __get_timeseries_obj(self, timeseries):
        if isinstance(timeseries, TimeSeries):
            ts = timeseries
        elif isinstance(timeseries, str):
            ts = self.__acquisition.get(timeseries,
                    self.__stimulus.get(timeseries,
                        self.__stimulus_template.get(timeseries, None)))
            if not ts:
                raise KeyError("TimeSeries '%s' not found" % timeseries)
        else:
            raise TypeError(type(timeseries))
        return ts

    @docval({'name': 'ts', 'type': TimeSeries, 'doc': 'the  TimeSeries object to add'},
            {'name': 'epoch', 'type': (str, Epoch, list, tuple), 'doc': 'the name of an epoch or an Epoch object or a list of names of epochs or Epoch objects', 'default': None},
            returns="the TimeSeries object")
    def add_acquisition(self, **kwargs):
        ts, epoch = getargs('ts', 'epoch', kwargs)
        self.__set_timeseries(self.__acquisition, ts, epoch)

    @docval({'name': 'name', 'type': str, 'doc': 'the name of this TimeSeries'})
    def get_acquisition(self, **kwargs):
        '''
        Retrieve acquisition TimeSeries data
        '''
        name = getargs('name', kwargs)
        return self.__get_timeseries(self.__acquisition, name)

    @docval({'name': 'ts', 'type': TimeSeries, 'doc': 'the  TimeSeries object to add'},
            {'name': 'epoch', 'type': (str, Epoch), 'doc': 'the name of an epoch or an Epoch object or a list of names of epochs or Epoch objects', 'default': None},
            returns="the TimeSeries object")
    def add_stimulus(self, **kwargs):
        ts, epoch = getargs('ts', 'epoch', kwargs)
        self.__set_timeseries(self.__stimulus, ts, epoch)

    @docval({'name': 'name', 'type': str, 'doc': 'the name of this TimeSeries'})
    def get_stimulus(self, **kwargs):
        '''
        Retrieve stimiulus TimeSeries data
        '''
        name = getargs('name', kwargs)
        return self.__get_timeseries(self.__stimulus, name)

    @docval({'name': 'ts', 'type': TimeSeries, 'doc': 'the  TimeSeries object to add'},
            {'name': 'epoch', 'type': (str, Epoch), 'doc': 'the name of an epoch or an Epoch object or a list of names of epochs or Epoch objects', 'default': None},
            returns="the TimeSeries object")
    def add_stimulus_template(self, **kwargs):
        ts, epoch = getargs('ts', 'epoch', kwargs)
        self.__set_timeseries(self.__stimulus_template, ts, epoch)

    @docval({'name': 'name', 'type': str, 'doc': 'the name of this TimeSeries'})
    def get_stimulus_template(self, **kwargs):
        '''
        Retrieve stimiulus template TimeSeries data
        '''
        name = getargs('name', kwargs)
        return self.__get_timeseries(self.__stimulus_template, name)

    def __set_timeseries(self, ts_dict, ts, epoch=None):
        ts_dict[ts.name] = ts
        if ts.parent is None:
            ts.parent = self
        if epoch:
            self.set_epoch_timeseries(epoch, ts)

    def __get_timeseries(self, ts_dict, name):
        ret = ts_dict.get(name)
        if ret is None:
            msg = "no TimeSeries named '%s' found" % name
            raise ValueError(msg)
        return ret

    @docval(*get_docval(ElectrodeTable.add_row))
    def add_electrode(self, **kwargs):
        '''
        Add an electrode to this NWBFile
        '''
        call_docval_func(self.electrodes.add_row, kwargs)

    @docval(*filter(_not_parent, get_docval(ElectrodeGroup.__init__)),
            returns='the electrode group', rtype=ElectrodeGroup)
    def create_electrode_group(self, **kwargs):
        """
        Add an electrode group (e.g. a probe, shank, tetrode).
        """
        eg_args, eg_kwargs = fmt_docval_args(ElectrodeGroup.__init__, kwargs)
        elec_grp = ElectrodeGroup(*eg_args, **eg_kwargs)
        self.set_electrode_group(elec_grp)
        return elec_grp

    @docval({'name': 'electrode_grp', 'type': ElectrodeGroup, 'doc': 'the ElectrodeGroup object to add to this NWBFile'})
    def set_electrode_group(self, **kwargs):
        elec_grp = getargs('electrode_grp', kwargs)
        elec_grp.parent = self
        name = elec_grp.name
        self.__ec_electrode_groups[name] = elec_grp

    @docval({'name': 'electrode_table', 'type': ElectrodeTable, 'doc': 'the ElectrodeTable for this file'})
    def set_electrode_table(self, **kwargs):
        if self.__ec_electrodes is not None:
            msg = 'ElectrodeTable already exists, cannot overwrite'
            raise ValueError(msg)
        electrode_table = getargs('electrode_table', kwargs)
        self.__ec_electrodes = electrode_table

    @docval({'name': 'name', 'type': str, 'doc': 'the name of this device'},
            {'name': 'source', 'type': str, 'doc': 'the source of the data'},
            returns='the recording device', rtype=Device)
    def create_device(self, **kwargs):
        name, source = getargs('name', 'source', kwargs)
        device = Device(name=name, source=source)
        self.set_device(device)  # This also sets the parent of the device
        return device

    @docval({'name': 'device', 'type': Device, 'doc': 'the Device object to add to this NWBFile'})
    def set_device(self, **kwargs):
        device = getargs('device', kwargs)
        device.parent = self
        name = device.name
        self.__devices[name] = device

    @docval({'name': 'name', 'type': str, 'doc': 'the name of the electrode group'})
    def get_electrode_group(self, **kwargs):
        name = getargs('name', kwargs)
        return self.__ec_electrode_groups.get(name)

    @docval(*filter(_not_parent, get_docval(IntracellularElectrode.__init__)),
            returns='the intracellular electrode', rtype=IntracellularElectrode)
    def create_intracellular_electrode(self, **kwargs):
        ie_args, ie_kwargs = fmt_docval_args(IntracellularElectrode.__init__, kwargs)
        ic_elec = IntracellularElectrode(*ie_args, **ie_kwargs)
        self.set_intracellular_electrode(ic_elec)
        return ic_elec

    @docval({'name': 'ic_elec', 'type': IntracellularElectrode, 'doc': 'the IntracellularElectrode object to add to this NWBFile'})
    def set_intracellular_electrode(self, **kwargs):
        ic_elec = getargs('ic_elec', kwargs)
        ic_elec.parent = self
        name = ic_elec.name
        self.__ic_electrodes[name] = ic_elec

    @docval({'name': 'name', 'type': str, 'doc': 'the name of the intracellular electrode'})
    def get_intracellular_electrode(self, **kwargs):
        '''
        Retrieve an IntracellularElectrode
        '''
        name = getargs('name', kwargs)
        return self.__ic_electrodes.get(name)

    @docval({'name': 'name',  'type': str, 'doc': 'the name of the processing module'},
            {'name': 'source', 'type': str, 'doc': 'the source of the data'},
            {'name': 'description',  'type': str, 'doc': 'description of the processing module'},
            returns="a processing module", rtype=ProcessingModule)
    def create_processing_module(self, **kwargs):
        '''
        Creates a ProcessingModule object of the specified name. NWBContainers can
        be created by the module and will be stored inside it
        '''
        cargs, ckwargs = fmt_docval_args(ProcessingModule.__init__, kwargs)
        ret = ProcessingModule(*cargs, **ckwargs)
        self.set_processing_module(ret)
        return ret

    @docval({'name': 'module',  'type': ProcessingModule, 'doc': 'the processing module to add to this file'})
    def set_processing_module(self, **kwargs):
        '''
        Add a ProcessingModule to this NWBFile
        '''
        module = getargs('module', kwargs)
        if module.parent is None:
            module.parent = self
        self.__modules[module.name] = module

    @docval({'name': 'name', 'type': str, 'doc': 'the name of the processing module'})
    def get_processing_module(self, **kwargs):
        '''
        Retrieve a ProcessingModule
        '''
        name = getargs('name', kwargs)
        return self.__modules.get(name)<|MERGE_RESOLUTION|>--- conflicted
+++ resolved
@@ -214,17 +214,12 @@
     def imaging_planes(self):
         return tuple(self.__imaging_planes.values())
 
-<<<<<<< HEAD
     @property
     def imaging_planes(self):
         return tuple(self.__imaging_planes.values())
 
-    def is_raw_timeseries(self, ts):
-        return self.__exists(ts, self.__raw_timeseries)
-=======
     def is_acquisition(self, ts):
         return self.__exists(ts, self.__acquisition)
->>>>>>> 9b5100f0
 
     def is_stimulus(self, ts):
         return self.__exists(ts, self.__stimulus)
