--- conflicted
+++ resolved
@@ -2,12 +2,8 @@
 from dateutil.parser import parse as parse_date
 from collections import Iterable
 
-<<<<<<< HEAD
 from form.utils import docval, getargs, fmt_docval_args, call_docval_func, get_docval
-=======
-from form.utils import docval, getargs, fmt_docval_args, call_docval_func
 from form import Container
->>>>>>> 1c83235a
 
 from . import register_class, CORE_NAMESPACE
 from .base import TimeSeries, ProcessingModule
@@ -16,10 +12,8 @@
 from .icephys import IntracellularElectrode
 from .core import NWBContainer
 
-<<<<<<< HEAD
 def _not_parent(arg):
     return arg['name'] != 'parent'
-=======
 @register_class('Image', CORE_NAMESPACE)
 class Image(Container):
     #TODO: Implement this
@@ -29,7 +23,6 @@
 class SpecFile(Container):
     #TODO: Implement this
     pass
->>>>>>> 1c83235a
 
 @register_class('NWBFile', CORE_NAMESPACE)
 class NWBFile(NWBContainer):
@@ -248,9 +241,9 @@
             ep_objs = [self.__get_epoch(epoch)]
 
         if isinstance(timeseries, list):
-            ts_objs = [self.__get_timeseries(ts) for ts in timeseries]
+            ts_objs = [self.__get_timeseries_obj(ts) for ts in timeseries]
         else:
-            ts_objs = [self.__get_timeseries(timeseries)]
+            ts_objs = [self.__get_timeseries_obj(timeseries)]
 
         for ep in ep_objs:
             for ts in ts_objs:
@@ -267,7 +260,7 @@
             raise TypeError(type(epoch))
         return ep
 
-    def __get_timeseries(self, timeseries):
+    def __get_timeseries_obj(self, timeseries):
         if isinstance(timeseries, TimeSeries):
             ts = timeseries
         elif isinstance(timeseries, str):
@@ -326,9 +319,6 @@
         if epoch:
             self.set_epoch_timeseries(epoch, ts)
 
-<<<<<<< HEAD
-    @docval(*filter(_not_parent, get_docval(ElectrodeGroup.__init__)),
-=======
     def __get_timeseries(self, ts_dict, name):
         ret = ts_dict.get(name)
         if ret is None:
@@ -336,17 +326,7 @@
             raise ValueError(msg)
         return ret
 
-    @docval({'name': 'name', 'type': str, 'doc': 'the name of this electrode'},
-            {'name': 'source', 'type': str, 'doc': 'the source of the data'},
-            {'name': 'channel_description', 'type': Iterable, 'doc': 'array with description for each channel'},
-            {'name': 'channel_location', 'type': Iterable, 'doc': 'array with location description for each channel e.g. "CA1"'},
-            {'name': 'channel_filtering', 'type': Iterable, 'doc': 'array with description of filtering applied to each channel'},
-            {'name': 'channel_coordinates', 'type': Iterable, 'doc': 'xyz-coordinates for each channel. use NaN for unknown dimensions'},
-            {'name': 'channel_impedance', 'type': Iterable, 'doc': 'float array with impedance used on each channel. Can be 2D matrix to store a range'},
-            {'name': 'description', 'type': str, 'doc': 'description of this electrode group'},
-            {'name': 'location', 'type': str, 'doc': 'description of location of this electrode group'},
-            {'name': 'device', 'type': Device, 'doc': 'the device that was used to record from this electrode group'},
->>>>>>> 1c83235a
+    @docval(*filter(_not_parent, get_docval(ElectrodeGroup.__init__)),
             returns='the electrode group', rtype=ElectrodeGroup)
     def create_electrode_group(self, **kwargs):
         """Add an electrode group (e.g. a probe, shank, tetrode).
