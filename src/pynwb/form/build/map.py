import re
import sys
from collections import OrderedDict
from copy import copy

from six import with_metaclass, raise_from
from ..utils import docval, getargs, ExtenderMeta, get_docval, fmt_docval_args
from ..container import Container, Data, DataRegion
from ..spec import Spec, AttributeSpec, DatasetSpec, GroupSpec, LinkSpec, NAME_WILDCARD, SpecCatalog, NamespaceCatalog, RefSpec
from ..spec.spec import BaseStorageSpec
import warnings
from .builders import DatasetBuilder, GroupBuilder, LinkBuilder, Builder, RegionBuilder


class BuildManager(object):
    """
    A class for managing builds of Containers
    """

    def __init__(self, type_map):
        self.__builders = dict()
        self.__containers = dict()
        self.__type_map = type_map

    @docval({"name": "container", "type": Container, "doc": "the container to convert to a Builder"},
            {"name": "source", "type": str, "doc": "the source of container being built i.e. file path", 'default': None})
    def build(self, **kwargs):
        """ Build the GroupBuilder for the given Container"""
        container = getargs('container', kwargs)
        container_id = self.__conthash__(container)
        result = self.__builders.get(container_id)
        if result is None:
            result = self.__type_map.build(container, self, source=getargs('source', kwargs))
            self.prebuilt(container, result)
        return result

    @docval({"name": "container", "type": Container, "doc": "the Container to save as prebuilt"},
            {'name': 'builder', 'type': (DatasetBuilder, GroupBuilder), 'doc': 'the Builder representation of the given container'})
    def prebuilt(self, **kwargs):
        ''' Save the Builder for a given Container for future use '''
        container, builder = getargs('container', 'builder', kwargs)
        container_id = self.__conthash__(container)
        self.__builders[container_id] = builder
        builder_id = self.__bldrhash__(builder)
        self.__containers[builder_id] = container

    def __conthash__(self, obj):
        return id(obj)

    def __bldrhash__(self, obj):
        return id(obj)

    @docval({'name': 'builder', 'type': (DatasetBuilder, GroupBuilder), 'doc': 'the builder to construct the Container from'})
    def construct(self, **kwargs):
        """ Construct the Container represented by the given builder """
        builder = getargs('builder', kwargs)
        if isinstance(builder, LinkBuilder):
            builder = builder.target
        builder_id = self.__bldrhash__(builder)
        result = self.__containers.get(builder_id)
        if result is None:
            result = self.__type_map.construct(builder, self)
            self.prebuilt(result, builder)
        return result

    @docval({'name': 'builder', 'type': Builder, 'doc': 'the Builder to get the class object for'})
    def get_cls(self, **kwargs):
        ''' Get the class object for the given Builder '''
        builder = getargs('builder', kwargs)
        return self.__type_map.get_cls(builder)

    @docval({"name": "container", "type": Container, "doc": "the container to convert to a Builder"},
            returns='The name a Builder should be given when building this container', rtype=str)
    def get_builder_name(self, **kwargs):
        ''' Get the name a Builder should be given '''
        container = getargs('container', kwargs)
        return self.__type_map.get_builder_name(container)

    @docval({'name': 'spec', 'type': (DatasetSpec, GroupSpec), 'doc': 'the parent spec to search'},
            {'name': 'builder', 'type': (DatasetBuilder, GroupBuilder, LinkBuilder), 'doc': 'the builder to get the sub-specification for'})
    def get_subspec(self, **kwargs):
        '''
        Get the specification from this spec that corresponds to the given builder
        '''
        spec, builder = getargs('spec', 'builder', kwargs)
        return self.__type_map.get_subspec(spec, builder)

_const_arg = '__constructor_arg'
@docval({'name': 'name', 'type': str, 'doc': 'the name of the constructor argument'},
        is_method=False)
def _constructor_arg(**kwargs):
    '''Decorator to override the default mapping scheme for a given constructor argument.

    Decorate ObjectMapper methods with this function when extending ObjectMapper to override the default
    scheme for mapping between Container and Builder objects. The decorated method should accept as its
    first argument the Builder object that is being mapped. The method should return the value to be passed
    to the target Container class constructor argument given by *name*.
    '''
    name = getargs('name', kwargs)
    def _dec(func):
        setattr(func, _const_arg, name)
        return func
    return _dec

_obj_attr = '__object_attr'
@docval({'name': 'name', 'type': str, 'doc': 'the name of the constructor argument'},
        is_method=False)
def _object_attr(**kwargs):
    '''Decorator to override the default mapping scheme for a given object attribute.

    Decorate ObjectMapper methods with this function when extending ObjectMapper to override the default
    scheme for mapping between Container and Builder objects. The decorated method should accept as its
    first argument the Container object that is being mapped. The method should return the child Builder
    object (or scalar if the object attribute corresponds to an AttributeSpec) that represents the
    attribute given by *name*.
    '''
    name = getargs('name', kwargs)
    def _dec(func):
        setattr(func, _obj_attr, name)
        return func
    return _dec

class ObjectMapper(with_metaclass(ExtenderMeta, object)):
    '''A class for mapping between Spec objects and Container attributes

    '''

    _const_arg = '__constructor_arg'
    @staticmethod
    @docval({'name': 'name', 'type': str, 'doc': 'the name of the constructor argument'},
            is_method=False)
    def constructor_arg(**kwargs):
        '''Decorator to override the default mapping scheme for a given constructor argument.

        Decorate ObjectMapper methods with this function when extending ObjectMapper to override the default
        scheme for mapping between Container and Builder objects. The decorated method should accept as its
        first argument the Builder object that is being mapped. The method should return the value to be passed
        to the target Container class constructor argument given by *name*.
        '''
        name = getargs('name', kwargs)
        return _constructor_arg(name)

    _obj_attr = '__object_attr'
    @staticmethod
    @docval({'name': 'name', 'type': str, 'doc': 'the name of the constructor argument'},
            is_method=False)
    def object_attr(**kwargs):
        '''Decorator to override the default mapping scheme for a given object attribute.

        Decorate ObjectMapper methods with this function when extending ObjectMapper to override the default
        scheme for mapping between Container and Builder objects. The decorated method should accept as its
        first argument the Container object that is being mapped. The method should return the child Builder
        object (or scalar if the object attribute corresponds to an AttributeSpec) that represents the
        attribute given by *name*.
        '''
        name = getargs('name', kwargs)
        return _object_attr(name)

    @staticmethod
    def __is_attr(attr_val):
        return hasattr(attr_val, _obj_attr)

    @staticmethod
    def __get_obj_attr(attr_val):
        return getattr(attr_val, _obj_attr)

    @staticmethod
    def __is_constructor_arg(attr_val):
        return hasattr(attr_val, _const_arg)

    @staticmethod
    def __get_cargname(attr_val):
        return getattr(attr_val, _const_arg)

    @ExtenderMeta.post_init
    def __gather_procedures(cls, name, bases, classdict):
        if hasattr(cls, 'constructor_args'):
            cls.constructor_args = copy(cls.constructor_args)
        else:
            cls.constructor_args = dict()
        if hasattr(cls, 'obj_attrs'):
            cls.obj_attrs = copy(cls.obj_attrs)
        else:
            cls.obj_attrs = dict()
        for name, func in cls.__dict__.items():
            if cls.__is_constructor_arg(func):
                cls.constructor_args[cls.__get_cargname(func)] = getattr(cls, name)
            elif cls.__is_attr(func):
                cls.obj_attrs[cls.__get_obj_attr(func)] = getattr(cls, name)

    @docval({'name': 'spec', 'type': (DatasetSpec, GroupSpec), 'doc': 'The specification for mapping objects to builders'})
    def __init__(self, **kwargs):
        """ Create a map from Container attributes to NWB specifications """
        spec = getargs('spec', kwargs)
        self.__spec = spec
        self.__data_type_key = spec.type_key()
        self.__spec2attr = dict()
        self.__attr2spec = dict()
        self.__spec2carg = dict()
        self.__carg2spec = dict()
        self.__map_spec(spec)

    @property
    def spec(self):
        ''' the Spec used in this ObjectMapper '''
        return self.__spec

    @_constructor_arg('name')
    def get_container_name(self, builder, manager):
        return builder.name

    @classmethod
    @docval({'name': 'spec', 'type': Spec, 'doc': 'the specification to get the name for'})
    def convert_dt_name(cls, **kwargs):
        '''Get the attribute name corresponding to a specification'''
        spec = getargs('spec', kwargs)
        if spec.data_type_def is not None:
            name = spec.data_type_def
        elif spec.data_type_inc is not None:
            name = spec.data_type_inc
        else:
            raise ValueError('found spec without name or data_type')
        s1 = re.sub('(.)([A-Z][a-z]+)', r'\1_\2', name)
        name = re.sub('([a-z0-9])([A-Z])', r'\1_\2', s1).lower()
        if name[-1] != 's' and spec.is_many():
            name += 's'
        return name

    @classmethod
    def __get_fields(cls, name_stack, all_names, spec):
        name = spec.name
        if spec.name is None:
            name = cls.convert_dt_name(spec)
        name_stack.append(name)
        if name in all_names:
            name = "_".join(name_stack)
        all_names[name] = spec
        if isinstance(spec, BaseStorageSpec):
            if not (spec.data_type_def is None and spec.data_type_inc is None):
                # don't get names for components in data_types
                return
            for subspec in spec.attributes:
                cls.__get_fields(name_stack, all_names, subspec)
            if isinstance(spec, GroupSpec):
                for subspec in spec.datasets:
                    cls.__get_fields(name_stack, all_names, subspec)
                for subspec in spec.groups:
                    cls.__get_fields(name_stack, all_names, subspec)
                for subspec in spec.links:
                    cls.__get_fields(name_stack, all_names, subspec)
        name_stack.pop()

    @classmethod
    @docval({'name': 'spec', 'type': Spec, 'doc': 'the specification to get the object attribute names for'})
    def get_attr_names(cls, **kwargs):
        '''Get the attribute names for each subspecification in a Spec'''
        spec = getargs('spec', kwargs)
        names = OrderedDict()
        for subspec in spec.attributes:
            cls.__get_fields(list(), names, subspec)
        if isinstance(spec, GroupSpec):
            for subspec in spec.groups:
                cls.__get_fields(list(), names, subspec)
            for subspec in spec.datasets:
                cls.__get_fields(list(), names, subspec)
            for subspec in spec.links:
                cls.__get_fields(list(), names, subspec)
        return names

    def __map_spec(self, spec):
        attr_names = self.get_attr_names(spec)
        for k, v in attr_names.items():
            self.map_spec(k, v)

    @docval({"name": "attr_name", "type": str, "doc": "the name of the object to map"},
            {"name": "spec", "type": Spec, "doc": "the spec to map the attribute to"})
    def map_attr(self, **kwargs):
        """ Map an attribute to spec. Use this to override default behavior """
        attr_name, spec = getargs('attr_name', 'spec', kwargs)
        if hasattr(spec, 'name') and spec.name is not None:
            n = spec.name
        elif hasattr(spec, 'data_type_def') and spec.data_type_def is not None:
            n = spec.data_type_def
        if attr_name in self.__attr2spec:
            existing = self.__attr2spec.pop(attr_name)
            if existing is not spec:
                self.__spec2attr.pop(existing)
        self.__spec2attr[spec] = attr_name
        self.__attr2spec[attr_name] = spec

    @docval({"name": "attr_name", "type": str, "doc": "the name of the attribute"})
    def get_attr_spec(self, **kwargs):
        """ Return the Spec for a given attribute """
        attr_name = getargs('attr_name', kwargs)
        return self.__attr2spec.get(attr_name)

    @docval({"name": "carg_name", "type": str, "doc": "the name of the constructor argument"})
    def get_carg_spec(self, **kwargs):
        """ Return the Spec for a given constructor argument """
        carg_name = getargs('carg_name', kwargs)
        return self.__attr2spec.get(carg_name)

    @docval({"name": "const_arg", "type": str, "doc": "the name of the constructor argument to map"},
            {"name": "spec", "type": Spec, "doc": "the spec to map the attribute to"})
    def map_const_arg(self, **kwargs):
        """ Map an attribute to spec. Use this to override default behavior """
        const_arg, spec = getargs('const_arg', 'spec', kwargs)
        if const_arg in self.__carg2spec:
            existing = self.__carg2spec.pop(const_arg)
            if existing is not spec:
                self.__spec2carg.pop(existing)
        self.__spec2carg[spec] = const_arg
        self.__carg2spec[const_arg] = spec

    @docval({"name": "spec", "type": Spec, "doc": "the spec to map the attribute to"})
    def unmap(self, **kwargs):
        """ Removing any mapping for a specification. Use this to override default mapping """
        spec = getargs('spec', kwargs)
        self.__spec2attr.pop(spec, None)
        self.__spec2carg.pop(spec, None)

    @docval({"name": "attr_carg", "type": str, "doc": "the constructor argument/object attribute to map this spec to"},
            {"name": "spec", "type": Spec, "doc": "the spec to map the attribute to"})
    def map_spec(self, **kwargs):
        """ Map the given specification to the construct argument and object attribute """
        spec, attr_carg = getargs('spec', 'attr_carg', kwargs)
        self.map_const_arg(attr_carg, spec)
        self.map_attr(attr_carg, spec)

    def __get_override_carg(self, name, builder, manager):
        if name in self.constructor_args:
            func = self.constructor_args[name]
            return func(self, builder, manager)
        return None

    def __get_override_attr(self, name, container, manager):
        if name in self.obj_attrs:
            func = self.obj_attrs[name]
            return func(self, container, manager)
        return None

    @docval({"name": "spec", "type": Spec, "doc": "the spec to get the attribute for"},
            returns='the attribute name', rtype=str)
    def get_attribute(self, **kwargs):
        ''' Get the object attribute name for the given Spec '''
        spec = getargs('spec', kwargs)
        val = self.__spec2attr.get(spec, None)
        return val

    @docval({"name": "spec", "type": Spec, "doc": "the spec to get the attribute value for"},
            {"name": "container", "type": Container, "doc": "the container to get the attribute value from"},
            returns='the value of the attribute')
    def get_attr_value(self, **kwargs):
        ''' Get the value of the attribute corresponding to this spec from the given container '''
        spec, container = getargs('spec', 'container', kwargs)
        attr_name = self.get_attribute(spec)
        if attr_name is None:
            return None
        attr_val = getattr(container, attr_name, None)
        if attr_val is None:
            return None
        else:
            return self.__convert_value(attr_val, spec)

    def __convert_value(self, value, spec):
        ret = value
        if isinstance(spec, AttributeSpec):
            if 'text' in spec.dtype:
                if spec.dims is not None:
                    ret =  list(map(str, value))
                else:
                    ret = str(value)
        elif isinstance(spec, DatasetSpec):
            # TODO: make sure we can handle specs with data_type_inc set
            if spec.data_type_inc is not None:
                ret = value
            else:
                if 'text' in spec.dtype:
                    if spec.dims is not None:
                        ret =  list(map(str, value))
                    else:
                        ret = str(value)
        return ret

    @classmethod
    def convert_dtype(self, dtype_spec):
        ret = dtype_spec
        if isinstance(dtype_spec, RefSpec):
            ret = dtype_spec.reftype
        return ret

    @docval({"name": "spec", "type": Spec, "doc": "the spec to get the constructor argument for"},
            returns="the name of the constructor argument", rtype=str)
    def get_const_arg(self, **kwargs):
        ''' Get the constructor argument for the given Spec '''
        spec = getargs('spec', kwargs)
        return self.__spec2carg.get(spec, None)

    @docval({"name": "container", "type": Container, "doc": "the container to convert to a Builder"},
            {"name": "manager", "type": BuildManager, "doc": "the BuildManager to use for managing this build"},
            {"name": "parent", "type": Builder, "doc": "the parent of the resulting Builder", 'default': None},
            {"name": "source", "type": str, "doc": "the source of container being built i.e. file path", 'default': None},
            returns="the Builder representing the given Container", rtype=Builder)
    def build(self, **kwargs):
        ''' Convert an Container to a Builder representation '''
        container, manager, parent, source = getargs('container', 'manager', 'parent', 'source', kwargs)
        name = manager.get_builder_name(container)
        if isinstance(self.__spec, GroupSpec):
            builder = GroupBuilder(name, parent=parent, source=source)
            self.__add_datasets(builder, self.__spec.datasets, container, manager, source)
            self.__add_groups(builder, self.__spec.groups, container, manager, source)
            self.__add_links(builder, self.__spec.links, container, manager, source)
        else:
            if not isinstance(container, Data):
                msg = "'container' must be of type Data with DatasetSpec"
                raise ValueError(msg)
            if isinstance(self.spec.dtype, RefSpec) and self.spec.dtype.is_region():
                if not isinstance(container, DataRegion):
                    msg = "'container' must be of type DataRegion if spec represents region reference"
                    raise ValueError(msg)
                builder = RegionBuilder(name, container.region, manager.build(container.data))
            else:
                builder = DatasetBuilder(name, data=container.data, parent=parent, dtype=self.convert_dtype(self.__spec.dtype), source=source)
        self.__add_attributes(builder, self.__spec.attributes, container)
        return builder

    def __is_null(self, item):
        if item is None:
            return True
        else:
            if any(isinstance(item, t) for t in (list, tuple, dict, set)):
                return len(item) == 0
        return False

    def __add_attributes(self, builder, attributes, container):
        for spec in attributes:
            if spec.value is not None:
                attr_value = spec.value
            else:
                attr_value = self.get_attr_value(spec, container)
                if attr_value is None:
                    attr_value = spec.default_value

            if attr_value is None:
                if spec.required:
                    warnings.warn("missing required attribute '%s' for '%s' of type '%s'" % (spec.name, builder.name, self.spec.data_type_def))
                continue
            builder.set_attribute(spec.name, attr_value)

    def __add_links(self, builder, links, container, build_manager, source):
        for spec in links:
            attr_value = self.get_attr_value(spec, container)
            if not attr_value:
                continue
            self.__add_containers(builder, spec, attr_value, build_manager, source)

    def __add_datasets(self, builder, datasets, container, build_manager, source):
        for spec in datasets:
            attr_value = self.get_attr_value(spec, container)
            #TODO: add check for required datasets
            if attr_value is None:
                if spec.required:
                    warnings.warn("missing required attribute '%s' for '%s'" % (spec.name, builder.name))
                continue
            if spec.data_type_def is None and spec.data_type_inc is None:
                sub_builder = builder.add_dataset(spec.name, attr_value, dtype=self.convert_dtype(spec.dtype))
                self.__add_attributes(sub_builder, spec.attributes, container)
            else:
                self.__add_containers(builder, spec, attr_value, build_manager, source)

    def __add_groups(self, builder, groups, container, build_manager, source):
        for spec in groups:
            if spec.data_type_def is None and spec.data_type_inc is None:
                # we don't need to get attr_name since any named
                # group does not have the concept of value
                sub_builder = GroupBuilder(spec.name)
                self.__add_attributes(sub_builder, spec.attributes, container)
                self.__add_datasets(sub_builder, spec.datasets, container, build_manager, source)

                # handle subgroups that are not Containers
                attr_name = self.get_attribute(spec)
                if attr_name is not None:
                    attr_value = getattr(container, attr_name, None)
                    attr_value = self.get_attr_value(spec, container)
                    if any(isinstance(attr_value, t) for t in (list, tuple, set, dict)):
                        it = iter(attr_value)
                        if isinstance(attr_value, dict):
                            it = iter(attr_value.values())
                        for item in it:
                            if isinstance(item, Container):
                                self.__add_containers(sub_builder, spec, item, build_manager, source)
                self.__add_groups(sub_builder, spec.groups, container, build_manager, source)
                empty = sub_builder.is_empty()
                if not empty or (empty and isinstance(spec.quantity, int)):
                    builder.set_group(sub_builder)
            else:
                if spec.data_type_def is not None:
                    attr_name = self.get_attribute(spec)
                    if attr_name is not None:
                        attr_value = getattr(container, attr_name, None)
                        if attr_value is not None:
                            self.__add_containers(builder, spec, attr_value, build_manager, source)
                else:
                    attr_name = self.get_attribute(spec)
                    attr_value = getattr(container, attr_name, None)
                    if attr_value is not None:
                        self.__add_containers(builder, spec, attr_value, build_manager, source)

    def __add_containers(self, builder, spec, value, build_manager, source):
        if isinstance(value, Container):
            rendered_obj = build_manager.build(value, source=source)
            # use spec to determine what kind of HDF5
            # object this Container corresponds to
            if isinstance(spec, LinkSpec):
                name = spec.name
                builder.set_link(LinkBuilder(name, rendered_obj, builder))
            elif isinstance(spec, DatasetSpec):
                builder.set_dataset(rendered_obj)
            else:
                builder.set_group(rendered_obj)
        else:
            if any(isinstance(value, t) for t in (list, tuple)):
                values = value
            elif isinstance(value, dict):
                values = value.values()
            else:
                msg = ("received %s, expected Container - 'value' "
                       "must be an Container a list/tuple/dict of "
                       "Containers if 'spec' is a GroupSpec")
                raise ValueError(msg % value.__class__.__name__)
            for container in values:
                self.__add_containers(builder, spec, container, build_manager, source)

    def __get_subspec_values(self, builder, spec, manager):
        ret = dict()
        for h5attr_name, h5attr_val in builder.attributes.items():
            subspec = spec.get_attribute(h5attr_name)
            if subspec is None:
                continue
            ret[subspec] = h5attr_val
        if isinstance(builder, GroupBuilder):
            for sub_builder_name, sub_builder in builder.items():
                # GroupBuilder.items will return attributes as well, need to skip non Builder items
                if not isinstance(sub_builder, Builder):
                    continue
                link_name = None
                if isinstance(sub_builder, LinkBuilder):
                    link_name = sub_builder.name
                subspec = manager.get_subspec(spec, sub_builder)
                if subspec is not None:
                    if isinstance(subspec, LinkSpec):
                        sub_builder = sub_builder.builder
                    if self.__data_type_key in sub_builder.attributes or not (subspec.data_type_inc is None and subspec.data_type_def is None):
                        val = manager.construct(sub_builder)
                        if subspec.is_many():
                            if subspec in ret:
                               ret[subspec].append(val)
                            else:
                                ret[subspec] = [val]
                        else:
                            ret[subspec] = val
                    else:
                        result = self.__get_subspec_values(sub_builder, subspec, manager)
                        ret.update(result)
        else:
            ret[spec] = builder.data
        return ret

    @docval({'name': 'builder', 'type': (DatasetBuilder, GroupBuilder), 'doc': 'the builder to construct the Container from'},
            {'name': 'manager', 'type': BuildManager, 'doc': 'the BuildManager for this build'})
    def construct(self, **kwargs):
        ''' Construct an Container from the given Builder '''
        builder, manager = getargs('builder', 'manager', kwargs)
        cls = manager.get_cls(builder)
        # gather all subspecs
        subspecs = self.__get_subspec_values(builder, self.spec, manager)
        # get the constructor argument each specification corresponds to
        const_args = dict()
        for subspec, value in subspecs.items():
            const_arg = self.get_const_arg(subspec)
            if const_arg is not None:
                const_args[const_arg] = value
        # build args and kwargs for the constructor
        args = list()
        kwargs = dict()
        for const_arg in get_docval(cls.__init__):
            argname = const_arg['name']
            override = self.__get_override_carg(argname, builder, manager)
            if override is not None:
                val = override
            elif argname in const_args:
                val = const_args[argname]
            else:
                continue
            if 'default' in const_arg:
                kwargs[argname] = val
            else:
                args.append(val)
        try:
            obj = cls(*args, **kwargs)
        except Exception as ex:
            msg = 'Could not construct %s object' % (cls.__name__)
            raise_from(Exception(msg), ex)
        return obj

    @docval({'name': 'container', 'type': Container, 'doc': 'the Container to get the Builder name for'})
    def get_builder_name(self, **kwargs):
        '''Get the name of a Builder that represents a Container'''
        container = getargs('container', kwargs)
        if self.__spec.name not in (NAME_WILDCARD, None):
            ret = self.__spec.name
        else:
            if container.name is None:
                if self.__spec.default_name is not None:
                    ret = self.__spec.default_name
                else:
                    msg = 'Unable to determine name of container type %s' % self.__spec.data_type_def
                    raise ValueError(msg)
            else:
                ret = container.name
        return ret


class TypeSource(object):
    '''A class to indicate the source of a data_type in a namespace.

    This class should only be used by TypeMap
    '''

    @docval({"name": "namespace", "type": str, "doc": "the namespace the from, which the data_type originated"},
            {"name": "data_type", "type": str, "doc": "the name of the type"})
    def __init__(self, **kwargs):
        namespace, data_type = getargs('namespace', 'data_type', kwargs)
        self.__namespace = namespace
        self.__data_type = data_type

    @property
    def namespace(self):
        return self.__namespace

    @property
    def data_type(self):
        return self.__data_type

class TypeMap(object):
    ''' A class to maintain the map between ObjectMappers and Container classes
    '''

    @docval({'name': 'namespaces', 'type': NamespaceCatalog, 'doc': 'the NamespaceCatalog to use'},
            {'name': 'mapper_cls', 'type': type, 'doc': 'the ObjectMapper class to use', 'default': ObjectMapper})
    def __init__(self, **kwargs):
        namespaces = getargs('namespaces', kwargs)
        self.__ns_catalog = namespaces
        self.__mappers = dict()     ## already constructed ObjectMapper classes
        self.__mapper_cls = dict()  ## the ObjectMapper class to use for each container type
        self.__container_types = dict()
        self.__data_types = dict()
        self.__default_mapper_cls = getargs('mapper_cls', kwargs)

    def __copy__(self):
        ret = TypeMap(self.__ns_catalog, self.__default_mapper_cls)
        ret.merge(self)
        return ret

    def __deepcopy__(self):
        return self.__copy__()

    def merge(self, type_map):
        for namespace in type_map.__container_types:
            for data_type in type_map.__container_types[namespace]:
                container_cls = type_map.__container_types[namespace][data_type]
                self.register_container_type(namespace, data_type, container_cls)
        for container_cls in type_map.__mapper_cls:
            self.register_map(container_cls, type_map.__mapper_cls[container_cls])

    @docval({'name': 'namespace_path', 'type': str, 'doc': 'the path to the file containing the namespaces(s) to load'},
            {'name': 'resolve', 'type': bool, 'doc': 'whether or not to include objects from included/parent spec objects', 'default': True},
            returns="the namespaces loaded from the given file", rtype=tuple)
    def load_namespaces(self, **kwargs):
        '''Load namespaces from a namespace file.

        This method will call load_namespaces on the NamespaceCatalog used to construct this TypeMap. Additionally,
        it will process the return value to keep track of what types were included in the loaded namespaces. Calling
        load_namespaces here has the advantage of being able to keep track of type dependencies across namespaces.
        '''
        namespace_path, resolve = getargs('namespace_path', 'resolve', kwargs)
        deps = self.__ns_catalog.load_namespaces(namespace_path, resolve)
        for new_ns, ns_deps in deps.items():
            for src_ns, types in ns_deps.items():
                for dt in types:
                    container_cls = self.get_container_cls(src_ns, dt)
                    if container_cls is None:
                        container_cls = TypeSource(src_ns, dt)
                    self.register_container_type(new_ns, dt, container_cls)
        return tuple(deps.keys())

    _type_map = {
        'text': str,
        'float': float,
        'float64': float,
        'int': int,
        'int32': int
    }
    @classmethod
    def __get_type(self, spec):
        if isinstance(spec, AttributeSpec):
            return self._type_map.get(spec.dtype)
        elif isinstance(spec, LinkSpec):
            return Container
        else:
            if not (spec.data_type_inc is None and spec.data_type_inc is None):
               if spec.name is not None:
                    return (list, tuple, dict, set)
               else:
                    return Container
            else:
                return (list, tuple, dict, set)

    @classmethod
    def __get_constructor(self, base, addl_fields):
        #TODO: fix this to be more maintainable and smarter
        existing_args = set()
        docval_args = list()
        new_args = list()
        if base is not None:
            for arg in get_docval(base.__init__):
                existing_args.add(arg['name'])
                if arg['name'] in addl_fields:
                    continue
                docval_args.append(arg)
        for f, field_spec in addl_fields.items():
            dtype = self.__get_type(field_spec)
            docval_arg = {'name': f, 'type': dtype, 'doc': field_spec.doc}
            if not field_spec.required:
                docval_arg['default'] = getattr(field_spec, 'default_value', None)
            docval_args.append(docval_arg)
            if f not in existing_args:
                new_args.append(f)
        # TODO: set __nwbfields__
        if base is None:
            @docval(*docval_args)
            def __init__(self, **kwargs):
                for f in new_args:
                    setattr(self, f, kwargs.get(f,None))
            return __init__
        else:
            @docval(*docval_args)
            def __init__(self, **kwargs):
                pargs, pkwargs = fmt_docval_args(base.__init__, kwargs)
                super(type(self), self).__init__(*pargs, **pkwargs)
                for f in new_args:
                    setattr(self, f, kwargs.get(f,None))
            return __init__

    @docval({"name": "namespace", "type": str, "doc": "the namespace containing the data_type"},
            {"name": "data_type", "type": str, "doc": "the data type to create a Container class for"},
            returns='the class for the given namespace and data_type', rtype=type)
    def get_container_cls(self, **kwargs):
        '''Get the container class from data type specification

        If no class has been associated with the ``data_type`` from ``namespace``,
        a class will be dynamically created and returned.
        '''
        namespace, data_type = getargs('namespace', 'data_type', kwargs)
        cls = self.__get_container_cls(namespace, data_type)
        if cls is None:
            dt_hier = self.__ns_catalog.get_hierarchy(namespace, data_type)
            parent_cls = None
            for t in dt_hier:
                parent_cls = self.__get_container_cls(namespace, t)
                if parent_cls is not None:
                    break
            bases = tuple()
            if parent_cls is not None:
                bases = (parent_cls,)
            name = data_type
            spec = self.__ns_catalog.get_spec(namespace, data_type)
            attr_names = self.__default_mapper_cls.get_attr_names(spec)
            fields = dict()
            for k, field_spec in attr_names.items():
                if not spec.is_inherited_spec(field_spec):
                    #fields.append(k)
                    fields[k] = field_spec
            d = {'__init__': self.__get_constructor(parent_cls, fields)}
            cls = type(name, bases, d)
            self.register_container_type(namespace, data_type, cls)
        return cls

    def __get_container_cls(self, namespace, data_type):
        if namespace not in self.__container_types:
            return None
        if data_type not in self.__container_types[namespace]:
            return None
        ret = self.__container_types[namespace][data_type]
        if isinstance(ret, TypeSource):
            #ret = self.__container_types[ret.namespace][ret.data_type]
            #self.register_container_type(namespace, data_type, ret)
            ret = self.__get_container_cls(ret.namespace, ret.data_type)
            if ret is not None:
                self.register_container_type(namespace, data_type, ret)
        return ret

    def get_builder_dt(self, builder):
        ret = builder.attributes.get(self.__ns_catalog.group_spec_cls.type_key())
        if ret is None:
            msg = "builder '%s' does not have a data_type" % builder.name
            raise ValueError(msg)
        return ret

    def get_builder_ns(self, builder):
        ret = builder.attributes.get('namespace')
        if ret is None:
<<<<<<< HEAD
            msg = "builder '%s' does not have a namespace" % builder.name
=======
            msg = "builder '%s' is does not have a namespace" % builder.name
>>>>>>> 7aae5119
            raise ValueError(msg)
        return ret

    @docval({'name': 'builder', 'type': Builder, 'doc': 'the Builder object to get the corresponding Container class for'})
    def get_cls(self, **kwargs):
        ''' Get the class object for the given Builder '''
        builder = getargs('builder', kwargs)
<<<<<<< HEAD
        data_type = self.__get_builder_dt(builder)
=======
        data_type = self.get_builder_dt(builder)
>>>>>>> 7aae5119
        namespace = self.get_builder_ns(builder)
        return self.get_container_cls(namespace, data_type)

    @docval({'name': 'spec', 'type': (DatasetSpec, GroupSpec), 'doc': 'the parent spec to search'},
            {'name': 'builder', 'type': (DatasetBuilder, GroupBuilder, LinkBuilder), 'doc': 'the builder to get the sub-specification for'})
    def get_subspec(self, **kwargs):
        '''
        Get the specification from this spec that corresponds to the given builder
        '''
        spec, builder = getargs('spec', 'builder', kwargs)
        if isinstance(builder, LinkBuilder):
            builder_type = type(builder.builder)
        else:
            builder_type = type(builder)
        if issubclass(builder_type, DatasetBuilder):
            subspec = spec.get_dataset(builder.name)
        else:
            subspec = spec.get_group(builder.name)
        if subspec is None:
            # builder was generated from something with a data_type and a wildcard name
            if isinstance(builder, LinkBuilder):
                dt = self.get_builder_dt(builder.builder)
            else:
                dt = self.get_builder_dt(builder)
            if dt is not None:
                # TODO: this returns None when using subclasses
                ns = self.get_builder_ns(builder)
                hierarchy = self.__ns_catalog.get_hierarchy(ns, dt)
                for t in hierarchy:
                    subspec = spec.get_data_type(t)
                    if subspec is not None:
                        break
        return subspec

    def __get_container_ns_dt(self, obj):
        container_cls = obj.__class__
        namespace, data_type = self.__get_container_cls_dt(container_cls)
        return namespace, data_type

    def __get_container_cls_dt(self, cls):
        return self.__data_types.get(cls, (None, None))

    @docval({'name': 'namespace', 'type': str, 'doc': 'the namespace to get the container classes for', 'default': None})
    def get_container_classes(self, **kwargs):
        namespace = getargs('namespace', kwargs)
        ret = self.__data_types.keys()
        if namespace is not None:
            ret = filter(lambda x: self.__data_types[x][0] == namespace, ret)
        return list(ret)

    @docval({'name': 'obj', 'type': (Container, Builder), 'doc': 'the object to get the ObjectMapper for'},
            returns='the ObjectMapper to use for mapping the given object', rtype='ObjectMapper')
    def get_map(self, **kwargs):
        """ Return the ObjectMapper object that should be used for the given container """
        obj = getargs('obj', kwargs)
        # get the container class, and namespace/data_type
        if isinstance(obj, Container):
            container_cls = obj.__class__
            namespace, data_type = self.__get_container_ns_dt(obj)
            if namespace is None:
                raise ValueError("class %s does not mapped to a data_type" % container_cls)
        else:
<<<<<<< HEAD
            data_type = self.__get_builder_dt(obj)
=======
            data_type = self.get_builder_dt(obj)
>>>>>>> 7aae5119
            namespace = self.get_builder_ns(obj)
            container_cls = self.get_cls(obj)
        # now build the ObjectMapper class
        spec = self.__ns_catalog.get_spec(namespace, data_type)
        mapper = self.__mappers.get(container_cls)
        if mapper is None:
            mapper_cls = self.__default_mapper_cls
            for cls in container_cls.type_hierarchy():
                tmp_mapper_cls = self.__mapper_cls.get(cls)
                if tmp_mapper_cls is not None:
                    mapper_cls = tmp_mapper_cls
                    break

            mapper = mapper_cls(spec)
            self.__mappers[container_cls] = mapper
        return mapper

    @docval({"name": "namespace", "type": str, "doc": "the namespace containing the data_type to map the class to"},
            {"name": "data_type", "type": str, "doc": "the data_type to mape the class to"},
            {"name": "container_cls", "type": (TypeSource, type), "doc": "the class to map to the specified data_type"})
    def register_container_type(self, **kwargs):
        ''' Map a container class to a data_type '''
        namespace, data_type, container_cls = getargs('namespace', 'data_type', 'container_cls', kwargs)
        self.__container_types.setdefault(namespace, dict())
        self.__container_types[namespace][data_type] = container_cls
        self.__data_types.setdefault(container_cls, (namespace, data_type))

    @docval({"name": "container_cls", "type": type, "doc": "the Container class for which the given ObjectMapper class gets used for"},
            {"name": "mapper_cls", "type": type, "doc": "the ObjectMapper class to use to map"})
    def register_map(self, **kwargs):
        ''' Map a container class to an ObjectMapper class '''
        container_cls, mapper_cls = getargs('container_cls', 'mapper_cls', kwargs)
        if self.__get_container_cls_dt(container_cls) == (None, None):
            raise ValueError('cannot register map for type %s - no data_type found' % container_cls)
        self.__mapper_cls[container_cls] = mapper_cls

    @docval({"name": "container", "type": Container, "doc": "the container to convert to a Builder"},
            {"name": "manager", "type": BuildManager, "doc": "the BuildManager to use for managing this build", 'default': None},
            {"name": "source", "type": str, "doc": "the source of container being built i.e. file path", 'default': None})
    def build(self, **kwargs):
        """ Build the GroupBuilder for the given Container"""
        container, manager = getargs('container', 'manager', kwargs)
        if manager is None:
            manager = BuildManager(self)
        attr_map = self.get_map(container)
        if attr_map is None:
            raise ValueError('No ObjectMapper found for container of type %s' % str(container.__class__.__name__))
        else:
            builder = attr_map.build(container, manager, source=getargs('source', kwargs))
        namespace, data_type = self.__get_container_ns_dt(container)
        builder.set_attribute('namespace', namespace)
        builder.set_attribute(attr_map.spec.type_key(), data_type)
        return builder

    @docval({'name': 'builder', 'type': (DatasetBuilder, GroupBuilder), 'doc': 'the builder to construct the Container from'},
            {'name': 'manager', 'type': BuildManager, 'doc': 'the BuildManager for constructing', 'default': None})
    def construct(self, **kwargs):
        """ Construct the Container represented by the given builder """
        builder, build_manager = getargs('builder', 'manager', kwargs)
        if build_manager is None:
            build_manager = BuildManager(self)
        attr_map = self.get_map(builder)
        if attr_map is None:
            raise ValueError('No ObjectMapper found for builder of type %s' % str(container.__class__.__name__))
        else:
            return attr_map.construct(builder, build_manager)

    @docval({"name": "container", "type": Container, "doc": "the container to convert to a Builder"},
            returns='The name a Builder should be given when building this container', rtype=str)
    def get_builder_name(self, **kwargs):
        ''' Get the name a Builder should be given '''
        container = getargs('container', kwargs)
        attr_map = self.get_map(container)
        if attr_map is None:
            raise ValueError('No ObjectMapper found for container of type %s' % str(container.__class__.__name__))
        else:
            return attr_map.get_builder_name(container)<|MERGE_RESOLUTION|>--- conflicted
+++ resolved
@@ -646,6 +646,19 @@
     ''' A class to maintain the map between ObjectMappers and Container classes
     '''
 
+    __default = None
+
+    @classmethod
+    @docval({'name': 'default_map', 'type': 'TypeMap', 'doc': 'the default TypeMap instance to use'})
+    def register_default(cls, **kwargs):
+        '''Register a default TypeMap for FORM to use'''
+        cls.__default = getargs('default_map', kwargs)
+
+    @classmethod
+    def default(cls):
+        '''The default TypeMap for FORM to use'''
+        return cls.__default
+
     @docval({'name': 'namespaces', 'type': NamespaceCatalog, 'doc': 'the NamespaceCatalog to use'},
             {'name': 'mapper_cls', 'type': type, 'doc': 'the ObjectMapper class to use', 'default': ObjectMapper})
     def __init__(self, **kwargs):
@@ -810,11 +823,7 @@
     def get_builder_ns(self, builder):
         ret = builder.attributes.get('namespace')
         if ret is None:
-<<<<<<< HEAD
             msg = "builder '%s' does not have a namespace" % builder.name
-=======
-            msg = "builder '%s' is does not have a namespace" % builder.name
->>>>>>> 7aae5119
             raise ValueError(msg)
         return ret
 
@@ -822,11 +831,7 @@
     def get_cls(self, **kwargs):
         ''' Get the class object for the given Builder '''
         builder = getargs('builder', kwargs)
-<<<<<<< HEAD
         data_type = self.__get_builder_dt(builder)
-=======
-        data_type = self.get_builder_dt(builder)
->>>>>>> 7aae5119
         namespace = self.get_builder_ns(builder)
         return self.get_container_cls(namespace, data_type)
 
@@ -848,9 +853,9 @@
         if subspec is None:
             # builder was generated from something with a data_type and a wildcard name
             if isinstance(builder, LinkBuilder):
-                dt = self.get_builder_dt(builder.builder)
-            else:
-                dt = self.get_builder_dt(builder)
+                dt = self.__get_builder_dt(builder.builder)
+            else:
+                dt = self.__get_builder_dt(builder)
             if dt is not None:
                 # TODO: this returns None when using subclasses
                 ns = self.get_builder_ns(builder)
@@ -889,11 +894,7 @@
             if namespace is None:
                 raise ValueError("class %s does not mapped to a data_type" % container_cls)
         else:
-<<<<<<< HEAD
             data_type = self.__get_builder_dt(obj)
-=======
-            data_type = self.get_builder_dt(obj)
->>>>>>> 7aae5119
             namespace = self.get_builder_ns(obj)
             container_cls = self.get_cls(obj)
         # now build the ObjectMapper class
