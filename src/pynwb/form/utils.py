--- conflicted
+++ resolved
@@ -91,11 +91,7 @@
         raise ValueError("argtype must be a type, str, list, or tuple")
 
 
-<<<<<<< HEAD
-def __parse_args(validator, args, kwargs, enforce_type=True, enforce_ndim=True, allow_extra=False):
-=======
 def __parse_args(validator, args, kwargs, enforce_type=True, enforce_ndim=True, allow_extra=False):   # noqa: 901
->>>>>>> 47199f0a
     """
     Internal helper function used by the docval decroator to parse and validate function arguments
 
