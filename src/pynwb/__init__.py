--- conflicted
+++ resolved
@@ -5,12 +5,9 @@
 import warnings
 from pathlib import Path
 from copy import deepcopy
-<<<<<<< HEAD
 import subprocess
 import pickle
-=======
 from warnings import warn
->>>>>>> b9f9e5a3
 import h5py
 
 from hdmf.spec import NamespaceCatalog
