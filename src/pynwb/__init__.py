'''This ackage will contain functions, classes, and objects
for reading and writing data in NWB format
'''
import os.path
from copy import copy

CORE_NAMESPACE = 'core'

from .form.spec import NamespaceCatalog
from .form.utils import docval, getargs, popargs
from .form.backends.io import FORMIO
from .form.backends.hdf5 import HDF5IO
from .form.validate import ValidatorMap
from .form.build import BuildManager

from .spec import NWBAttributeSpec, NWBLinkSpec, NWBDatasetSpec, NWBGroupSpec, NWBNamespace, NWBNamespaceBuilder

__core_ns_file_name = 'nwb.namespace.yaml'
def __get_resources():
    from pkg_resources import resource_filename
    from os.path import join
    ret = dict()
    ret['namespace_path'] = join(resource_filename(__name__, 'data'), __core_ns_file_name)
    return ret

def _get_resources():
    return __get_resources()

# a global namespace catalog
global __NS_CATALOG
global __TYPE_MAP

__NS_CATALOG = NamespaceCatalog(NWBGroupSpec, NWBDatasetSpec, NWBNamespace)

from .form.build import TypeMap as TypeMap
from .form.build import ObjectMapper as __ObjectMapper
__TYPE_MAP = TypeMap(__NS_CATALOG)
def get_type_map():
    ret = copy(__TYPE_MAP)
    return ret

@docval({'name': 'extensions', 'type': (str, TypeMap, list), 'doc': 'a path to a namespace, a TypeMap, or a list consisting paths to namespaces and TypeMaps', 'default': None},
        returns="the namespaces loaded from the given file", rtype=tuple,
        is_method=False)
def get_manager(**kwargs):
    '''
    Get a BuildManager to use for I/O using the given extensions. If no extensions are provided,
    return a BuildManager that uses the core namespace
    '''
    extensions = getargs('extensions', kwargs)
    type_map = None
    if extensions is None:
        type_map = __TYPE_MAP
    else:
        if isinstance(extensions, TypeMap):
            type_map = extensions
        else:
            type_map = get_type_map()
        if isinstance(extensions, list):
            for ext in extensions:
                if isinstance(ext, str):
                    type_map.load_namespace(ext)
                elif isinstance(ext, TypeMap):
                    type_map.merge(ext)
                else:
                    msg = 'extensions must be a list of paths to namespace specs or a TypeMaps'
                    raise ValueError(msg)
        elif isinstance(extensions, str):
            type_map.load_namespace(extensions)
        elif isinstance(extensions, TypeMap):
            type_map.merge(extensions)
    manager = BuildManager(type_map)
    return manager

@docval({'name': 'namespace_path', 'type': str, 'doc': 'the path to the YAML with the namespace definition'},
        returns="the namespaces loaded from the given file", rtype=tuple,
        is_method=False)
def load_namespaces(**kwargs):
    '''
    Load namespaces from file
    '''
    namespace_path = getargs('namespace_path', kwargs)
    return __TYPE_MAP.load_namespaces(namespace_path)

# load the core namespace i.e. base NWB specification
__resources = __get_resources()
if os.path.exists(__resources['namespace_path']):
    load_namespaces(__resources['namespace_path'])

@docval(returns="a tuple of the available namespaces", rtype=tuple)
def available_namespaces(**kwargs):
    return tuple(__NS_CATALOG.namespaces.keys())

# a function to register a container classes with the global map
@docval({'name': 'neurodata_type', 'type': str, 'doc': 'the neurodata_type to get the spec for'},
        {'name': 'namespace', 'type': str, 'doc': 'the name of the namespace'},
        {"name": "container_cls", "type": type, "doc": "the class to map to the specified neurodata_type", 'default': None},
        is_method=False)
def register_class(**kwargs):
    """Register an NWBContainer class to use for reading and writing a neurodata_type from a specification
    If container_cls is not specified, returns a decorator for registering an NWBContainer subclass
    as the class for neurodata_type in namespace.
    """
    neurodata_type, namespace, container_cls = getargs('neurodata_type', 'namespace', 'container_cls', kwargs)
    def _dec(cls):
        __TYPE_MAP.register_container_type(namespace, neurodata_type, cls)
        return cls
    if container_cls is None:
        return _dec
    else:
        _dec(container_cls)

# a function to register an object mapper for a container class
@docval({"name": "container_cls", "type": type, "doc": "the Container class for which the given ObjectMapper class gets used for"},
        {"name": "mapper_cls", "type": type, "doc": "the ObjectMapper class to use to map", 'default': None},
        is_method=False)
def register_map(**kwargs):
    """Register an ObjectMapper to use for a Container class type
    If mapper_cls is not specified, returns a decorator for registering an ObjectMapper class
    as the mapper for container_cls. If mapper_cls specified, register the class as the mapper for container_cls
    """
    container_cls, mapper_cls = getargs('container_cls', 'mapper_cls', kwargs)
    def _dec(cls):
        __TYPE_MAP.register_map(container_cls, cls)
        return cls
    if mapper_cls is None:
        return _dec
    else:
        _dec(mapper_cls)

# a function to get the container class for a give type
@docval({'name': 'neurodata_type', 'type': str, 'doc': 'the neurodata_type to get the NWBConatiner class for'},
        {'name': 'namespace', 'type': str, 'doc': 'the namespace the neurodata_type is defined in'},
        is_method=False)
def get_class(**kwargs):
    """Get the class object of the NWBContainer subclass corresponding to a given neurdata_type.
    """
    neurodata_type, namespace = getargs('neurodata_type', 'namespace', kwargs)
    return __TYPE_MAP.get_container_cls(namespace, neurodata_type)

@docval({'name': 'io', 'type': FORMIO, 'doc': 'the FORMIO object to read from'},
        {'name': 'namespace', 'type': str, 'doc': 'the namespace to validate against', 'default':CORE_NAMESPACE},
        returns="errors in the file", rtype=list,
        is_method=False)
def validate(**kwargs):
    """Validate an NWB file against a namespace"""
    io, namespace = getargs('io', 'namespace', kwargs)
    builder = io.read_builder()
    validator = ValidatorMap(__NS_CATALOG.get_namespace(namespace))
    return validator.validate(builder)

class NWBHDF5IO(HDF5IO):

    @docval({'name': 'path', 'type': str, 'doc': 'the path to the HDF5 file to write to'},
            {'name': 'manager', 'type': BuildManager, 'doc': 'the BuildManager to use for I/O', 'default': None},
            {'name': 'extensions', 'type': (str, TypeMap, list), 'doc': 'a path to a namespace, a TypeMap, or a list consisting paths to namespaces and TypeMaps', 'default': None},
            {'name': 'mode', 'type': str, 'doc': 'the mode to open the HDF5 file with, one of ("w", "r", "r+", "a", "w-")', 'default': 'a'})
    def __init__(self, **kwargs):
        path, manager, mode, extensions = popargs('path', 'manager', 'mode', 'extensions', kwargs)
        if manager is not None and extensions is not None:
            raise ValueError("'manager' and 'extensions' cannot be specified together")
        elif extensions is not None:
            manager = get_manager(extensions=extensions)
        elif manager is None:
            manager = get_manager()
        super(NWBHDF5IO, self).__init__(path, manager, mode=mode)


from . import io as __io
from .core import NWBContainer, NWBData
from .base import TimeSeries, ProcessingModule
from .file import NWBFile

NWBFile.set_version(__NS_CATALOG.get_namespace(CORE_NAMESPACE).version)

from . import behavior
from . import ecephys
from . import epoch
from . import icephys
from . import image
from . import misc
from . import ogen
from . import ophys
from . import retinotopy
<<<<<<< HEAD

from ._version import get_versions
__version__ = get_versions()['version']
del get_versions
=======
from . import legacy
>>>>>>> 187a7526
<|MERGE_RESOLUTION|>--- conflicted
+++ resolved
@@ -182,11 +182,8 @@
 from . import ogen
 from . import ophys
 from . import retinotopy
-<<<<<<< HEAD
 
 from ._version import get_versions
 __version__ = get_versions()['version']
 del get_versions
-=======
-from . import legacy
->>>>>>> 187a7526
+from . import legacy