--- conflicted
+++ resolved
@@ -93,13 +93,6 @@
 # a global type map
 global __TYPE_MAP
 
-<<<<<<< HEAD
-__NS_CATALOG = NamespaceCatalog(NWBGroupSpec, NWBDatasetSpec, NWBNamespace)
-hdmf_typemap = hdmf.common.get_type_map()
-__TYPE_MAP = TypeMap(namespaces=__NS_CATALOG)
-__TYPE_MAP.merge(hdmf_typemap, ns_catalog=True)
-
-=======
 __ns_catalog = NamespaceCatalog(NWBGroupSpec, NWBDatasetSpec, NWBNamespace)
 
 hdmf_typemap = hdmf.common.get_type_map()
@@ -110,7 +103,6 @@
 __resources = __get_resources()
 
 
->>>>>>> dc98e84e
 @docval({'name': 'extensions', 'type': (str, TypeMap, list),
          'doc': 'a path to a namespace, a TypeMap, or a list consisting of paths to namespaces and TypeMaps',
          'default': None},
