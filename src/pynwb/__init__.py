'''This package will contain functions, classes, and objects
for reading and writing data in NWB format
'''
import os.path
from pathlib import Path
from copy import deepcopy
import h5py

from hdmf.spec import NamespaceCatalog
from hdmf.utils import docval, getargs, popargs, get_docval
from hdmf.backends.io import HDMFIO
from hdmf.backends.hdf5 import HDF5IO as _HDF5IO
from hdmf.build import BuildManager, TypeMap
import hdmf.common

CORE_NAMESPACE = 'core'

from .spec import NWBDatasetSpec, NWBGroupSpec, NWBNamespace  # noqa E402
from .validate import validate  # noqa: F401, E402


def __get_resources():
    try:
        from importlib.resources import files
    except ImportError:
        # TODO: Remove when python 3.9 becomes the new minimum
        from importlib_resources import files

    __location_of_this_file = files(__name__)
    __core_ns_file_name = 'nwb.namespace.yaml'
    __schema_dir = 'nwb-schema/core'

    ret = dict()
    ret['namespace_path'] = str(__location_of_this_file / __schema_dir / __core_ns_file_name)
    return ret


def _get_resources():
    # LEGACY: Needed to support legacy implementation.
    return __get_resources()


# a global namespace catalog
global __NS_CATALOG
global __TYPE_MAP

__NS_CATALOG = NamespaceCatalog(NWBGroupSpec, NWBDatasetSpec, NWBNamespace)

hdmf_typemap = hdmf.common.get_type_map()
__TYPE_MAP = TypeMap(__NS_CATALOG)
__TYPE_MAP.merge(hdmf_typemap, ns_catalog=True)


@docval({'name': 'extensions', 'type': (str, TypeMap, list),
         'doc': 'a path to a namespace, a TypeMap, or a list consisting of paths to namespaces and TypeMaps',
         'default': None},
        returns="TypeMap loaded for the given extension or NWB core namespace", rtype=tuple,
        is_method=False)
def get_type_map(**kwargs):
    '''
    Get the TypeMap for the given extensions. If no extensions are provided,
    return the TypeMap for the core namespace
    '''
    extensions = getargs('extensions', kwargs)
    type_map = None
    if extensions is None:
        type_map = deepcopy(__TYPE_MAP)
    else:
        if isinstance(extensions, TypeMap):
            type_map = extensions
        else:
            type_map = deepcopy(__TYPE_MAP)
        if isinstance(extensions, list):
            for ext in extensions:
                if isinstance(ext, str):
                    type_map.load_namespaces(ext)
                elif isinstance(ext, TypeMap):
                    type_map.merge(ext)
                else:
                    raise ValueError('extensions must be a list of paths to namespace specs or a TypeMaps')
        elif isinstance(extensions, str):
            type_map.load_namespaces(extensions)
        elif isinstance(extensions, TypeMap):
            type_map.merge(extensions)
    return type_map


@docval(*get_docval(get_type_map),
        returns="the namespaces loaded from the given file", rtype=tuple,
        is_method=False)
def get_manager(**kwargs):
    '''
    Get a BuildManager to use for I/O using the given extensions. If no extensions are provided,
    return a BuildManager that uses the core namespace
    '''
    type_map = get_type_map(**kwargs)
    return BuildManager(type_map)


@docval({'name': 'namespace_path', 'type': str, 'doc': 'the path to the YAML with the namespace definition'},
        returns="the namespaces loaded from the given file", rtype=tuple,
        is_method=False)
def load_namespaces(**kwargs):
    '''
    Load namespaces from file
    '''
    namespace_path = getargs('namespace_path', kwargs)
    return __TYPE_MAP.load_namespaces(namespace_path)


# load the core namespace, i.e. base NWB specification
__resources = __get_resources()
if os.path.exists(__resources['namespace_path']):
    load_namespaces(__resources['namespace_path'])
else:
    raise RuntimeError(
        "'core' is not a registered namespace. If you installed PyNWB locally using a git clone, you need to "
        "use the --recurse_submodules flag when cloning. See developer installation instructions here: "
        "https://pynwb.readthedocs.io/en/stable/install_developers.html#install-from-git-repository"
    )


def available_namespaces():
    """Returns all namespaces registered in the namespace catalog"""
    return __NS_CATALOG.namespaces


# a function to register a container classes with the global map
@docval({'name': 'neurodata_type', 'type': str, 'doc': 'the neurodata_type to get the spec for'},
        {'name': 'namespace', 'type': str, 'doc': 'the name of the namespace'},
        {"name": "container_cls", "type": type, "doc": "the class to map to the specified neurodata_type",
         'default': None},
        is_method=False)
def register_class(**kwargs):
    """Register an NWBContainer class to use for reading and writing a neurodata_type from a specification
    If container_cls is not specified, returns a decorator for registering an NWBContainer subclass
    as the class for neurodata_type in namespace.
    """
    neurodata_type, namespace, container_cls = getargs('neurodata_type', 'namespace', 'container_cls', kwargs)

    def _dec(cls):
        __TYPE_MAP.register_container_type(namespace, neurodata_type, cls)
        return cls
    if container_cls is None:
        return _dec
    else:
        _dec(container_cls)


# a function to register an object mapper for a container class
@docval({"name": "container_cls", "type": type,
         "doc": "the Container class for which the given ObjectMapper class gets used"},
        {"name": "mapper_cls", "type": type, "doc": "the ObjectMapper class to use to map", 'default': None},
        is_method=False)
def register_map(**kwargs):
    """Register an ObjectMapper to use for a Container class type
    If mapper_cls is not specified, returns a decorator for registering an ObjectMapper class as the mapper for
    container_cls. If mapper_cls is specified, register the class as the mapper for container_cls
    """
    container_cls, mapper_cls = getargs('container_cls', 'mapper_cls', kwargs)

    def _dec(cls):
        __TYPE_MAP.register_map(container_cls, cls)
        return cls
    if mapper_cls is None:
        return _dec
    else:
        _dec(mapper_cls)


@docval({'name': 'neurodata_type', 'type': str, 'doc': 'the neurodata_type to get the NWBContainer class for'},
        {'name': 'namespace', 'type': str, 'doc': 'the namespace the neurodata_type is defined in'},
        is_method=False)
def get_class(**kwargs):
    """
    Parse the YAML file for a given neurodata_type that is a subclass of NWBContainer and automatically generate its
    python API. This will work for most containers, but is known to not work for descendants of MultiContainerInterface
    and DynamicTable, so these must be defined manually (for now). `get_class` infers the API mapping directly from the
    specification. If you want to define a custom mapping, you should not use this function and you should define the
    class manually.

    Examples:

    Generating and registering an extension is as simple as::

        MyClass = get_class('MyClass', 'ndx-my-extension')

    `get_class` defines only the `__init__` for the class. In cases where you want to provide additional methods for
    querying, plotting, etc. you can still use `get_class` and attach methods to the class after-the-fact, e.g.::

        def get_sum(self, a, b):
            return self.feat1 + self.feat2

        MyClass.get_sum = get_sum

    """
    neurodata_type, namespace = getargs('neurodata_type', 'namespace', kwargs)
    return __TYPE_MAP.get_dt_container_cls(neurodata_type, namespace)


class NWBHDF5IO(_HDF5IO):

    @docval({'name': 'path', 'type': (str, Path), 'doc': 'the path to the HDF5 file', 'default': None},
            {'name': 'mode', 'type': str,
             'doc': 'the mode to open the HDF5 file with, one of ("w", "r", "r+", "a", "w-", "x")',
             'default': 'r'},
            {'name': 'load_namespaces', 'type': bool,
             'doc': ('whether or not to load cached namespaces from given path - not applicable in write mode '
                     'or when `manager` is not None or when `extensions` is not None'),
             'default': True},
            {'name': 'manager', 'type': BuildManager, 'doc': 'the BuildManager to use for I/O', 'default': None},
            {'name': 'extensions', 'type': (str, TypeMap, list),
             'doc': 'a path to a namespace, a TypeMap, or a list consisting paths to namespaces and TypeMaps',
             'default': None},
            {'name': 'file', 'type': [h5py.File, 'S3File'], 'doc': 'a pre-existing h5py.File object', 'default': None},
            {'name': 'comm', 'type': "Intracomm", 'doc': 'the MPI communicator to use for parallel I/O',
             'default': None},
            {'name': 'driver', 'type': str, 'doc': 'driver for h5py to use when opening HDF5 file', 'default': None},
            {'name': 'herd_path', 'type': str, 'doc': 'The path to the HERD',
             'default': None},)
    def __init__(self, **kwargs):
        path, mode, manager, extensions, load_namespaces, file_obj, comm, driver, herd_path =\
            popargs('path', 'mode', 'manager', 'extensions', 'load_namespaces',
<<<<<<< HEAD
                    'file', 'comm', 'driver', 'external_resources_path', kwargs)

=======
                    'file', 'comm', 'driver', 'herd_path', kwargs)
>>>>>>> 5cd2d182
        # Define the BuildManager to use
        if mode in 'wx' or manager is not None or extensions is not None:
            load_namespaces = False

        if load_namespaces:

            tm = get_type_map()
            super().load_namespaces(tm, path, file=file_obj, driver=driver)
            manager = BuildManager(tm)

            # XXX: Leaving this here in case we want to revert to this strategy for
            #      loading cached namespaces
            # ns_catalog = NamespaceCatalog(NWBGroupSpec, NWBDatasetSpec, NWBNamespace)
            # super().load_namespaces(ns_catalog, path)
            # tm = TypeMap(ns_catalog)
            # tm.copy_mappers(get_type_map())
        else:
            if manager is not None and extensions is not None:
                raise ValueError("'manager' and 'extensions' cannot be specified together")
            elif extensions is not None:
                manager = get_manager(extensions=extensions)
            elif manager is None:
                manager = get_manager()
        # Open the file
        super().__init__(path, manager=manager, mode=mode, file=file_obj, comm=comm,
                         driver=driver, herd_path=herd_path)

    @property
    def nwb_version(self):
        """
        Get the version of the NWB file opened via this NWBHDF5IO object.

        :returns: Tuple consisting of: 1) the original version string as stored in the file and
                  2) a tuple with the parsed components of the version string, consisting of integers
                  and strings, e.g., (2, 5, 1, beta). (None, None) will be returned if the nwb_version
                  is missing, e.g., in the case when no data has been written to the file yet.
        """
        # Get the version string for the NWB file
        try:
            nwb_version_string = self._file.attrs['nwb_version']
        #  KeyError occurs  when the file is empty (e.g., when creating a new file nothing has been written)
        #  or when the HDF5 file is not a valid NWB file
        except KeyError:
            return None, None
        # Other system may have written nwb_version as a fixed-length string, resulting in a numpy.bytes_ object
        # on read, rather than a variable-length string. To address this, decode the bytes if necessary.
        if not isinstance(nwb_version_string, str):
            nwb_version_string = nwb_version_string.decode()

        # Parse the version string
        nwb_version_parts = nwb_version_string.replace("-", ".").replace("_", ".").split(".")
        nwb_version = tuple([int(i) if i.isnumeric() else i
                             for i in nwb_version_parts])
        return nwb_version_string, nwb_version

    @docval(*get_docval(_HDF5IO.read),
            {'name': 'skip_version_check', 'type': bool, 'doc': 'skip checking of NWB version', 'default': False})
    def read(self, **kwargs):
        """
        Read the NWB file from the IO source.

        :raises TypeError: If the NWB file version is missing or not supported

        :return: NWBFile container
        """
        # Check that the NWB file is supported
        skip_verison_check = popargs('skip_version_check', kwargs)
        if not skip_verison_check:
            file_version_str, file_version = self.nwb_version
            if file_version is None:
                raise TypeError("Missing NWB version in file. The file is not a valid NWB file.")
            if file_version[0] < 2:
                raise TypeError("NWB version %s not supported. PyNWB supports NWB files version 2 and above." %
                                str(file_version_str))
        # read the file
        file = super().read(**kwargs)
        return file

    @docval({'name': 'src_io', 'type': HDMFIO,
             'doc': 'the HDMFIO object (such as NWBHDF5IO) that was used to read the data to export'},
            {'name': 'nwbfile', 'type': 'NWBFile',
             'doc': 'the NWBFile object to export. If None, then the entire contents of src_io will be exported',
             'default': None},
            {'name': 'write_args', 'type': dict, 'doc': 'arguments to pass to :py:meth:`write_builder`',
             'default': None})
    def export(self, **kwargs):
        """
        Export an NWB file to a new NWB file using the HDF5 backend.

        If ``nwbfile`` is provided, then the build manager of ``src_io`` is used to build the container,
        and the resulting builder will be exported to the new backend. So if ``nwbfile`` is provided,
        ``src_io`` must have a non-None manager property. If ``nwbfile`` is None, then the contents of
        ``src_io`` will be read and exported to the new backend.

        Arguments can be passed in for the ``write_builder`` method using ``write_args``. Some arguments may not be
        supported during export. ``{'link_data': False}`` can be used to copy any datasets linked to from
        the original file instead of creating a new link to those datasets in the exported file.

        The exported file will not contain any links to the original file. All links, internal and external,
        will be preserved in the exported file. All references will also be preserved in the exported file.

        The exported file will use the latest schema version supported by the version of PyNWB used. For example, if
        the input file uses the NWB schema version 2.1 and the latest schema version supported by PyNWB is 2.3,
        then the exported file will use the 2.3 NWB schema.

        Example usage:

        .. code-block:: python

           with NWBHDF5IO(self.read_path, mode='r') as read_io:
               nwbfile = read_io.read()
               # ...  # modify nwbfile
               nwbfile.set_modified()  # this may be necessary if the modifications are changes to attributes

               with NWBHDF5IO(self.export_path, mode='w') as export_io:
                   export_io.export(src_io=read_io, nwbfile=nwbfile)

        See :ref:`export` and :ref:`modifying_data` for more information and examples.
        """
        nwbfile = popargs('nwbfile', kwargs)
        kwargs['container'] = nwbfile
        super().export(**kwargs)


from . import io as __io  # noqa: F401,E402
from .core import NWBContainer, NWBData  # noqa: F401,E402
from .base import TimeSeries, ProcessingModule  # noqa: F401,E402
from .file import NWBFile  # noqa: F401,E402
from . import behavior  # noqa: F401,E402
from . import device  # noqa: F401,E402
from . import ecephys  # noqa: F401,E402
from . import epoch  # noqa: F401,E402
from . import icephys  # noqa: F401,E402
from . import image  # noqa: F401,E402
from . import misc  # noqa: F401,E402
from . import ogen  # noqa: F401,E402
from . import ophys  # noqa: F401,E402
from . import retinotopy  # noqa: F401,E402
from . import legacy  # noqa: F401,E402
from hdmf.data_utils import DataChunkIterator  # noqa: F401,E402
from hdmf.backends.hdf5 import H5DataIO  # noqa: F401,E402

from . import _version    # noqa: F401,E402
__version__ = _version.get_versions()['version']

from ._due import due, BibTeX  # noqa: E402
due.cite(
    BibTeX("""
@article {10.7554/eLife.78362,
article_type = {journal},
title = {{The Neurodata Without Borders ecosystem for neurophysiological data science}},
author = {R\"ubel, Oliver and Tritt, Andrew and Ly, Ryan and Dichter, Benjamin K and
          Ghosh, Satrajit and Niu, Lawrence and Baker, Pamela and Soltesz, Ivan and Ng,
          Lydia and Svoboda, Karel and Frank, Loren and Bouchard, Kristofer E},
editor = {Colgin, Laura L and Jadhav, Shantanu P},
volume = {11},
year = {2022},
month = {oct},
pub_date = {2022-10-04},
pages = {e78362},
citation = {eLife 2022;11:e78362},
doi = {10.7554/eLife.78362},
url = {https://doi.org/10.7554/eLife.78362},
keywords = {Neurophysiology, data ecosystem, data language, data standard, FAIR data, archive},
journal = {eLife},
issn = {2050-084X},
publisher = {eLife Sciences Publications, Ltd}}
"""),
    description="The Neurodata Without Borders ecosystem for neurophysiological data science",
    path="pynwb/", version=__version__,
    cite_module=True
)
del due, BibTeX<|MERGE_RESOLUTION|>--- conflicted
+++ resolved
@@ -221,12 +221,7 @@
     def __init__(self, **kwargs):
         path, mode, manager, extensions, load_namespaces, file_obj, comm, driver, herd_path =\
             popargs('path', 'mode', 'manager', 'extensions', 'load_namespaces',
-<<<<<<< HEAD
-                    'file', 'comm', 'driver', 'external_resources_path', kwargs)
-
-=======
                     'file', 'comm', 'driver', 'herd_path', kwargs)
->>>>>>> 5cd2d182
         # Define the BuildManager to use
         if mode in 'wx' or manager is not None or extensions is not None:
             load_namespaces = False
