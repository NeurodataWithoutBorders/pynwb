--- conflicted
+++ resolved
@@ -6,19 +6,12 @@
 
 CORE_NAMESPACE = 'core'
 
-<<<<<<< HEAD
-from form.spec import NamespaceCatalog
-from form.utils import docval, getargs, popargs
-from form.backends.io import FORMIO
-from form.backends.hdf5 import HDF5IO
-from form.validate import ValidatorMap
-from form.build import BuildManager
-=======
 from .form.spec import NamespaceCatalog
-from .form.utils import docval, getargs
+from .form.utils import docval, getargs, popargs
 from .form.backends.io import FORMIO
+from .form.backends.hdf5 import HDF5IO
 from .form.validate import ValidatorMap
->>>>>>> 0ffa97db
+from .form.build import BuildManager
 
 from .spec import NWBAttributeSpec, NWBLinkSpec, NWBDatasetSpec, NWBGroupSpec, NWBNamespace, NWBNamespaceBuilder
 
@@ -36,14 +29,9 @@
 
 __NS_CATALOG = NamespaceCatalog(NWBGroupSpec, NWBDatasetSpec, NWBNamespace)
 
-<<<<<<< HEAD
-from form.build import TypeMap as TypeMap
-from form.build import ObjectMapper as __ObjectMapper
+from .form.build import TypeMap as TypeMap
+from .form.build import ObjectMapper as __ObjectMapper
 __TYPE_MAP = TypeMap(__NS_CATALOG)
-=======
-from .form.build import TypeMap as __TypeMap
-from .form.build import ObjectMapper as __ObjectMapper
->>>>>>> 0ffa97db
 def get_type_map():
     ret = copy(__TYPE_MAP)
     return ret
@@ -93,19 +81,6 @@
 if os.path.exists(__resources['namespace_path']):
     load_namespaces(__resources['namespace_path'])
 
-<<<<<<< HEAD
-=======
-# added here for convenience to users
-from .form.build import BuildManager as __BuildManager
-@docval({'name': 'type_map', 'type': __TypeMap, 'doc': 'the path to the YAML with the namespace definition', 'default': None},
-        is_method=False)
-def get_build_manager(**kwargs):
-    type_map = getargs('type_map', kwargs)
-    if type_map is None:
-        type_map = __TYPE_MAP
-    return __BuildManager(type_map)
-
->>>>>>> 0ffa97db
 @docval(returns="a tuple of the available namespaces", rtype=tuple)
 def available_namespaces(**kwargs):
     return tuple(__NS_CATALOG.namespaces.keys())
