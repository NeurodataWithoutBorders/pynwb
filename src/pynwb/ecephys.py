import numpy as np
from collections import Iterable

from .form.utils import docval, getargs, popargs, call_docval_func
from .form.data_utils import DataChunkIterator, assertEqualShape

from . import register_class, CORE_NAMESPACE
from .base import TimeSeries, _default_resolution, _default_conversion
from .core import NWBContainer, NWBDataInterface, MultiContainerInterface, DynamicTableRegion
from .device import Device
from .misc import DecompositionSeries


@register_class('ElectrodeGroup', CORE_NAMESPACE)
class ElectrodeGroup(NWBContainer):
    """
    """

    __nwbfields__ = ('name',
                     'description',
                     'location',
                     'device')

    @docval({'name': 'name', 'type': str, 'doc': 'the name of this electrode'},
            {'name': 'description', 'type': str, 'doc': 'description of this electrode group'},
            {'name': 'location', 'type': str, 'doc': 'description of location of this electrode group'},
            {'name': 'device', 'type': Device, 'doc': 'the device that was used to record from this electrode group'},
            {'name': 'parent', 'type': 'NWBContainer',
             'doc': 'The parent NWBContainer for this NWBContainer', 'default': None})
    def __init__(self, **kwargs):
        call_docval_func(super(ElectrodeGroup, self).__init__, kwargs)
        description, location, device = popargs("description", "location", "device", kwargs)
        self.description = description
        self.location = location
        self.device = device


_et_docval = [
    {'name': 'id', 'type': int, 'doc': 'a unique identifier for the electrode'},
    {'name': 'x', 'type': float, 'doc': 'the x coordinate of the position'},
    {'name': 'y', 'type': float, 'doc': 'the y coordinate of the position'},
    {'name': 'z', 'type': float, 'doc': 'the z coordinate of the position'},
    {'name': 'imp', 'type': float, 'doc': 'the impedance of the electrode'},
    {'name': 'location', 'type': str, 'doc': 'the location of electrode within the subject e.g. brain region'},
    {'name': 'filtering', 'type': str, 'doc': 'description of hardware filtering'},
    {'name': 'description', 'type': str, 'doc': 'a brief description of what this electrode is'},
    {'name': 'group', 'type': ElectrodeGroup, 'doc': 'the ElectrodeGroup object to add to this NWBFile'},
    {'name': 'group_name', 'type': str, 'doc': 'the ElectrodeGroup object to add to this NWBFile', 'default': None}
]


@register_class('ElectricalSeries', CORE_NAMESPACE)
class ElectricalSeries(TimeSeries):
    """
    Stores acquired voltage data from extracellular recordings. The data field of an ElectricalSeries
    is an int or float array storing data in Volts. TimeSeries::data array structure: [num times] [num
    channels] (or [num_times] for single electrode).
    """

    __nwbfields__ = ({'name': 'electrodes', 'required_name': 'electrodes',
                      'doc': 'the electrodes that generated this electrical series', 'child': True},)

    __help = "Stores acquired voltage data from extracellular recordings."

    @docval({'name': 'name', 'type': str, 'doc': 'The name of this TimeSeries dataset'},
            {'name': 'data', 'type': ('array_data', 'data', TimeSeries), 'shape': ((None, ), (None, None)),
             'doc': 'The data this TimeSeries dataset stores. Can also store binary data e.g. image frames'},

            {'name': 'electrodes', 'type': DynamicTableRegion,
             'doc': 'the table region corresponding to the electrodes from which this series was recorded'},
            {'name': 'resolution', 'type': float,
             'doc': 'The smallest meaningful difference (in specified unit) between values in data',
             'default': _default_resolution},
            {'name': 'conversion', 'type': float,
             'doc': 'Scalar to multiply each element by to conver to volts', 'default': _default_conversion},

            {'name': 'timestamps', 'type': ('array_data', 'data', TimeSeries),
             'doc': 'Timestamps for samples stored in data', 'default': None},
            {'name': 'starting_time', 'type': float, 'doc': 'The timestamp of the first sample', 'default': None},
            {'name': 'rate', 'type': float, 'doc': 'Sampling rate in Hz', 'default': None},

            {'name': 'comments', 'type': str,
             'doc': 'Human-readable comments about this TimeSeries dataset', 'default': 'no comments'},
            {'name': 'description', 'type': str,
             'doc': 'Description of this TimeSeries dataset', 'default': 'no description'},
            {'name': 'control', 'type': Iterable,
             'doc': 'Numerical labels that apply to each element in data', 'default': None},
            {'name': 'control_description', 'type': Iterable,
             'doc': 'Description of each control value', 'default': None},
            {'name': 'parent', 'type': 'NWBContainer',
             'doc': 'The parent NWBContainer for this NWBContainer', 'default': None})
    def __init__(self, **kwargs):
        name, electrodes, data = popargs('name', 'electrodes', 'data', kwargs)
        super(ElectricalSeries, self).__init__(name, data, 'volt', **kwargs)
        self.electrodes = electrodes


@register_class('SpikeEventSeries', CORE_NAMESPACE)
class SpikeEventSeries(ElectricalSeries):
    """
    Stores "snapshots" of spike events (i.e., threshold crossings) in data. This may also be raw data,
    as reported by ephys hardware. If so, the TimeSeries::description field should describing how
    events were detected. All SpikeEventSeries should reside in a module (under EventWaveform
    interface) even if the spikes were reported and stored by hardware. All events span the same
    recording channels and store snapshots of equal duration. TimeSeries::data array structure:
    [num events] [num channels] [num samples] (or [num events] [num samples] for single
    electrode).
    """

    __nwbfields__ = ()

    __help = "Snapshots of spike events from data."

    @docval({'name': 'name', 'type': str, 'doc': 'The name of this TimeSeries dataset'},
            {'name': 'data', 'type': ('array_data', 'data', TimeSeries),
             'doc': 'The data this TimeSeries dataset stores. Can also store binary data e.g. image frames'},
            {'name': 'timestamps', 'type': ('array_data', 'data', TimeSeries),
             'doc': 'Timestamps for samples stored in data'},
            {'name': 'electrodes', 'type': DynamicTableRegion,
             'doc': 'the table region corresponding to the electrodes from which this series was recorded'},
            {'name': 'resolution', 'type': float,
             'doc': 'The smallest meaningful difference (in specified unit) between values in data',
             'default': _default_resolution},
            {'name': 'conversion', 'type': float,
             'doc': 'Scalar to multiply each element by to conver to volts', 'default': _default_conversion},
            {'name': 'comments', 'type': str,
             'doc': 'Human-readable comments about this TimeSeries dataset', 'default': 'no comments'},
            {'name': 'description', 'type': str,
             'doc': 'Description of this TimeSeries dataset', 'default': 'no description'},
            {'name': 'control', 'type': Iterable,
             'doc': 'Numerical labels that apply to each element in data', 'default': None},
            {'name': 'control_description', 'type': Iterable,
             'doc': 'Description of each control value', 'default': None},
            {'name': 'parent', 'type': 'NWBContainer',
             'doc': 'The parent NWBContainer for this NWBContainer', 'default': None})
    def __init__(self, **kwargs):
        name, data, electrodes = popargs('name', 'data', 'electrodes', kwargs)
        timestamps = getargs('timestamps', kwargs)
        if not (isinstance(data, TimeSeries) and isinstance(timestamps, TimeSeries)):
            if not (isinstance(data, DataChunkIterator) and isinstance(timestamps, DataChunkIterator)):
                if len(data) != len(timestamps):
                    raise Exception('Must provide the same number of timestamps and spike events')
            else:
                # TODO: add check when we have DataChunkIterators
                pass
        super(SpikeEventSeries, self).__init__(name, data, electrodes, **kwargs)


@register_class('EventDetection', CORE_NAMESPACE)
class EventDetection(NWBDataInterface):
    """
    Detected spike events from voltage trace(s).
    """

    __nwbfields__ = ('detection_method',
                     'source_electricalseries',
                     'source_idx',
                     'times')

    _help_statement = ("Description of how events were detected, such as voltage "
                       "threshold, or dV/dT threshold, as well as relevant values.")

    @docval({'name': 'detection_method', 'type': str,
             'doc': 'Description of how events were detected, such as voltage threshold, or dV/dT threshold, \
             as well as relevant values.'},
            {'name': 'source_electricalseries', 'type': ElectricalSeries, 'doc': 'The source electrophysiology data'},
            {'name': 'source_idx', 'type': ('array_data', 'data'),
             'doc': 'Indices (zero-based) into source ElectricalSeries::data array corresponding \
             to time of event. Module description should define what is meant by time of event \
             (e.g., .25msec before action potential peak, zero-crossing time, etc). \
             The index points to each event from the raw data'},
            {'name': 'times', 'type': ('array_data', 'data'), 'doc': 'Timestamps of events, in Seconds'},
            {'name': 'name', 'type': str, 'doc': 'the name of this container', 'default': 'EventDetection'})
    def __init__(self, **kwargs):
        detection_method, source_electricalseries, source_idx, times = popargs(
            'detection_method', 'source_electricalseries', 'source_idx', 'times', kwargs)
        super(EventDetection, self).__init__(**kwargs)
        self.detection_method = detection_method
        # do not set parent, since this is a link
        self.source_electricalseries = source_electricalseries
        self.source_idx = source_idx
        self.times = times
        self.unit = 'Seconds'


@register_class('EventWaveform', CORE_NAMESPACE)
class EventWaveform(MultiContainerInterface):
    """
    Spike data for spike events detected in raw data
    stored in this NWBFile, or events detect at acquisition
    """

    __clsconf__ = {
        'attr': 'spike_event_series',
        'type': SpikeEventSeries,
        'add': 'add_spike_event_series',
        'get': 'get_spike_event_series',
        'create': 'create_spike_event_series'
    }

    __help = "Waveform of detected extracellularly recorded spike events"


@register_class('Clustering', CORE_NAMESPACE)
class Clustering(NWBDataInterface):
    """
    DEPRECATED in favor of :py:meth:`~pynwb.misc.Units`.
    Specifies cluster event times and cluster metric for maximum ratio of
    waveform peak to RMS on any channel in cluster.
    """

    __nwbfields__ = (
        'description',
        'num',
        'peak_over_rms',
        'times'
    )

    __help = ("[DEPRECATED] Clustered spike data, whether from automatic clustering "
              "tools (eg, klustakwik) or as a result of manual sorting.")

    @docval({'name': 'description', 'type': str,
             'doc': 'Description of clusters or clustering, (e.g. cluster 0 is noise, \
             clusters curated using Klusters, etc).'},
            {'name': 'num', 'type': ('array_data', 'data'), 'doc': 'Cluster number of each event.', 'shape': (None, )},
            {'name': 'peak_over_rms', 'type': Iterable, 'shape': (None, ),
             'doc': 'Maximum ratio of waveform peak to RMS on any channel in the cluster\
             (provides a basic clustering metric).'},
            {'name': 'times', 'type': ('array_data', 'data'), 'doc': 'Times of clustered events, in seconds.',
             'shape': (None,)},
            {'name': 'name', 'type': str, 'doc': 'the name of this container', 'default': 'Clustering'})
    def __init__(self, **kwargs):
        import warnings
        warnings.warn("use pynwb.misc.Units or NWBFile.units instead", DeprecationWarning)
        description, num, peak_over_rms, times = popargs(
            'description', 'num', 'peak_over_rms', 'times', kwargs)
        super(Clustering, self).__init__(**kwargs)
        self.description = description
        self.num = num
        self.peak_over_rms = list(peak_over_rms)
        self.times = times


@register_class('ClusterWaveforms', CORE_NAMESPACE)
class ClusterWaveforms(NWBDataInterface):
    """
<<<<<<< HEAD
    DEPRECATED. `ClusterWaveforms` was deprecated on Oct 27, 2018 and will be removed in a future release.
    Please use the :py:meth:`~pynwb.misc.Units` table to store waveform mean and standard deviation
    e.g. `nwbfile.units.add_unit(..., waveform_mean=..., waveform_sd=...)` .
=======
    DEPRECATED. `ClusterWaveforms` was deprecated in Oct 27, 2018 and will be removed in a future release.
    Please use the `Units` table to store waveform mean and standard deviation
    e.g. `NWBFile.units.add_unit(..., waveform_mean=..., waveform_sd=...)`


>>>>>>> d2abf00d
    Describe cluster waveforms by mean and standard deviation for at each sample.
    """

    __nwbfields__ = ('clustering_interface',
                     'waveform_filtering',
                     'waveform_mean',
                     'waveform_sd')

    __help = ("[DEPRECATED] Mean waveform shape of clusters. Waveforms should be "
              "high-pass filtered (ie, not the same bandpass filter "
              "used waveform analysis and clustering)")

    @docval({'name': 'clustering_interface', 'type': Clustering,
             'doc': 'the clustered spike data used as input for computing waveforms'},
            {'name': 'waveform_filtering', 'type': str,
             'doc': 'filter applied to data before calculating mean and standard deviation'},
            {'name': 'waveform_mean', 'type': Iterable, 'shape': (None, None),
             'doc': 'the mean waveform for each cluster'},
            {'name': 'waveform_sd', 'type': Iterable, 'shape': (None, None),
            'doc': 'the standard deviations of waveforms for each cluster'},
            {'name': 'name', 'type': str, 'doc': 'the name of this container', 'default': 'ClusterWaveforms'})
    def __init__(self, **kwargs):
        import warnings
        warnings.warn("use pynwb.misc.Units or NWBFile.units instead", DeprecationWarning)
        clustering_interface, waveform_filtering, waveform_mean, waveform_sd = popargs(
            'clustering_interface', 'waveform_filtering', 'waveform_mean', 'waveform_sd', kwargs)
        super(ClusterWaveforms, self).__init__(**kwargs)
        self.clustering_interface = clustering_interface
        self.waveform_filtering = waveform_filtering
        self.waveform_mean = waveform_mean
        self.waveform_sd = waveform_sd


@register_class('LFP', CORE_NAMESPACE)
class LFP(MultiContainerInterface):
    """
    LFP data from one or more channels. The electrode map in each published ElectricalSeries will
    identify which channels are providing LFP data. Filter properties should be noted in the
    ElectricalSeries description or comments field.
    """

    __clsconf__ = [
        {'attr': 'electrical_series',
         'type': ElectricalSeries,
         'add': 'add_electrical_series',
         'get': 'get_electrical_series',
         'create': 'create_electrical_series'},

        {'attr': 'decomposition_series',
         'type': DecompositionSeries,
         'add': 'add_decomposition_series',
         'get': 'get_decomposition_series',
         'create': 'create_decomposition_series'}]

    __help = ("LFP data from one or more channels. Filter properties "
              "should be noted in the ElectricalSeries")


@register_class('FilteredEphys', CORE_NAMESPACE)
class FilteredEphys(MultiContainerInterface):
    """
    Ephys data from one or more channels that has been subjected to filtering. Examples of filtered
    data include Theta and Gamma (LFP has its own interface). FilteredEphys modules publish an
    ElectricalSeries for each filtered channel or set of channels. The name of each ElectricalSeries is
    arbitrary but should be informative. The source of the filtered data, whether this is from analysis
    of another time series or as acquired by hardware, should be noted in each's
    TimeSeries::description field. There is no assumed 1::1 correspondence between filtered ephys
    signals and electrodes, as a single signal can apply to many nearby electrodes, and one
    electrode may have different filtered (e.g., theta and/or gamma) signals represented.
    """

    __help = ("Ephys data from one or more channels that is subjected to filtering, such as "
              "for gamma or theta oscillations (LFP has its own interface). Filter properties should "
              "be noted in the ElectricalSeries")

    __clsconf__ = {
        'attr': 'electrical_series',
        'type': ElectricalSeries,
        'add': 'add_electrical_series',
        'get': 'get_electrical_series',
        'create': 'create_electrical_series'
    }


@register_class('FeatureExtraction', CORE_NAMESPACE)
class FeatureExtraction(NWBDataInterface):
    """
    Features, such as PC1 and PC2, that are extracted from signals stored in a SpikeEvent
    TimeSeries or other source.
    """

    __nwbfields__ = ('description',
                     {'name': 'electrodes', 'child': True},
                     'times',
                     'features')

    __help = "Container for salient features of detected events"

    @docval({'name': 'electrodes', 'type': DynamicTableRegion,
             'doc': 'the table region corresponding to the electrodes from which this series was recorded'},
            {'name': 'description', 'type': (list, tuple, np.ndarray, DataChunkIterator),
             'doc': 'A description for each feature extracted', 'shape': (None, )},
            {'name': 'times', 'type': ('array_data', 'data'), 'shape': (None, ),
             'doc': 'The times of events that features correspond to'},
            {'name': 'features', 'type': ('array_data', 'data'), 'shape': (None, None, None),
             'doc': 'Features for each channel'},
            {'name': 'name', 'type': str, 'doc': 'the name of this container', 'default': 'FeatureExtraction'})
    def __init__(self, **kwargs):
        # get the inputs
        electrodes, description, times, features = popargs(
            'electrodes', 'description', 'times', 'features', kwargs)

        # Validate the shape of the inputs
        # Validate event times compared to features
        shape_validators = []
        shape_validators.append(assertEqualShape(data1=features,
                                                 data2=times,
                                                 axes1=0,
                                                 axes2=0,
                                                 name1='feature_shape',
                                                 name2='times',
                                                 ignore_undetermined=True))
        # Validate electrodes compared to features
        shape_validators.append(assertEqualShape(data1=features,
                                                 data2=electrodes,
                                                 axes1=1,
                                                 axes2=0,
                                                 name1='feature_shape',
                                                 name2='electrodes',
                                                 ignore_undetermined=True))
        # Valided description compared to features
        shape_validators.append(assertEqualShape(data1=features,
                                                 data2=description,
                                                 axes1=2,
                                                 axes2=0,
                                                 name1='feature_shape',
                                                 name2='description',
                                                 ignore_undetermined=True))
        # Raise an error if any of the shapes do not match
        raise_error = False
        error_msg = ""
        for sv in shape_validators:
            raise_error |= not sv.result
            if not sv.result:
                error_msg += sv.message + "\n"
        if raise_error:
            raise ValueError(error_msg)

        # Initialize the object
        super(FeatureExtraction, self).__init__(**kwargs)
        self.electrodes = electrodes
        self.description = description
        self.times = list(times)
        self.features = features<|MERGE_RESOLUTION|>--- conflicted
+++ resolved
@@ -244,17 +244,11 @@
 @register_class('ClusterWaveforms', CORE_NAMESPACE)
 class ClusterWaveforms(NWBDataInterface):
     """
-<<<<<<< HEAD
-    DEPRECATED. `ClusterWaveforms` was deprecated on Oct 27, 2018 and will be removed in a future release.
-    Please use the :py:meth:`~pynwb.misc.Units` table to store waveform mean and standard deviation
-    e.g. `nwbfile.units.add_unit(..., waveform_mean=..., waveform_sd=...)` .
-=======
     DEPRECATED. `ClusterWaveforms` was deprecated in Oct 27, 2018 and will be removed in a future release.
     Please use the `Units` table to store waveform mean and standard deviation
     e.g. `NWBFile.units.add_unit(..., waveform_mean=..., waveform_sd=...)`
 
 
->>>>>>> d2abf00d
     Describe cluster waveforms by mean and standard deviation for at each sample.
     """
 
