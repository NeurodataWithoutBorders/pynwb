--- conflicted
+++ resolved
@@ -127,14 +127,8 @@
             {'name': 'detection_method', 'type': str, 'doc': 'a description of how events were detected'},
             {'name': 'event_times', 'type': Iterable, 'doc': 'timestamps of events, in Seconds'})
     def __init___(self, **kwargs):
-<<<<<<< HEAD
         source, data, detection_method, event_times = popargs('source', 'data', 'detection_method', 'event_times', kwargs)
         super(EventDetection, self).__init__(source, **kwargs)
-=======
-                  #source_indices=list()):
-        source, data, detection_method, event_times = getargs('source', 'data', 'detection_method', 'event_times', kwargs)
-        super(EventDetection, self).__init__(source)
->>>>>>> 7326c4a2
         self.detection_method = detection_method
         self.event_times = event_times
         self.source_indices = list() # I think we should calculate this under the hood
@@ -184,19 +178,7 @@
         super(Clustering, self).__init__(source, **kwargs)
         self.cluster_times = cluster_times
         self.cluster_ids = cluster_ids
-<<<<<<< HEAD
-        self.peak_over_rms = peak_over_rms
-=======
         self.peak_over_rms = list(peak_over_rms)
-
-#    def add_event(self, cluster_id, time):
-#        self.nums.append(cluster_num)
-#        self.times.append(time)
-#
-#    def add_cluster(self, cluster_num, peak_over_rms):
-#        self.peak_over_rms[cluster_num] = peak_over_rms
-
->>>>>>> 7326c4a2
 
 class ClusterWaveform(Interface):
     """
@@ -240,13 +222,8 @@
     @docval({'name': 'source', 'type': str, 'doc': 'the source of the data represented in this Module Interface'},
             {'name': 'data', 'type': ElectricalSeries, 'doc': 'LFP electrophysiology data'})
     def __init__(self, **kwargs):
-<<<<<<< HEAD
         source, data = popargs('source', 'data', kwargs)
         super(LFP, self).__init__(source, **kwargs)
-=======
-        source, data = getargs('source', 'data', kwargs)
-        super(LFP, self).__init__(source)
->>>>>>> 7326c4a2
         data.parent = self
         self.data = data
 
@@ -271,18 +248,10 @@
     @docval({'name': 'source', 'type': str, 'doc': 'the source of the data represented in this Module Interface'},
             {'name': '_ElectricalSeries', 'type': ElectricalSeries, 'doc': 'filtered electrophysiology data'})
     def __init__(self, **kwargs):
-<<<<<<< HEAD
         source, _ElectricalSeries = popargs('source', '_ElectricalSeries', kwargs)
         super(FilteredEphys, self).__init__(source, **kwargs)
         _ElectricalSeries.parent = self
         self._ElectricalSeries = _ElectricalSeries
-=======
-        source, data = getargs('source', 'data', kwargs)
-        super(FilteredEphys, self).__init__(source)
-        data.parent = self
-        self.data = data
-
->>>>>>> 7326c4a2
 
 class FeatureExtraction(Interface):
     """
