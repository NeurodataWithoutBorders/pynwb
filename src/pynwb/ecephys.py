--- conflicted
+++ resolved
@@ -38,9 +38,6 @@
             {'name': 'parent', 'type': 'NWBContainer', 'doc': 'The parent NWBContainer for this NWBContainer', 'default': None},
     )
     def __init__(self, **kwargs):
-        """
-        Create a new ElectricalSeries dataset
-        """
         name, source, electrodes, data = popargs('name', 'source', 'electrodes', 'data', kwargs)
         super(ElectricalSeries, self).__init__(name, source, data, 'volt', **kwargs)
         self.electrodes = tuple(electrodes)
@@ -242,7 +239,7 @@
     electrode may have different filtered (e.g., theta and/or gamma) signals represented.
     """
 
-    __nwbfields__ = ('data',)
+    __nwbfields__ = ('_ElectricalSeries',)
 
     __help = ("Ephys data from one or more channels that is subjected to filtering, such as "
              "for gamma or theta oscillations (LFP has its own interface). Filter properties should "
@@ -282,9 +279,7 @@
                                                                                 len(features[0][0]))
             if len(features_shape) != 3:
                 raise ValueError("incorrect dimensions: features must be a 3D array.")
-            check_feature_shape = True
         except:
-<<<<<<< HEAD
             raise ValueError("incorrect dimensions: features must be a 3D array.")
         if features_shape[0] != len(event_times):
             raise ValueError("incorrect dimensions: features -  must have one value per event time. Got %d, expected %d" % (features_shape[0], len(event_times)))
@@ -296,26 +291,4 @@
         self.fields['electrodes'] = electrodes
         self.fields['description'] = description
         self.fields['event_times'] = list(event_times)
-        self.fields['features'] = list(features)
-=======
-            if isinstance(features, list) or isinstance(features, tuple) or isinstance(features, np.ndarray):
-                raise ValueError("incorrect dimensions: features must be a 3D array.")
-            else:
-                check_feature_shape = False
-        if check_feature_shape:
-            if features_shape[0] != len(event_times):
-                raise ValueError("incorrect dimensions: features -  must have one value per event time. Got %d, expected %d" % (features_shape[0], len(event_times)))
-            if features_shape[1] != len(electrodes):
-                raise ValueError("incorrect dimensions: features -  must have one value per channel. Got %d, expected %d" % (features_shape[1], len(electrodes)))
-            if features_shape[2] != len(description):
-                raise ValueError("incorrect dimensions: features -  must have one value per feature. Got %d, expected %d" % (features_shape[2], len(description)))
-        super(FeatureExtraction, self).__init__(source)
-        self.fields['electrodes'] = electrodes
-        self.fields['description'] = description
-        self.fields['event_times'] = list(event_times)
         self.fields['features'] = features
-
-    #def add_event_feature(self, time, features):
-    #    self._features.append(features)
-    #    self._event_times.append(time)
->>>>>>> dedd961d
