from .. import ObjectMapper
from pynwb.legacy import register_map
<<<<<<< HEAD
from pynwb.ophys import PlaneSegmentation, ROI
=======
from pynwb.ophys import PlaneSegmentation, ImageSegmentation
>>>>>>> bfab8b57

@register_map(PlaneSegmentation)
class PlaneSegmentationMap(ObjectMapper):

    # This might be needed for 2.0 as well
    def __init__(self, spec):
        super(PlaneSegmentationMap, self).__init__(spec)
        roi_spec = self.spec.get_neurodata_type('ROI')
        self.map_spec('roi_list', roi_spec)

        reference_images_spec = self.spec.get_group('reference_images').get_neurodata_type('ImageSeries')
<<<<<<< HEAD
        self.map_const_arg('reference_images', reference_images_spec)

    # @ObjectMapper.constructor_arg('roi_list')
    # def carg_roi_list(self, builder):
    #     return builder.get('rois')
=======
        self.map_spec('reference_images', reference_images_spec)
>>>>>>> bfab8b57

#    I think we can delete this
#    @ObjectMapper.constructor_arg('roi_list')
#    def carg_roi_list(self, builder):
#        return builder.get('rois')

<<<<<<< HEAD
    # @ObjectMapper.constructor_arg('reference_images')
    # def carg_reference_images(self, builder):
    #     return builder.get('image_series') # builder.get('reference_images')
=======
    @ObjectMapper.constructor_arg('imaging_plane')
    def carg_imaging_plane(self, *args):
        builder = args[0]
        if len(args) < 2:
            return builder.name # I think this is the hack you had in there before
        manager = args[1]
        root = builder
        parent = root.parent
        while parent is not None:
            root = parent
            parent = root.parent
        ip_name = builder['imaging_plane_name']
        ip_builder = root['general/optophysiology/%s' % ip_name]
        imaging_plane = manager.construct(ip_builder)
        return imaging_plane

#    I think we can delete this, too
#    @ObjectMapper.constructor_arg('reference_images')
#    def carg_reference_images(self, builder):
#        return builder.get('image_series') # builder.get('reference_images')
>>>>>>> bfab8b57

    # @ObjectMapper.constructor_arg('reference_images')
    # def carg_reference_images(self, builder):
    #     return builder.get('image_series') # builder.get('reference_images')


@register_map(ROI)
class ROIMap(ObjectMapper):

    @ObjectMapper.constructor_arg('reference_images')
    def carg_reference_images(self, builder):
        return 'None'

    @ObjectMapper.constructor_arg('name')
    def carg_name(self, builder):
        return builder.name

    # @ObjectMapper.constructor_arg('source')
    # def source_gettr(self, builder):

    #     if 'source' in builder.attributes:
    #         return builder.attributes['source']
    #     else:
    #         return 'None2'


    # def __get_override_carg(self, *args, **kwargs):
    #     return self.hack_get_override_carg(*args, **kwargs)

    # @ObjectMapper.constructor_arg('imaging_plane')
    # def carg_imaging_plane(self, builder):
    #     return 'imaging_plane_1' #builder.get('imaging_plane')

    # @ObjectMapper.constructor_arg('reference_images')
    # def carg_reference_images(self, builder):
    #     return builder.get('image_series') # builder.get('reference_images')<|MERGE_RESOLUTION|>--- conflicted
+++ resolved
@@ -1,10 +1,6 @@
 from .. import ObjectMapper
 from pynwb.legacy import register_map
-<<<<<<< HEAD
-from pynwb.ophys import PlaneSegmentation, ROI
-=======
-from pynwb.ophys import PlaneSegmentation, ImageSegmentation
->>>>>>> bfab8b57
+from pynwb.ophys import PlaneSegmentation, ImageSegmentation, ROI
 
 @register_map(PlaneSegmentation)
 class PlaneSegmentationMap(ObjectMapper):
@@ -16,26 +12,17 @@
         self.map_spec('roi_list', roi_spec)
 
         reference_images_spec = self.spec.get_group('reference_images').get_neurodata_type('ImageSeries')
-<<<<<<< HEAD
-        self.map_const_arg('reference_images', reference_images_spec)
+        self.map_spec('reference_images', reference_images_spec)
 
-    # @ObjectMapper.constructor_arg('roi_list')
-    # def carg_roi_list(self, builder):
-    #     return builder.get('rois')
-=======
-        self.map_spec('reference_images', reference_images_spec)
->>>>>>> bfab8b57
 
 #    I think we can delete this
 #    @ObjectMapper.constructor_arg('roi_list')
 #    def carg_roi_list(self, builder):
 #        return builder.get('rois')
 
-<<<<<<< HEAD
     # @ObjectMapper.constructor_arg('reference_images')
     # def carg_reference_images(self, builder):
     #     return builder.get('image_series') # builder.get('reference_images')
-=======
     @ObjectMapper.constructor_arg('imaging_plane')
     def carg_imaging_plane(self, *args):
         builder = args[0]
@@ -56,7 +43,6 @@
 #    @ObjectMapper.constructor_arg('reference_images')
 #    def carg_reference_images(self, builder):
 #        return builder.get('image_series') # builder.get('reference_images')
->>>>>>> bfab8b57
 
     # @ObjectMapper.constructor_arg('reference_images')
     # def carg_reference_images(self, builder):
