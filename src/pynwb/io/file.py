--- conflicted
+++ resolved
@@ -13,15 +13,9 @@
 
         acq_spec = self.spec.get_group('acquisition')
         self.unmap(acq_spec)
-<<<<<<< HEAD
-        raw_ts_spec = acq_spec.get_neurodata_type('NWBDataInterface')
-        table_spec = acq_spec.get_neurodata_type('DynamicTable')
-        self.map_spec('acquisition', raw_ts_spec)
-        self.map_spec('acquisition', table_spec)
-=======
         self.map_spec('acquisition', acq_spec.get_neurodata_type('NWBDataInterface'))
+        self.map_spec('acquisition', acq_spec.get_neurodata_type('DynamicTable'))
 
->>>>>>> ab493464
         self.map_spec('analysis', self.spec.get_group('analysis').get_neurodata_type('NWBContainer'))
 
         # map constructor arg and property 'stimulus' -> stimulus__presentation
