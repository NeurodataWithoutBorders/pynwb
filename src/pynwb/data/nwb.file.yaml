groups:
- attributes:
  - doc: Value is 'an NWB:N file for storing cellular-based neurophysiology data'
    dtype: text
    name: help
    value: an NWB:N file for storing cellular-based neurophysiology data
  - doc: 'File version string. COMMENT: Eg, NWB-1.0.0. This will be the name of the
      format with trailing major, minor and patch numbers.'
    dtype: text
    value: '2.0b'
    name: nwb_version
  datasets:
  - dims:
    - '*unlimited*'
    doc: 'Time file was created, UTC, and subsequent modifications to file. COMMENT:
      Date + time, Use ISO format (eg, ISO 8601) or a format that is easy to read
      and unambiguous. File can be created after the experiment was run, so this may
      differ from experiment start time. Each modifictation to file adds new entry
      to array. '
    dtype: text
    name: file_create_date
    shape:
    - null
  - doc: 'A unique text identifier for the file. COMMENT: Eg, concatenated lab name,
      file creation date/time and experimentalist, or a hash of these and/or other
      values. The goal is that the string should be unique to all other files.'
    dtype: text
    name: identifier
  - doc: One or two sentences describing the experiment and data in the file.
    dtype: text
    name: session_description
  - doc: 'Time of experiment/session start, UTC.  COMMENT: Date + time, Use ISO format
      (eg, ISO 8601) or an easy-to-read and unambiguous format. All times stored in
      the file use this time as reference (ie, time zero)'
    dtype: text
    name: session_start_time
  doc: Top level of NWB file.
  groups:
  - doc: 'Data streams recorded from the system, including ephys, ophys, tracking,
      etc. COMMENT: This group is read-only after the experiment is completed and
      timestamps are corrected to a common timebase. The data stored here may be links
      to raw data stored in external HDF5 files. This will allow keeping bulky raw
      data out of the file while preserving the option of keeping some/all in the
      file. MORE_INFO: Acquired data includes tracking and experimental data streams
      (ie, everything measured from the system).If bulky data is stored in the /acquisition
      group, the data can exist in a separate HDF5 file that is linked to by the file
      being used for processing and analysis.'
    groups:
    - doc: Any objects representing acquired data
      neurodata_type_inc: NWBDataInterface
      quantity: '*'
    name: acquisition
  - doc: 'Lab-specific and custom scientific analysis of data. There is no defined
      format for the content of this group - the format is up to the individual user/lab.
      COMMENT: To facilitate sharing analysis data between labs, the contents here
      should be stored in standard types (eg, INCF types) and appropriately documented.
      MORE_INFO: The file can store lab-specific and custom data analysis without
      restriction on its form or schema, reducing data formatting restrictions on
      end users. Such data should be placed in the analysis group. The analysis data
      should be documented so that it is sharable with other labs'
    name: analysis
    groups:
    - doc: Custom analysis results
      neurodata_type_inc: NWBContainer
      quantity: '*'
  - doc: "Experimental intervals, whether that be logically distinct sub-experiments\
    \ having a particular scientific goal, trials during an experiment, or epochs\
    \ deriving from analysis of data.  COMMENT: Epochs provide pointers to time\
    \ series that are relevant to the epoch, and windows into the data in those\
    \ time series (i.e., the start and end indices of TimeSeries::data[] that overlap\
    \ with the epoch). This allows easy access to a range of data in specific experimental\
    \ intervals. MORE_INFO: An experiment can be separated into one or many logical\
    \ intervals, with the order and duration of these intervals often definable\
    \ before the experiment starts. In this document, and in the context of NWB,\
    \ these intervals are called 'epochs'. Epochs have acquisition and stimulus\
    \ data associated with them, and different epochs can overlap. Examples of epochs\
    \ are the time when a rat runs around an enclosure or maze as well as intervening\
    \ sleep sessions; the presentation of a set of visual stimuli to a mouse running\
    \ on a wheel; or the uninterrupted presentation of current to a patch-clamped\
    \ cell. Epochs can be limited to the interval of a particular stimulus, or they\
    \ can span multiple stimuli. Different windows into the same time series can\
    \ be achieved by including multiple instances of that time series, each with\
    \ different start/stop times."
    neurodata_type_inc: Epochs
    name: epochs
    quantity: '?'
  - doc: "The home for processing Modules. These modules perform intermediate analysis\
      \ of data that is necessary to perform before scientific analysis. Examples\
      \ include spike clustering, extracting position from tracking data, stitching\
      \ together image slices. COMMENT: Modules are defined below. They can be large\
      \ and express many data sets from relatively complex analysis (e.g., spike detection\
      \ and clustering) or small, representing extraction of position information\
      \ from tracking video, or even binary lick/no-lick decisions. Common software\
      \ tools (e.g., klustakwik, MClust) are expected to read/write data here. MORE_INFO:\
      \ 'Processing' refers to intermediate analysis of the acquired data to make\
      \ it more amenable to scientific analysis. These are performed using Modules,\
      \ as defined above. All modules reside in the processing group."
    groups:
    - doc: Intermediate analysis of acquired data
      neurodata_type_inc: ProcessingModule
      quantity: '*'
    name: processing
  - doc: 'Data pushed into the system (eg, video stimulus, sound, voltage, etc) and
      secondary representations of that data (eg, measurements of something used as
      a stimulus) COMMENT: This group is read-only after experiment complete and timestamps
      are corrected to common timebase. Stores both presented stimuli and stimulus
      templates, the latter in case the same stimulus is presented multiple times,
      or is pulled from an external stimulus library.MORE_INFO: Stimuli are here defined
      as any signal that is pushed into the system as part of the experiment (eg,
      sound, video, voltage, etc). Many different experiments can use the same stimuli,
      and stimuli can be re-used during an experiment. The stimulus group is organized
      so that one version of template stimuli can be stored and these be used multiple
      times. These templates can exist in the present file or can be HDF5-linked to
      a remote library file.'
    groups:
    - doc: Stimuli presented during the experiment.
      groups:
      - doc: TimeSeries objects containing data of presented stimuli
        neurodata_type_inc: TimeSeries
        quantity: '*'
      name: presentation
    - doc: "Template stimuli. COMMENT: Time stamps in templates are based on stimulus\
        \ design and are relative to the beginning of the stimulus. When templates\
        \ are used, the stimulus instances must convert presentation times to the\
        \ experiment's time reference frame."
      groups:
      - doc: TimeSeries objects containing template data of presented stimuli
        neurodata_type_inc: TimeSeries
        quantity: '*'
      name: templates
    name: stimulus
  - datasets:
    - doc: 'Notes about data collection and analysis.COMMENT: Can be from Methods'
      dtype: text
      name: data_collection
      quantity: '?'
    - doc: 'General description of the experiment.COMMENT: Can be from Methods'
      dtype: text
      name: experiment_description
      quantity: '?'
    - doc: 'Name of person who performed the experiment.COMMENT: More than one person
        OK. Can specify roles of different people involved.'
      dtype: text
      name: experimenter
      quantity: '?'
    - doc: Institution(s) where experiment was performed
      dtype: text
      name: institution
      quantity: '?'
    - doc: Lab where experiment was performed
      dtype: text
      name: lab
      quantity: '?'
    - doc: 'Notes about the experiment.  COMMENT: Things particular to this experiment'
      dtype: text
      name: notes
      quantity: '?'
    - doc: 'Description of drugs used, including how and when they were administered.
        COMMENT: Anesthesia(s), painkiller(s), etc., plus dosage, concentration, etc.'
      dtype: text
      name: pharmacology
      quantity: '?'
    - doc: 'Experimetnal protocol, if applicable.COMMENT: E.g., include IACUC protocol'
      dtype: text
      name: protocol
      quantity: '?'
    - doc: 'Publication information.COMMENT: PMID, DOI, URL, etc. If multiple, concatenate
        together and describe which is which. such as PMID, DOI, URL, etc'
      dtype: text
      name: related_publications
      quantity: '?'
    - doc: 'Lab-specific ID for the session.COMMENT: Only 1 session_id per file, with
        all time aligned to experiment start time.'
      dtype: text
      name: session_id
      quantity: '?'
    - doc: Description of slices, including information about preparation thickness,
        orientation, temperature and bath solution
      dtype: text
      name: slices
      quantity: '?'
    - attributes:
      - doc: Name of script file
        dtype: text
        name: file_name
      doc: Script file used to create this NWB file.
      dtype: text
      name: source_script
      quantity: '?'
    - doc: 'Notes about stimuli, such as how and where presented.COMMENT: Can be from
        Methods'
      dtype: text
      name: stimulus
      quantity: '?'
    - doc: 'Narrative description about surgery/surgeries, including date(s) and who
        performed surgery. COMMENT: Much can be copied from Methods'
      dtype: text
      name: surgery
      quantity: '?'
    - doc: Information about virus(es) used in experiments, including virus ID, source,
        date made, injection location, volume, etc
      dtype: text
      name: virus
      quantity: '?'
    doc: "Experimental metadata, including protocol, notes and description of hardware\
      \ device(s).  COMMENT: The metadata stored in this section should be used to\
      \ describe the experiment. Metadata necessary for interpreting the data is stored\
      \ with the data. MORE_INFO: General experimental metadata, including animal\
      \ strain, experimental protocols, experimenter, devices, etc, are stored under\
      \ 'general'. Core metadata (e.g., that required to interpret data fields) is\
      \ stored with the data itself, and implicitly defined by the file specification\
      \ (eg, time is in seconds). The strategy used here for storing non-core metadata\
      \ is to use free-form text fields, such as would appear in sentences or paragraphs\
      \ from a Methods section. Metadata fields are text to enable them to be more\
      \ general, for example to represent ranges instead of numerical values. Machine-readable\
      \ metadata is stored as attributes to these free-form datasets. <br /><br />All\
      \ entries in the below table are to be included when data is present. Unused\
      \ groups (e.g., intracellular_ephys in an optophysiology experiment) should\
      \ not be created unless there is data to store within them."
    groups:
    - doc: 'Description of hardware devices used during experiment. COMMENT: Eg, monitors,
        ADC boards, microscopes, etc'
      groups:
      - attributes:
        - doc: Value is 'A recording device e.g. amplifier'
          dtype: text
          name: help
          value: A recording device e.g. amplifier
        doc: One of possibly many. Information about device and device description.
        neurodata_type_def: Device
        neurodata_type_inc: NWBContainer
        quantity: '+'
      name: devices
      quantity: '?'
    - datasets:
      - attributes:
        - default_value: Contents of format specification file.
          doc: A help statement
          dtype: text
          name: help
          required: false
        - dims:
          - num_namespaces
          doc: Namespaces defined in the file
          dtype: text
          name: namespaces
          shape:
          - null
        doc: Dataset for storing contents of a specification file for either the core
          format or an extension.  Name should match name of file.`
        dtype: text
        neurodata_type_def: SpecFile
        quantity: '*'
      doc: Group for storing format specification files.
      name: specifications
      quantity: '?'
    - attributes:
      - doc: Value is 'Information about the subject'
        dtype: text
        name: help
        value: Information about the subject
      datasets:
      - doc: Age of subject
        dtype: text
        name: age
        quantity: '?'
      - doc: Description of subject and where subject came from (e.g., breeder, if
          animal)
        dtype: text
        name: description
        quantity: '?'
      - doc: 'Genetic strain COMMENT: If absent, assume Wild Type (WT)'
        dtype: text
        name: genotype
        quantity: '?'
      - doc: Gender of subject
        dtype: text
        name: sex
        quantity: '?'
      - doc: Species of subject
        dtype: text
        name: species
        quantity: '?'
      - doc: ID of animal/person used/participating in experiment (lab convention)
        dtype: text
        name: subject_id
        quantity: '?'
      - doc: Weight at time of experiment, at time of surgery and at other important
          times
        dtype: text
        name: weight
        quantity: '?'
      doc: Information about the animal or person from which the data was measured.
      name: subject
      neurodata_type_def: Subject
      neurodata_type_inc: NWBContainer
      quantity: '?'
    - doc: Metadata related to extracellular electrophysiology.
      groups:
      - doc: One of possibly many groups, one for each electrode group.
        neurodata_type_inc: ElectrodeGroup
        quantity: '*'
      datasets:
      - doc: 'A table of all electrodes (i.e. channels) used for recording'
        name: electrodes
        neurodata_type_inc: ElectrodeTable
        quantity: '?'
      name: extracellular_ephys
      quantity: '?'
    - datasets:
      - doc: 'Description of filtering used. COMMENT: Includes filtering type and
          parameters, frequency fall- off, etc. If this changes between TimeSeries,
          filter description should be stored as a text attribute for each TimeSeries.'
        dtype: text
        name: filtering
        quantity: '?'
      doc: Metadata related to intracellular electrophysiology
      groups:
      - doc: 'One of possibly many. COMMENT: Name should be informative.'
        neurodata_type_inc: IntracellularElectrode
        quantity: '*'
      name: intracellular_ephys
      quantity: '?'
    - doc: Metadata describing optogenetic stimuluation
      groups:
      - doc: 'One of possibly many groups describing an optogenetic stimuluation site.
          COMMENT: Name is arbitrary but should be meaningful. Name is referenced
          by OptogeneticSeries'
        neurodata_type_inc: OptogeneticStimulusSite
        quantity: '*'
      name: optogenetics
      quantity: '?'
    - doc: Metadata related to optophysiology.
      groups:
      - doc: 'One of possibly many groups describing an imaging plane. COMMENT: Name
          is arbitrary but should be meaningful. It is referenced by TwoPhotonSeries
          and also ImageSegmentation and DfOverF interfaces'
        neurodata_type_inc: ImagingPlane
        quantity: '*'
      name: optophysiology
      quantity: '?'
    name: general
  - doc: 'Data about experimental trials'
    name: trials
    neurodata_type_inc: DynamicTable
<<<<<<< HEAD
=======
    quantity: '?'
>>>>>>> 1496a99f
    datasets:
    - doc: The start time of each trial
      attributes:
        - name: description
          value: the start time of each trial
          dtype: text
          doc: Value is 'the start time of each trial'
      name: start
      neurodata_type_inc: TableColumn
      dtype: float
    - doc: The end time of each trial
      attributes:
        - name: description
          value: the end time of each trial
          dtype: text
          doc: Value is 'the end time of each trial'
      name: end
      neurodata_type_inc: TableColumn
      dtype: float
  name: root
  neurodata_type_def: NWBFile
  neurodata_type_inc: NWBContainer<|MERGE_RESOLUTION|>--- conflicted
+++ resolved
@@ -343,10 +343,7 @@
   - doc: 'Data about experimental trials'
     name: trials
     neurodata_type_inc: DynamicTable
-<<<<<<< HEAD
-=======
     quantity: '?'
->>>>>>> 1496a99f
     datasets:
     - doc: The start time of each trial
       attributes:
