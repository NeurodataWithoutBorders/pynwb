--- conflicted
+++ resolved
@@ -232,7 +232,6 @@
       - neurodata_type_def: Device
         neurodata_type_inc: NWBContainer
         doc: One of possibly many. Information about device and device description.
-<<<<<<< HEAD
         attributes:
         - name: help
           dtype: text
@@ -242,8 +241,7 @@
         - name: description
           dtype: text
           doc: A short description of what this device is
-=======
->>>>>>> 2cd77132
+          quantity: '?'
         quantity: '+'
         attributes:
         - name: help
