--- conflicted
+++ resolved
@@ -24,11 +24,7 @@
     dims:
     - '*unlimited*'
     shape:
-<<<<<<< HEAD
-    -
-=======
     - null
->>>>>>> 5063922b
   - name: identifier
     dtype: text
     doc: 'A unique text identifier for the file. COMMENT: Eg, concatenated lab name,
@@ -259,11 +255,7 @@
           dims:
           - num_namespaces
           shape:
-<<<<<<< HEAD
-          -
-=======
           - null
->>>>>>> 5063922b
         quantity: '*'
       quantity: '?'
     - neurodata_type_def: Subject
