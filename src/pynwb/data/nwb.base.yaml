datasets:
- neurodata_type_def: NWBData
  doc: 'The attributes specified here are included in all interfaces.'
  attributes:
  - name: help
    dtype: text
    doc: Short description of what this type of Interface contains.
- neurodata_type_def: TableColumn
  neurodata_type_inc: NWBData
  doc: The attributes specified here are included in all interfaces.
  attributes:
  - name: help
    dtype: text
    doc: Value is 'One of many columns that can be added to a DynamicTable'.
    value: One of many columns that can be added to a DynamicTable
  - name: description
    dtype: text
    doc: A short description of what this column stores
- neurodata_type_def: VectorData
  neurodata_type_inc: NWBData
  doc: Data values indexed by pointer
  attributes:
  - name: help
    dtype: text
    doc: a help string
    value: Values for a list of elements
  default_name: vector_data
- neurodata_type_def: VectorIndex
  neurodata_type_inc: NWBData
  dtype:
    target_type: VectorData
    reftype: region
  doc: Pointers that index data values
  attributes:
  - name: help
    dtype: text
    doc: a help string
    value: indexes into a list of values for a list of elements
  default_name: vector_index
  shape:
  - null
- neurodata_type_def: ElementIdentifiers
  neurodata_type_inc: NWBData
  dtype: int
  doc: a unique identifier for each element
  attributes:
  - name: help
    dtype: text
    doc: a help string
    value: unique identifiers for a list of elements
  default_name: element_id
  shape:
<<<<<<< HEAD
  -
- neurodata_type_def: DynamicTableRegion
  neurodata_type_inc: NWBData
  dtype: int
  doc: a region/index into a DynamicTable
  attributes:
  - name: help
    dtype: text
    doc: value is 'a subset (i.e. slice or region) of a DynamicTable'
    value: a subset (i.e. slice or region) of a DynamicTable
  - name: table
    dtype:
      target_type: DynamicTable
      reftype: object
    doc: a reference to the DynamicTable this region applies to
  - name: description
    dtype: text
    doc: Description of what this table region points to
=======
  - null
>>>>>>> d4de20f5
groups:
- neurodata_type_def: NWBContainer
  doc: The attributes specified here are included in all interfaces.
  attributes:
  - name: help
    dtype: text
    doc: Short description of what this type of NWBContainer contains.
  - name: source
    dtype: text
    doc: Path to the origin of the data represented in this interface.
- neurodata_type_def: NWBDataInterface
  neurodata_type_inc: NWBContainer
  doc: An abstract data type for differentiating experimental data from metadata
- neurodata_type_def: TimeSeries
  neurodata_type_inc: NWBDataInterface
  doc: General purpose time series.
  attributes:
  - name: comments
    dtype: text
    doc: Human-readable comments about the TimeSeries. This second descriptive field
      can be used to store additional information, or descriptive information if the
      primary description field is populated with a computer-readable string.
    default_value: no comments
    required: false
  - name: description
    dtype: text
    doc: Description of TimeSeries
    default_value: no description
    required: false
  - name: help
    dtype: text
    doc: Value is 'General time series object'
    value: General time series object
  - name: source
    dtype: text
    doc: Name of TimeSeries or Modules that serve as the source for the data contained
      here. It can also be the name of a device, for stimulus or acquisition data
  datasets:
  - name: control
    dtype: uint8
    doc: 'Numerical labels that apply to each element in data[]. COMMENT: Optional
      field. If present, the control array should have the same number of elements
      as data[].'
    dims:
    - num_times
    quantity: '?'
    shape:
    - null
  - name: control_description
    dtype: text
    doc: 'Description of each control value. COMMENT: Array length should be as long
      as the highest number in control minus one, generating an zero-based indexed
      array for control values.'
    dims:
    - num_control_values
    quantity: '?'
    shape:
    - null
  - name: data
    doc: 'Data values. Can also store binary data (eg, image frames) COMMENT: This
      field may be a link to data stored in an external file, especially in the case
      of raw data.'
    attributes:
    - name: conversion
      dtype: float32
      doc: Scalar to multiply each element in data to convert it to the specified
        unit
      default_value: 1.0
      required: false
    - name: resolution
      dtype: float32
      doc: 'Smallest meaningful difference between values in data, stored in the specified
        by unit. COMMENT: E.g., the change in value of the least significant bit,
        or a larger number if signal noise is known to be present. If unknown, use
        -1.0'
      default_value: 0.0
      required: false
    - name: unit
      dtype: text
      doc: 'The base unit of measure used to store data. This should be in the SI
        unit. COMMENT: This is the SI unit (when appropriate) of the stored data,
        such as Volts. If the actual data is stored in millivolts, the field ''conversion''
        below describes how to convert the data to the specified SI unit.'
    dims:
    - num_times
    shape:
    - null
  - name: starting_time
    dtype: float64
    doc: 'The timestamp of the first sample. COMMENT: When timestamps are uniformly
      spaced, the timestamp of the first sample can be specified and all subsequent
      ones calculated from the sampling rate.'
    attributes:
    - name: rate
      dtype: float32
      doc: 'Sampling rate, in Hz COMMENT: Rate information is stored in Hz'
    - name: unit
      dtype: text
      doc: Value is 'Seconds'
      value: Seconds
    quantity: '?'
  - name: timestamps
    dtype: float64
    doc: 'Timestamps for samples stored in data.COMMENT: Timestamps here have all
      been corrected to the common experiment master-clock. Time is stored as seconds
      and all timestamps are relative to experiment start time.'
    attributes:
    - name: interval
      dtype: int32
      doc: Value is '1'
      value: 1
    - name: unit
      dtype: text
      doc: Value is 'Seconds'
      value: Seconds
    dims:
    - num_times
    quantity: '?'
    shape:
    - null
  groups:
  - name: sync
    doc: 'Lab specific time and sync information as provided directly from hardware
      devices and that is necessary for aligning all acquired time information to
      a common timebase. The timestamp array stores time in the common timebase.
      COMMENT: This group will usually only be populated in TimeSeries that are
      stored external to the NWB file, in files storing raw data. Once timestamp
      data is calculated, the contents of ''sync'' are mostly for archival purposes.'
    quantity: '?'
- neurodata_type_def: ProcessingModule
  neurodata_type_inc: NWBContainer
  doc: Module.  Name should be descriptive. Stores a collection of related data organized
    by contained interfaces.  Each interface is a contract specifying content related
    to a particular type of data.
  attributes:
  - name: description
    dtype: text
    doc: Description of Module
  - name: help
    dtype: text
    doc: Value is 'A collection of analysis outputs from processing of data'
    value: A collection of analysis outputs from processing of data
  groups:
  - neurodata_type_inc: NWBDataInterface
    doc: Interface objects containing data output from processing steps
    quantity: '*'
- neurodata_type_def: Images
  neurodata_type_inc: NWBDataInterface
  doc: A NWBDataInterface for storing images that have some relationship
  attributes:
  - name: description
    dtype: text
    doc: Description of images in this container
  - name: help
    dtype: text
    doc: Value is 'A collection of images that have some meaningful relationship'
    value: A collection of images that have some meaningful relationship
  datasets:
  - neurodata_type_inc: Image
    doc: Images stored in this NWBDataInterface
    quantity: '+'
  default_name: Images
- neurodata_type_def: DynamicTable
  neurodata_type_inc: NWBDataInterface
  doc: A group containing multiple datasets that are aligned on the first dimension
    (Currently, this requirement if left up to APIs to check and enforce). Apart from
    a column that contains unique identifiers for each row there are no other required
    datasets. Users are free to add any number of TableColumn objects here. Table
    functionality is already supported through compound types, which is analogous
    to storing an array-of-structs. DynamicTable can be thought of as a struct-of-arrays.
    This provides an alternative structure to choose from when optimizing storage
    for anticipated access patterns. Additionally, this type provides a way of creating
    a table without having to define a compound type up front. Although this convenience
    may be attractive, users should think carefully about how data will be accessed.
    DynamicTable is more appropriate for column-centric access, whereas a dataset
    with a compound type would be more appropriate for row-centric access. Finally,
    data size should also be taken into account. For small tables, performance loss
    may be an acceptable trade-off for the flexibility of a DynamicTable. For example,
    DynamicTable was originally developed for storing trial data and spike unit metadata.
    Both of these use cases are expected to produce relatively small tables, so the
    spatial locality of multiple datasets present in a DynamicTable is not expected
    to have a significant performance impact. Additionally, requirements of trial
    and unit metadata tables are sufficiently diverse that performance implications
    can be overlooked in favor of usability.
  attributes:
  - name: help
    dtype: text
    doc: Value is 'A column-centric table'
    value: A column-centric table
  - name: colnames
    dtype: text
    doc: The names of the columns in this table. This should be used to specifying
      an order to the columns
    shape:
    - null
  - name: description
    dtype: text
    doc: Description of what is in this dynamic table
  datasets:
  - neurodata_type_inc: ElementIdentifiers
    name: id
    dtype: int
    doc: The unique identifier for the rows in this dynamic table
    shape:
    - null
  - neurodata_type_inc: TableColumn
    doc: The columns in this dynamic table
    quantity: '*'<|MERGE_RESOLUTION|>--- conflicted
+++ resolved
@@ -50,8 +50,7 @@
     value: unique identifiers for a list of elements
   default_name: element_id
   shape:
-<<<<<<< HEAD
-  -
+  - null
 - neurodata_type_def: DynamicTableRegion
   neurodata_type_inc: NWBData
   dtype: int
@@ -69,9 +68,6 @@
   - name: description
     dtype: text
     doc: Description of what this table region points to
-=======
-  - null
->>>>>>> d4de20f5
 groups:
 - neurodata_type_def: NWBContainer
   doc: The attributes specified here are included in all interfaces.
