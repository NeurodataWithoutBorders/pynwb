--- conflicted
+++ resolved
@@ -38,11 +38,7 @@
     value: indexes into a list of values for a list of elements
   default_name: vector_index
   shape:
-<<<<<<< HEAD
-  -
-=======
   - null
->>>>>>> 5063922b
 - neurodata_type_def: ElementIdentifiers
   neurodata_type_inc: NWBData
   dtype: int
@@ -54,11 +50,7 @@
     value: unique identifiers for a list of elements
   default_name: element_id
   shape:
-<<<<<<< HEAD
-  -
-=======
   - null
->>>>>>> 5063922b
 groups:
 - neurodata_type_def: NWBContainer
   doc: The attributes specified here are included in all interfaces.
@@ -106,11 +98,7 @@
     - num_times
     quantity: '?'
     shape:
-<<<<<<< HEAD
-    -
-=======
-    - null
->>>>>>> 5063922b
+    - null
   - name: control_description
     dtype: text
     doc: 'Description of each control value. COMMENT: Array length should be as long
@@ -120,11 +108,7 @@
     - num_control_values
     quantity: '?'
     shape:
-<<<<<<< HEAD
-    -
-=======
-    - null
->>>>>>> 5063922b
+    - null
   - name: data
     doc: 'Data values. Can also store binary data (eg, image frames) COMMENT: This
       field may be a link to data stored in an external file, especially in the case
@@ -153,11 +137,7 @@
     dims:
     - num_times
     shape:
-<<<<<<< HEAD
-    -
-=======
-    - null
->>>>>>> 5063922b
+    - null
   - name: starting_time
     dtype: float64
     doc: 'The timestamp of the first sample. COMMENT: When timestamps are uniformly
@@ -190,11 +170,7 @@
     - num_times
     quantity: '?'
     shape:
-<<<<<<< HEAD
-    -
-=======
-    - null
->>>>>>> 5063922b
+    - null
   groups:
   - name: sync
     doc: "Lab specific time and sync information as provided directly from hardware\
@@ -269,11 +245,7 @@
     doc: The names of the columns in this table. This should be used to specifying
       an order to the columns
     shape:
-<<<<<<< HEAD
-    -
-=======
-    - null
->>>>>>> 5063922b
+    - null
   - name: description
     dtype: text
     doc: Description of what is in this dynamic table
@@ -283,11 +255,7 @@
     dtype: int
     doc: The unique identifier for the rows in this dynamic table
     shape:
-<<<<<<< HEAD
-    -
-=======
-    - null
->>>>>>> 5063922b
+    - null
   - neurodata_type_inc: TableColumn
     doc: The columns in this dynamic table
     quantity: '*'