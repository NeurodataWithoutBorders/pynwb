--- conflicted
+++ resolved
@@ -261,18 +261,12 @@
       - num_samples
       - num_electrodes
     shape:
-<<<<<<< HEAD
-    - null
-    - null
+    - - null
+      - null
+    - - null
+      - null
+      - null
     doc: Spike waveform mean for each spike unit.
-=======
-    - - null
-      - null
-    - - null
-      - null
-      - null
-    doc: the spike waveform mean for each spike unit
->>>>>>> 12613e51
     quantity: '?'
   - name: waveform_sd
     neurodata_type_inc: VectorData
@@ -284,16 +278,10 @@
       - num_samples
       - num_electrodes
     shape:
-<<<<<<< HEAD
-    - null
-    - null
+    - - null
+      - null
+    - - null
+      - null
+      - null
     doc: Spike waveform standard deviation for each spike unit.
-=======
-    - - null
-      - null
-    - - null
-      - null
-      - null
-    doc: the spike waveform standard deviation for each spike unit
->>>>>>> 12613e51
     quantity: '?'