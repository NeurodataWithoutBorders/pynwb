groups:
- neurodata_type_def: AbstractFeatureSeries
  neurodata_type_inc: TimeSeries
  doc: Abstract features, such as quantitative descriptions of sensory stimuli. The
    TimeSeries::data field is a 2D array, storing those features (e.g., for visual
    grating stimulus this might be orientation, spatial frequency and contrast). Null
    stimuli (eg, uniform gray) can be marked as being an independent feature (eg,
    1.0 for gray, 0.0 for actual stimulus) or by storing NaNs for feature values,
    or through use of the TimeSeries::control fields. A set of features is considered
    to persist until the next set of features is defined. The final set of features
    stored should be the null set.
  attributes:
  - name: help
    dtype: text
    doc: Value is 'Features of an applied stimulus. This is useful when storing the
      raw stimulus is impractical'
    value: Features of an applied stimulus. This is useful when storing the raw stimulus
      is impractical
  datasets:
  - name: data
    dtype: float32
    doc: Values of each feature at each time.
    attributes:
    - name: unit
      dtype: text
      doc: "The base unit of measure used to store data. This should be in the SI\
        \ unit. COMMENT: This is the SI unit (when appropriate) of the stored data,\
        \ such as Volts. If the actual data is stored in millivolts, the field 'conversion'\
        \ below describes how to convert the data to the specified SI unit."
      default_value: see 'feature_units'
      required: false
    dims:
    - num_times
    - num_features
    shape:
<<<<<<< HEAD
    -
    -
=======
    - null
    - null
>>>>>>> 5063922b
  - name: feature_units
    dtype: text
    doc: Units of each feature.
    dims:
    - num_features
    quantity: '?'
    shape:
<<<<<<< HEAD
    -
=======
    - null
>>>>>>> 5063922b
  - name: features
    dtype: text
    doc: Description of the features represented in TimeSeries::data.
    dims:
    - num_features
    shape:
<<<<<<< HEAD
    -
=======
    - null
>>>>>>> 5063922b
- neurodata_type_def: AnnotationSeries
  neurodata_type_inc: TimeSeries
  doc: Stores, eg, user annotations made during an experiment. The TimeSeries::data[]
    field stores a text array, and timestamps are stored for each annotation (ie,
    interval=1). This is largely an alias to a standard TimeSeries storing a text
    array but that is identifiable as storing annotations in a machine-readable way.
  attributes:
  - name: help
    dtype: text
    doc: Value is 'Time-stamped annotations about an experiment'
    value: Time-stamped annotations about an experiment
  datasets:
  - name: data
    dtype: text
    doc: Annotations made during an experiment.
    attributes:
    - name: resolution
      dtype: float
      doc: Value is -1.0
      value: -1.0
    - name: unit
      dtype: text
      doc: Value is 'n/a'
      value: n/a
    dims:
    - num_times
    shape:
<<<<<<< HEAD
    -
=======
    - null
>>>>>>> 5063922b
- neurodata_type_def: IntervalSeries
  neurodata_type_inc: TimeSeries
  doc: Stores intervals of data. The timestamps field stores the beginning and end
    of intervals. The data field stores whether the interval just started (>0 value)
    or ended (<0 value). Different interval types can be represented in the same series
    by using multiple key values (eg, 1 for feature A, 2 for feature B, 3 for feature
    C, etc). The field data stores an 8-bit integer. This is largely an alias of a
    standard TimeSeries but that is identifiable as representing time intervals in
    a machine-readable way.
  attributes:
  - name: help
    dtype: text
    doc: Value is 'Stores the start and stop times for events'
    value: Stores the start and stop times for events
  datasets:
  - name: data
    dtype: int8
    doc: '>0 if interval started, <0 if interval ended.'
    attributes:
    - name: resolution
      dtype: float
      doc: Value is -1.0
      value: -1.0
    - name: unit
      dtype: text
      doc: Value is 'n/a'
      value: n/a
    dims:
    - num_times
    shape:
<<<<<<< HEAD
    -
=======
    - null
>>>>>>> 5063922b
- neurodata_type_def: UnitTimes
  neurodata_type_inc: NWBDataInterface
  doc: Event times of observed units (e.g. cell, synapse, etc.). The UnitTimes group
    contains a group for each unit. The name of the group should match the value in
    the source module, if that is possible/relevant (e.g., name of ROIs from Segmentation
    module).
  attributes:
  - name: help
    dtype: text
    doc: Value is 'Estimated spike times from a single unit'
    value: Estimated spike times from a single unit
  datasets:
  - neurodata_type_inc: ElementIdentifiers
    name: unit_ids
    doc: a unique identifier for each element
  - neurodata_type_inc: VectorIndex
    name: spike_times_index
    doc: the index into the spike times dataset
  - neurodata_type_inc: VectorData
    name: spike_times
    doc: the index into the vector data
  default_name: UnitTimes<|MERGE_RESOLUTION|>--- conflicted
+++ resolved
@@ -33,13 +33,8 @@
     - num_times
     - num_features
     shape:
-<<<<<<< HEAD
-    -
-    -
-=======
     - null
     - null
->>>>>>> 5063922b
   - name: feature_units
     dtype: text
     doc: Units of each feature.
@@ -47,22 +42,14 @@
     - num_features
     quantity: '?'
     shape:
-<<<<<<< HEAD
-    -
-=======
     - null
->>>>>>> 5063922b
   - name: features
     dtype: text
     doc: Description of the features represented in TimeSeries::data.
     dims:
     - num_features
     shape:
-<<<<<<< HEAD
-    -
-=======
     - null
->>>>>>> 5063922b
 - neurodata_type_def: AnnotationSeries
   neurodata_type_inc: TimeSeries
   doc: Stores, eg, user annotations made during an experiment. The TimeSeries::data[]
@@ -90,11 +77,7 @@
     dims:
     - num_times
     shape:
-<<<<<<< HEAD
-    -
-=======
     - null
->>>>>>> 5063922b
 - neurodata_type_def: IntervalSeries
   neurodata_type_inc: TimeSeries
   doc: Stores intervals of data. The timestamps field stores the beginning and end
@@ -125,11 +108,7 @@
     dims:
     - num_times
     shape:
-<<<<<<< HEAD
-    -
-=======
     - null
->>>>>>> 5063922b
 - neurodata_type_def: UnitTimes
   neurodata_type_inc: NWBDataInterface
   doc: Event times of observed units (e.g. cell, synapse, etc.). The UnitTimes group
