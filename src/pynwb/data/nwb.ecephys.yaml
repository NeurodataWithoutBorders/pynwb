groups:
- neurodata_type_def: ElectricalSeries
  neurodata_type_inc: TimeSeries
  doc: A time series of acquired voltage data from extracellular recordings.
    The data field is an int or float array storing data in volts. The first
    dimension should always represent time. The second dimension, if present,
    should represent channels.
  attributes:
  - name: help
    dtype: text
    value: Stores acquired voltage data from extracellular recordings
    doc: Value is 'Stores acquired voltage data from extracellular recordings'
  datasets:
  - name: data
    dtype: numeric
    dims:
    - - num_times
    - - num_times
      - num_channels
    - - num_times
      - num_channels
      - num_samples
    shape:
    - - null
    - - null
      - null
    - - null
      - null
      - null
    doc: Recorded voltage data.
    attributes:
    - name: unit
      dtype: text
      value: volts
      doc: Base unit of measurement for working with the data. This value is fixed to
        'volts'. Actual stored values are not necessarily stored in these units. To
        access the data in these units, multiply 'data' by 'conversion'.
  - name: electrodes
    neurodata_type_inc: DynamicTableRegion
    doc: DynamicTableRegion pointer to the electrodes that this time series was generated from.

- neurodata_type_def: SpikeEventSeries
  neurodata_type_inc: ElectricalSeries
  doc: "Stores snapshots/snippets of recorded spike events (i.e., threshold crossings). This
    may also be raw data, as reported by ephys hardware. If so, the TimeSeries::description
    field should describe how events were detected. All SpikeEventSeries should
    reside in a module (under EventWaveform interface) even if the spikes were reported
    and stored by hardware. All events span the same recording channels and store
    snapshots of equal duration. TimeSeries::data array structure: [num events]
    [num channels] [num samples] (or [num events] [num samples] for single electrode)."
  attributes:
  - name: help
    dtype: text
    value: Snapshots of spike events from data.
    doc: Value is 'Snapshots of spike events from data.'
  datasets:
  - name: data
    dtype: numeric
    dims:
    - - num_events
      - num_samples
    - - num_events
      - num_channels
      - num_samples
    shape:
    - - null
      - null
    - - null
      - null
      - null
    doc: Spike waveforms.
    attributes:
    - name: unit
      dtype: text
      value: volts
      doc: Unit of measurement for waveforms, which is fixed to 'volts'.
  - name: timestamps
    dtype: float64
    dims:
    - num_times
    shape:
    - null
    doc: Timestamps for samples stored in data, in seconds, relative to the
      common experiment master-clock stored in NWBFile.timestamps_reference_time.
      Timestamps are required for the events. Unlike for TimeSeries, timestamps are
      required for SpikeEventSeries and are thus re-specified here.
    attributes:
    - name: interval
      dtype: int32
      value: 1
      doc: Value is '1'
    - name: unit
      dtype: text
      value: seconds
      doc: Unit of measurement for timestamps, which is fixed to 'seconds'.

- neurodata_type_def: FeatureExtraction
  neurodata_type_inc: NWBDataInterface
  default_name: FeatureExtraction
  doc: Features, such as PC1 and PC2, that are extracted from signals stored in a
    SpikeEventSeries or other source.
  attributes:
  - name: help
    dtype: text
    value: Container for salient features of detected events
    doc: Value is 'Container for salient features of detected events'
  datasets:
  - name: description
    dtype: text
    dims:
    - num_features
    shape:
    - null
    doc: Description of features (eg, ''PC1'') for each of the extracted features.
  - name: features
    dtype: float32
    dims:
    - num_events
    - num_channels
    - num_features
    shape:
    - null
    - null
    - null
    doc: Multi-dimensional array of features extracted from each event.
  - name: times
    dtype: float64
    dims:
    - num_events
    shape:
    - null
    doc: Times of events that features correspond to (can be a link).
  - name: electrodes
    neurodata_type_inc: DynamicTableRegion
    doc: DynamicTableRegion pointer to the electrodes that this time series was generated from.

- neurodata_type_def: EventDetection
  neurodata_type_inc: NWBDataInterface
  default_name: EventDetection
  doc: Detected spike events from voltage trace(s).
  attributes:
  - name: help
    dtype: text
    value: Detected spike events from voltage trace(s)
    doc: Value is 'Detected spike events from voltage trace(s)'
  datasets:
  - name: detection_method
    dtype: text
    doc: Description of how events were detected, such as voltage threshold, or dV/dT
      threshold, as well as relevant values.
  - name: source_idx
    dtype: int32
    dims:
    - num_events
    shape:
    - null
    doc: Indices (zero-based) into source ElectricalSeries::data array corresponding
      to time of event. ''description'' should define what is meant by time of
      event (e.g., .25 ms before action potential peak, zero-crossing time, etc).
      The index points to each event from the raw data.
  - name: times
    dtype: float64
    dims:
    - num_events
    shape:
    - null
    doc: Timestamps of events, in seconds.
    attributes:
    - name: unit
      dtype: text
      value: seconds
      doc: Unit of measurement for event times, which is fixed to 'seconds'.
  links:
  - name: source_electricalseries
    target_type: ElectricalSeries
    doc: Link to the ElectricalSeries that this data was calculated from. Metadata
      about electrodes and their position can be read from that ElectricalSeries so
      it's not necessary to include that information here.

- neurodata_type_def: EventWaveform
  neurodata_type_inc: NWBDataInterface
  default_name: EventWaveform
  doc: Represents either the waveforms of detected events, as extracted from a raw
    data trace in /acquisition, or the event waveforms that were stored during experiment
    acquisition.
  attributes:
  - name: help
    dtype: text
    value: Waveform of detected extracellularly recorded spike events
    doc: Value is 'Waveform of detected extracellularly recorded spike events'
  groups:
  - neurodata_type_inc: SpikeEventSeries
    doc: SpikeEventSeries object(s) containing detected spike event waveforms.
    quantity: '*'

- neurodata_type_def: FilteredEphys
  neurodata_type_inc: NWBDataInterface
  default_name: FilteredEphys
  doc: Electrophysiology data from one or more channels that has been subjected to filtering.
    Examples of filtered data include Theta and Gamma (LFP has its own interface).
    FilteredEphys modules publish an ElectricalSeries for each filtered channel or
    set of channels. The name of each ElectricalSeries is arbitrary but should be
    informative. The source of the filtered data, whether this is from analysis of
    another time series or as acquired by hardware, should be noted in each's TimeSeries::description
    field. There is no assumed 1::1 correspondence between filtered ephys signals
    and electrodes, as a single signal can apply to many nearby electrodes, and one
    electrode may have different filtered (e.g., theta and/or gamma) signals represented.
  attributes:
  - name: help
    dtype: text
    value: Ephys data from one or more channels that is subjected to filtering, such
      as for gamma or theta oscillations (LFP has its own interface). Filter properties
      should be noted in the ElectricalSeries
    doc: Value is 'Ephys data from one or more channels that is subjected to filtering,
      such as for gamma or theta oscillations (LFP has its own interface). Filter
      properties should be noted in the ElectricalSeries'
  groups:
  - neurodata_type_inc: ElectricalSeries
    doc: ElectricalSeries object(s) containing filtered electrophysiology data.
    quantity: '+'

- neurodata_type_def: LFP
  neurodata_type_inc: NWBDataInterface
  default_name: LFP
  doc: LFP data from one or more channels. The electrode map in each published ElectricalSeries
    will identify which channels are providing LFP data. Filter properties should
    be noted in the ElectricalSeries description or comments field.
  attributes:
  - name: help
    dtype: text
    value: LFP data from one or more channels. Filter properties should be noted in
      the ElectricalSeries
    doc: Value is 'LFP data from one or more channels. Filter properties should be
      noted in the ElectricalSeries'
  groups:
  - neurodata_type_inc: ElectricalSeries
    doc: ElectricalSeries object(s) containing LFP data for one or more channels.
    quantity: '+'

- neurodata_type_def: ElectrodeGroup
  neurodata_type_inc: NWBContainer
  doc: A physical grouping of electrodes, e.g. a shank of an array.
  attributes:
  - name: help
    dtype: text
    value: A physical grouping of channels
    doc: Value is 'Metadata about a physical grouping of channels'
  - name: description
    dtype: text
    doc: Description of this electrode group.
  - name: location
    dtype: text
    doc: Location of electrode group. Specify the area, layer, comments on estimation
      of area/layer, stereotaxic coordinates if in vivo, etc. Use standard atlas
      names for anatomical regions when possible.
  links:
  - name: device
    target_type: Device
<<<<<<< HEAD
    doc: Link to the device that was used to record from this electrode group.
    quantity: '?'

# The types below have been deprecated
- neurodata_type_def: ClusterWaveforms
  neurodata_type_inc: NWBDataInterface
  default_name: ClusterWaveforms
  doc: DEPRECATED The mean waveform shape, including standard deviation, of the different
    clusters. Ideally, the waveform analysis should be performed on data that is only
    high-pass filtered. This is a separate module because it is expected to require
    updating. For example, IMEC probes may require different storage requirements
    to store/display mean waveforms, requiring a new interface or an extension of
    this one.
  attributes:
  - name: help
    dtype: text
    value: DEPRECATED Mean waveform shape of clusters. Waveforms should be high-pass
      filtered (ie, not the same bandpass filter used waveform analysis and clustering)
    doc: Value is 'Mean waveform shape of clusters. Waveforms should be high-pass
      filtered (ie, not the same bandpass filter used waveform analysis and clustering)'
  datasets:
  - name: waveform_filtering
    dtype: text
    doc: Filtering applied to data before generating mean/sd
  - name: waveform_mean
    dtype: float32
    dims:
    - num_clusters
    - num_samples
    shape:
    - null
    - null
    doc: The mean waveform for each cluster, using the same indices for each wave
      as cluster numbers in the associated Clustering module (i.e, cluster 3 is in
      array slot [3]). Waveforms corresponding to gaps in cluster sequence should
      be empty (e.g., zero- filled)
  - name: waveform_sd
    dtype: float32
    dims:
    - num_clusters
    - num_samples
    shape:
    - null
    - null
    doc: Stdev of waveforms for each cluster, using the same indices as in mean
  links:
  - name: clustering_interface
    target_type: Clustering
    doc: Link to Clustering interface that was the source of the clustered data

- neurodata_type_def: Clustering
  neurodata_type_inc: NWBDataInterface
  default_name: Clustering
  doc: DEPRECATED Clustered spike data, whether from automatic clustering tools (e.g.,
    klustakwik) or as a result of manual sorting.
  attributes:
  - name: help
    dtype: text
    value: DEPRECATED Clustered spike data, whether from automatic clustering tools
      (eg, klustakwik) or as a result of manual sorting
    doc: Value is 'Clustered spike data, whether from automatic clustering tools (eg,
      klustakwik) or as a result of manual sorting'
  datasets:
  - name: description
    dtype: text
    doc: Description of clusters or clustering, (e.g. cluster 0 is noise, clusters
      curated using Klusters, etc)
  - name: num
    dtype: int32
    dims:
    - num_events
    shape:
    - null
    doc: Cluster number of each event
  - name: peak_over_rms
    dtype: float32
    dims:
    - num_clusters
    shape:
    - null
    doc: Maximum ratio of waveform peak to RMS on any channel in the cluster (provides
      a basic clustering metric).
  - name: times
    dtype: float64
    dims:
    - num_events
    shape:
    - null
    doc: Times of clustered events, in seconds. This may be a link to times field
      in associated FeatureExtraction module.
=======
    doc: the device that was used to record from this electrode group
>>>>>>> 4cd273e5
<|MERGE_RESOLUTION|>--- conflicted
+++ resolved
@@ -256,9 +256,7 @@
   links:
   - name: device
     target_type: Device
-<<<<<<< HEAD
     doc: Link to the device that was used to record from this electrode group.
-    quantity: '?'
 
 # The types below have been deprecated
 - neurodata_type_def: ClusterWaveforms
@@ -346,7 +344,4 @@
     shape:
     - null
     doc: Times of clustered events, in seconds. This may be a link to times field
-      in associated FeatureExtraction module.
-=======
-    doc: the device that was used to record from this electrode group
->>>>>>> 4cd273e5
+      in associated FeatureExtraction module.