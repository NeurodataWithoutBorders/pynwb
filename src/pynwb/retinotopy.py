<<<<<<< HEAD
raise ImportError(
    "The pynwb.retinotopy module is deprecated. If you are interested in using these neurodata types, "
    "please create an issue on https://github.com/NeurodataWithoutBorders/nwb-schema/issues."
)

# import warnings
# from collections.abc import Iterable

# from hdmf.utils import docval, popargs, get_docval

# from . import register_class, CORE_NAMESPACE
# from .core import NWBDataInterface, NWBData


# class RetinotopyImage(NWBData):
#     """Gray-scale anatomical image of cortical surface. Array structure: [rows][columns]
#     """

#     __nwbfields__ = ('bits_per_pixel',
#                      'dimension',
#                      'format',
#                      'field_of_view')

#     @docval({'name': 'name', 'type': str, 'doc': 'Name of this retinotopy image'},
#             {'name': 'data', 'type': Iterable, 'doc': 'Data field.'},
#             {'name': 'bits_per_pixel', 'type': int,
#              'doc': 'Number of bits used to represent each value. This is necessary to determine maximum '
#                     '(white) pixel value.'},
#             {'name': 'dimension', 'type': Iterable, 'shape': (2, ),
#              'doc': 'Number of rows and columns in the image.'},
#             {'name': 'format', 'type': Iterable, 'doc': 'Format of image. Right now only "raw" supported.'},
#             {'name': 'field_of_view', 'type': Iterable, 'shape': (2, ), 'doc': 'Size of viewing area, in meters.'})
#     def __init__(self, **kwargs):
#         bits_per_pixel, dimension, format, field_of_view = popargs(
#             'bits_per_pixel', 'dimension', 'format', 'field_of_view', kwargs)
#         super().__init__(**kwargs)
#         self.bits_per_pixel = bits_per_pixel
#         self.dimension = dimension
#         self.format = format
#         self.field_of_view = field_of_view


# class FocalDepthImage(RetinotopyImage):
#     """Gray-scale image taken with same settings/parameters (e.g., focal depth,
#     wavelength) as data collection. Array format: [rows][columns].
#     """

#     __nwbfields__ = ('focal_depth', )

#     @docval(*get_docval(RetinotopyImage.__init__),
#             {'name': 'focal_depth', 'type': float, 'doc': 'Focal depth offset, in meters.'})
#     def __init__(self, **kwargs):
#         focal_depth = popargs('focal_depth', kwargs)
#         super().__init__(**kwargs)
#         self.focal_depth = focal_depth


# class RetinotopyMap(NWBData):
#     """Abstract two-dimensional map of responses to stimuli along a single response axis (e.g., altitude)
#     """

#     __nwbfields__ = ('field_of_view',
#                      'dimension')

#     @docval({'name': 'name', 'type': str, 'doc': 'the name of this axis map'},
#             {'name': 'data', 'type': Iterable, 'shape': (None, None), 'doc': 'data field.'},
#             {'name': 'field_of_view', 'type': Iterable, 'shape': (2, ), 'doc': 'Size of viewing area, in meters.'},
#             {'name': 'dimension', 'type': Iterable, 'shape': (2, ),
#              'doc': 'Number of rows and columns in the image'})
#     def __init__(self, **kwargs):
#         field_of_view, dimension = popargs('field_of_view', 'dimension', kwargs)
#         super().__init__(**kwargs)
#         self.field_of_view = field_of_view
#         self.dimension = dimension


# class AxisMap(RetinotopyMap):
#     """Abstract two-dimensional map of responses to stimuli along a single response axis (e.g., altitude) with unit
#     """

#     __nwbfields__ = ('unit', )

#     @docval(*get_docval(RetinotopyMap.__init__, 'name', 'data', 'field_of_view'),
#             {'name': 'unit', 'type': str, 'doc': 'Unit that axis data is stored in (e.g., degrees)'},
#             *get_docval(RetinotopyMap.__init__, 'dimension'))
#     def __init__(self, **kwargs):
#         unit = popargs('unit', kwargs)
#         super().__init__(**kwargs)
#         self.unit = unit


# @register_class('ImagingRetinotopy', CORE_NAMESPACE)
# class ImagingRetinotopy(NWBDataInterface):
#     """
#     Intrinsic signal optical imaging or widefield imaging for measuring retinotopy. Stores orthogonal
#     maps (e.g., altitude/azimuth; radius/theta) of responses to specific stimuli and a combined
#     polarity map from which to identify visual areas.
#     This group does not store the raw responses imaged during retinotopic mapping or the
#     stimuli presented, but rather the resulting phase and power maps after applying a Fourier
#     transform on the averaged responses.
#     Note: for data consistency, all images and arrays are stored in the format [row][column] and
#     [row, col], which equates to [y][x]. Field of view and dimension arrays may appear backward
#     (i.e., y before x).
#     """

#     __nwbfields__ = ({'name': 'sign_map', 'child': True},
#                      {'name': 'axis_1_phase_map', 'child': True},
#                      {'name': 'axis_1_power_map', 'child': True},
#                      {'name': 'axis_2_phase_map', 'child': True},
#                      {'name': 'axis_2_power_map', 'child': True},
#                      {'name': 'focal_depth_image', 'child': True},
#                      {'name': 'vasculature_image', 'child': True},
#                      'axis_descriptions')

#     @docval({'name': 'sign_map', 'type': RetinotopyMap,
#              'doc': 'Sine of the angle between the direction of the gradient in axis_1 and axis_2.'},
#             {'name': 'axis_1_phase_map', 'type': AxisMap,
#              'doc': 'Phase response to stimulus on the first measured axis.'},
#             {'name': 'axis_1_power_map', 'type': AxisMap,
#              'doc': 'Power response on the first measured axis. Response is scaled so 0.0 is no power in '
#                     'the response and 1.0 is maximum relative power.'},
#             {'name': 'axis_2_phase_map', 'type': AxisMap,
#              'doc': 'Phase response to stimulus on the second measured axis.'},
#             {'name': 'axis_2_power_map', 'type': AxisMap,
#              'doc': 'Power response on the second measured axis. Response is scaled so 0.0 is no '
#                      'power in the response and 1.0 is maximum relative power.'},
#             {'name': 'axis_descriptions', 'type': Iterable, 'shape': (2, ),
#              'doc': 'Two-element array describing the contents of the two response axis fields. '
#                     'Description should be something like ["altitude", "azimuth"] or ["radius", "theta"].'},
#             {'name': 'focal_depth_image', 'type': FocalDepthImage,
#              'doc': 'Gray-scale image taken with same settings/parameters (e.g., focal depth, wavelength) '
#                     'as data collection. Array format: [rows][columns].'},
#             {'name': 'vasculature_image', 'type': RetinotopyImage,
#              'doc': 'Gray-scale anatomical image of cortical surface. Array structure: [rows][columns].'},
#             {'name': 'name', 'type': str, 'doc': 'the name of this container', 'default': 'ImagingRetinotopy'})
#     def __init__(self, **kwargs):
#         axis_1_phase_map, axis_1_power_map, axis_2_phase_map, axis_2_power_map, axis_descriptions, \
#             focal_depth_image, sign_map, vasculature_image = popargs(
#                 'axis_1_phase_map', 'axis_1_power_map', 'axis_2_phase_map', 'axis_2_power_map',
#                 'axis_descriptions', 'focal_depth_image', 'sign_map', 'vasculature_image', kwargs)
#         super().__init__(**kwargs)
#         self.axis_1_phase_map = axis_1_phase_map
#         self.axis_1_power_map = axis_1_power_map
#         self.axis_2_phase_map = axis_2_phase_map
#         self.axis_2_power_map = axis_2_power_map
#         self.axis_descriptions = axis_descriptions
#         self.focal_depth_image = focal_depth_image
#         self.sign_map = sign_map
#         self.vasculature_image = vasculature_image
=======
import warnings
from collections.abc import Iterable

from hdmf.utils import docval, popargs, get_docval

from . import register_class, CORE_NAMESPACE
from .core import NWBDataInterface, NWBData


class RetinotopyImage(NWBData):
    """Gray-scale anatomical image of cortical surface. Array structure: [rows][columns]
    """

    __nwbfields__ = ('bits_per_pixel',
                     'dimension',
                     'format',
                     'field_of_view')

    @docval({'name': 'name', 'type': str, 'doc': 'Name of this retinotopy image'},
            {'name': 'data', 'type': Iterable, 'doc': 'Data field.'},
            {'name': 'bits_per_pixel', 'type': int,
             'doc': 'Number of bits used to represent each value. This is necessary to determine maximum '
                    '(white) pixel value.'},
            {'name': 'dimension', 'type': Iterable, 'shape': (2, ), 'doc': 'Number of rows and columns in the image.'},
            {'name': 'format', 'type': Iterable, 'doc': 'Format of image. Right now only "raw" supported.'},
            {'name': 'field_of_view', 'type': Iterable, 'shape': (2, ), 'doc': 'Size of viewing area, in meters.'})
    def __init__(self, **kwargs):
        bits_per_pixel, dimension, format, field_of_view = popargs(
            'bits_per_pixel', 'dimension', 'format', 'field_of_view', kwargs)
        super().__init__(**kwargs)
        self.bits_per_pixel = bits_per_pixel
        self.dimension = dimension
        self.format = format
        self.field_of_view = field_of_view


class FocalDepthImage(RetinotopyImage):
    """Gray-scale image taken with same settings/parameters (e.g., focal depth,
    wavelength) as data collection. Array format: [rows][columns].
    """

    __nwbfields__ = ('focal_depth', )

    @docval(*get_docval(RetinotopyImage.__init__),
            {'name': 'focal_depth', 'type': float, 'doc': 'Focal depth offset, in meters.'})
    def __init__(self, **kwargs):
        focal_depth = popargs('focal_depth', kwargs)
        super().__init__(**kwargs)
        self.focal_depth = focal_depth


class RetinotopyMap(NWBData):
    """Abstract two-dimensional map of responses to stimuli along a single response axis (e.g., altitude)
    """

    __nwbfields__ = ('field_of_view',
                     'dimension')

    @docval({'name': 'name', 'type': str, 'doc': 'the name of this axis map'},
            {'name': 'data', 'type': Iterable, 'shape': (None, None), 'doc': 'data field.'},
            {'name': 'field_of_view', 'type': Iterable, 'shape': (2, ), 'doc': 'Size of viewing area, in meters.'},
            {'name': 'dimension', 'type': Iterable, 'shape': (2, ),
             'doc': 'Number of rows and columns in the image'})
    def __init__(self, **kwargs):
        field_of_view, dimension = popargs('field_of_view', 'dimension', kwargs)
        super().__init__(**kwargs)
        self.field_of_view = field_of_view
        self.dimension = dimension


class AxisMap(RetinotopyMap):
    """Abstract two-dimensional map of responses to stimuli along a single response axis (e.g., altitude) with unit
    """

    __nwbfields__ = ('unit', )

    @docval(*get_docval(RetinotopyMap.__init__, 'name', 'data', 'field_of_view'),
            {'name': 'unit', 'type': str, 'doc': 'Unit that axis data is stored in (e.g., degrees)'},
            *get_docval(RetinotopyMap.__init__, 'dimension'))
    def __init__(self, **kwargs):
        unit = popargs('unit', kwargs)
        super().__init__(**kwargs)
        self.unit = unit


@register_class('ImagingRetinotopy', CORE_NAMESPACE)
class ImagingRetinotopy(NWBDataInterface):
    """
    Intrinsic signal optical imaging or widefield imaging for measuring retinotopy. Stores orthogonal
    maps (e.g., altitude/azimuth; radius/theta) of responses to specific stimuli and a combined
    polarity map from which to identify visual areas.
    This group does not store the raw responses imaged during retinotopic mapping or the
    stimuli presented, but rather the resulting phase and power maps after applying a Fourier
    transform on the averaged responses.
    Note: for data consistency, all images and arrays are stored in the format [row][column] and
    [row, col], which equates to [y][x]. Field of view and dimension arrays may appear backward
    (i.e., y before x).
    """

    __nwbfields__ = ({'name': 'sign_map', 'child': True},
                     {'name': 'axis_1_phase_map', 'child': True},
                     {'name': 'axis_1_power_map', 'child': True},
                     {'name': 'axis_2_phase_map', 'child': True},
                     {'name': 'axis_2_power_map', 'child': True},
                     {'name': 'focal_depth_image', 'child': True},
                     {'name': 'vasculature_image', 'child': True},
                     'axis_descriptions')

    @docval({'name': 'sign_map', 'type': RetinotopyMap,
             'doc': 'Sine of the angle between the direction of the gradient in axis_1 and axis_2.'},
            {'name': 'axis_1_phase_map', 'type': AxisMap,
             'doc': 'Phase response to stimulus on the first measured axis.'},
            {'name': 'axis_1_power_map', 'type': AxisMap,
             'doc': 'Power response on the first measured axis. Response is scaled so 0.0 is no power in '
                    'the response and 1.0 is maximum relative power.'},
            {'name': 'axis_2_phase_map', 'type': AxisMap,
             'doc': 'Phase response to stimulus on the second measured axis.'},
            {'name': 'axis_2_power_map', 'type': AxisMap,
             'doc': 'Power response on the second measured axis. Response is scaled so 0.0 is no '
                     'power in the response and 1.0 is maximum relative power.'},
            {'name': 'axis_descriptions', 'type': Iterable, 'shape': (2, ),
             'doc': 'Two-element array describing the contents of the two response axis fields. '
                    'Description should be something like ["altitude", "azimuth"] or ["radius", "theta"].'},
            {'name': 'focal_depth_image', 'type': FocalDepthImage,
             'doc': 'Gray-scale image taken with same settings/parameters (e.g., focal depth, wavelength) '
                    'as data collection. Array format - [rows][columns].'},
            {'name': 'vasculature_image', 'type': RetinotopyImage,
             'doc': 'Gray-scale anatomical image of cortical surface. Array structure - [rows][columns].'},
            {'name': 'name', 'type': str, 'doc': 'the name of this container', 'default': 'ImagingRetinotopy'})
    def __init__(self, **kwargs):
        axis_1_phase_map, axis_1_power_map, axis_2_phase_map, axis_2_power_map, axis_descriptions, \
            focal_depth_image, sign_map, vasculature_image = popargs(
                'axis_1_phase_map', 'axis_1_power_map', 'axis_2_phase_map', 'axis_2_power_map',
                'axis_descriptions', 'focal_depth_image', 'sign_map', 'vasculature_image', kwargs)
        super().__init__(**kwargs)
        warnings.warn("The ImagingRetinotopy class currently cannot be written to or read from a file. "
                      "This is a known bug and will be fixed in a future release of PyNWB.")
        self.axis_1_phase_map = axis_1_phase_map
        self.axis_1_power_map = axis_1_power_map
        self.axis_2_phase_map = axis_2_phase_map
        self.axis_2_power_map = axis_2_power_map
        self.axis_descriptions = axis_descriptions
        self.focal_depth_image = focal_depth_image
        self.sign_map = sign_map
        self.vasculature_image = vasculature_image
>>>>>>> f77f33c4
<|MERGE_RESOLUTION|>--- conflicted
+++ resolved
@@ -1,4 +1,3 @@
-<<<<<<< HEAD
 raise ImportError(
     "The pynwb.retinotopy module is deprecated. If you are interested in using these neurodata types, "
     "please create an issue on https://github.com/NeurodataWithoutBorders/nwb-schema/issues."
@@ -130,9 +129,9 @@
 #                     'Description should be something like ["altitude", "azimuth"] or ["radius", "theta"].'},
 #             {'name': 'focal_depth_image', 'type': FocalDepthImage,
 #              'doc': 'Gray-scale image taken with same settings/parameters (e.g., focal depth, wavelength) '
-#                     'as data collection. Array format: [rows][columns].'},
+#                     'as data collection. Array format - [rows][columns].'},
 #             {'name': 'vasculature_image', 'type': RetinotopyImage,
-#              'doc': 'Gray-scale anatomical image of cortical surface. Array structure: [rows][columns].'},
+#              'doc': 'Gray-scale anatomical image of cortical surface. Array structure - [rows][columns].'},
 #             {'name': 'name', 'type': str, 'doc': 'the name of this container', 'default': 'ImagingRetinotopy'})
 #     def __init__(self, **kwargs):
 #         axis_1_phase_map, axis_1_power_map, axis_2_phase_map, axis_2_power_map, axis_descriptions, \
@@ -140,6 +139,8 @@
 #                 'axis_1_phase_map', 'axis_1_power_map', 'axis_2_phase_map', 'axis_2_power_map',
 #                 'axis_descriptions', 'focal_depth_image', 'sign_map', 'vasculature_image', kwargs)
 #         super().__init__(**kwargs)
+#         warnings.warn("The ImagingRetinotopy class currently cannot be written to or read from a file. "
+#                       "This is a known bug and will be fixed in a future release of PyNWB.")
 #         self.axis_1_phase_map = axis_1_phase_map
 #         self.axis_1_power_map = axis_1_power_map
 #         self.axis_2_phase_map = axis_2_phase_map
@@ -147,151 +148,4 @@
 #         self.axis_descriptions = axis_descriptions
 #         self.focal_depth_image = focal_depth_image
 #         self.sign_map = sign_map
-#         self.vasculature_image = vasculature_image
-=======
-import warnings
-from collections.abc import Iterable
-
-from hdmf.utils import docval, popargs, get_docval
-
-from . import register_class, CORE_NAMESPACE
-from .core import NWBDataInterface, NWBData
-
-
-class RetinotopyImage(NWBData):
-    """Gray-scale anatomical image of cortical surface. Array structure: [rows][columns]
-    """
-
-    __nwbfields__ = ('bits_per_pixel',
-                     'dimension',
-                     'format',
-                     'field_of_view')
-
-    @docval({'name': 'name', 'type': str, 'doc': 'Name of this retinotopy image'},
-            {'name': 'data', 'type': Iterable, 'doc': 'Data field.'},
-            {'name': 'bits_per_pixel', 'type': int,
-             'doc': 'Number of bits used to represent each value. This is necessary to determine maximum '
-                    '(white) pixel value.'},
-            {'name': 'dimension', 'type': Iterable, 'shape': (2, ), 'doc': 'Number of rows and columns in the image.'},
-            {'name': 'format', 'type': Iterable, 'doc': 'Format of image. Right now only "raw" supported.'},
-            {'name': 'field_of_view', 'type': Iterable, 'shape': (2, ), 'doc': 'Size of viewing area, in meters.'})
-    def __init__(self, **kwargs):
-        bits_per_pixel, dimension, format, field_of_view = popargs(
-            'bits_per_pixel', 'dimension', 'format', 'field_of_view', kwargs)
-        super().__init__(**kwargs)
-        self.bits_per_pixel = bits_per_pixel
-        self.dimension = dimension
-        self.format = format
-        self.field_of_view = field_of_view
-
-
-class FocalDepthImage(RetinotopyImage):
-    """Gray-scale image taken with same settings/parameters (e.g., focal depth,
-    wavelength) as data collection. Array format: [rows][columns].
-    """
-
-    __nwbfields__ = ('focal_depth', )
-
-    @docval(*get_docval(RetinotopyImage.__init__),
-            {'name': 'focal_depth', 'type': float, 'doc': 'Focal depth offset, in meters.'})
-    def __init__(self, **kwargs):
-        focal_depth = popargs('focal_depth', kwargs)
-        super().__init__(**kwargs)
-        self.focal_depth = focal_depth
-
-
-class RetinotopyMap(NWBData):
-    """Abstract two-dimensional map of responses to stimuli along a single response axis (e.g., altitude)
-    """
-
-    __nwbfields__ = ('field_of_view',
-                     'dimension')
-
-    @docval({'name': 'name', 'type': str, 'doc': 'the name of this axis map'},
-            {'name': 'data', 'type': Iterable, 'shape': (None, None), 'doc': 'data field.'},
-            {'name': 'field_of_view', 'type': Iterable, 'shape': (2, ), 'doc': 'Size of viewing area, in meters.'},
-            {'name': 'dimension', 'type': Iterable, 'shape': (2, ),
-             'doc': 'Number of rows and columns in the image'})
-    def __init__(self, **kwargs):
-        field_of_view, dimension = popargs('field_of_view', 'dimension', kwargs)
-        super().__init__(**kwargs)
-        self.field_of_view = field_of_view
-        self.dimension = dimension
-
-
-class AxisMap(RetinotopyMap):
-    """Abstract two-dimensional map of responses to stimuli along a single response axis (e.g., altitude) with unit
-    """
-
-    __nwbfields__ = ('unit', )
-
-    @docval(*get_docval(RetinotopyMap.__init__, 'name', 'data', 'field_of_view'),
-            {'name': 'unit', 'type': str, 'doc': 'Unit that axis data is stored in (e.g., degrees)'},
-            *get_docval(RetinotopyMap.__init__, 'dimension'))
-    def __init__(self, **kwargs):
-        unit = popargs('unit', kwargs)
-        super().__init__(**kwargs)
-        self.unit = unit
-
-
-@register_class('ImagingRetinotopy', CORE_NAMESPACE)
-class ImagingRetinotopy(NWBDataInterface):
-    """
-    Intrinsic signal optical imaging or widefield imaging for measuring retinotopy. Stores orthogonal
-    maps (e.g., altitude/azimuth; radius/theta) of responses to specific stimuli and a combined
-    polarity map from which to identify visual areas.
-    This group does not store the raw responses imaged during retinotopic mapping or the
-    stimuli presented, but rather the resulting phase and power maps after applying a Fourier
-    transform on the averaged responses.
-    Note: for data consistency, all images and arrays are stored in the format [row][column] and
-    [row, col], which equates to [y][x]. Field of view and dimension arrays may appear backward
-    (i.e., y before x).
-    """
-
-    __nwbfields__ = ({'name': 'sign_map', 'child': True},
-                     {'name': 'axis_1_phase_map', 'child': True},
-                     {'name': 'axis_1_power_map', 'child': True},
-                     {'name': 'axis_2_phase_map', 'child': True},
-                     {'name': 'axis_2_power_map', 'child': True},
-                     {'name': 'focal_depth_image', 'child': True},
-                     {'name': 'vasculature_image', 'child': True},
-                     'axis_descriptions')
-
-    @docval({'name': 'sign_map', 'type': RetinotopyMap,
-             'doc': 'Sine of the angle between the direction of the gradient in axis_1 and axis_2.'},
-            {'name': 'axis_1_phase_map', 'type': AxisMap,
-             'doc': 'Phase response to stimulus on the first measured axis.'},
-            {'name': 'axis_1_power_map', 'type': AxisMap,
-             'doc': 'Power response on the first measured axis. Response is scaled so 0.0 is no power in '
-                    'the response and 1.0 is maximum relative power.'},
-            {'name': 'axis_2_phase_map', 'type': AxisMap,
-             'doc': 'Phase response to stimulus on the second measured axis.'},
-            {'name': 'axis_2_power_map', 'type': AxisMap,
-             'doc': 'Power response on the second measured axis. Response is scaled so 0.0 is no '
-                     'power in the response and 1.0 is maximum relative power.'},
-            {'name': 'axis_descriptions', 'type': Iterable, 'shape': (2, ),
-             'doc': 'Two-element array describing the contents of the two response axis fields. '
-                    'Description should be something like ["altitude", "azimuth"] or ["radius", "theta"].'},
-            {'name': 'focal_depth_image', 'type': FocalDepthImage,
-             'doc': 'Gray-scale image taken with same settings/parameters (e.g., focal depth, wavelength) '
-                    'as data collection. Array format - [rows][columns].'},
-            {'name': 'vasculature_image', 'type': RetinotopyImage,
-             'doc': 'Gray-scale anatomical image of cortical surface. Array structure - [rows][columns].'},
-            {'name': 'name', 'type': str, 'doc': 'the name of this container', 'default': 'ImagingRetinotopy'})
-    def __init__(self, **kwargs):
-        axis_1_phase_map, axis_1_power_map, axis_2_phase_map, axis_2_power_map, axis_descriptions, \
-            focal_depth_image, sign_map, vasculature_image = popargs(
-                'axis_1_phase_map', 'axis_1_power_map', 'axis_2_phase_map', 'axis_2_power_map',
-                'axis_descriptions', 'focal_depth_image', 'sign_map', 'vasculature_image', kwargs)
-        super().__init__(**kwargs)
-        warnings.warn("The ImagingRetinotopy class currently cannot be written to or read from a file. "
-                      "This is a known bug and will be fixed in a future release of PyNWB.")
-        self.axis_1_phase_map = axis_1_phase_map
-        self.axis_1_power_map = axis_1_power_map
-        self.axis_2_phase_map = axis_2_phase_map
-        self.axis_2_power_map = axis_2_power_map
-        self.axis_descriptions = axis_descriptions
-        self.focal_depth_image = focal_depth_image
-        self.sign_map = sign_map
-        self.vasculature_image = vasculature_image
->>>>>>> f77f33c4
+#         self.vasculature_image = vasculature_image