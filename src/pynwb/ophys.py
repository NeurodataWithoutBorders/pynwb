from collections.abc import Iterable

from hdmf.utils import docval, getargs, popargs, call_docval_func, get_docval

from . import register_class, CORE_NAMESPACE
from .base import TimeSeries
from .image import ImageSeries
from .core import NWBContainer, MultiContainerInterface, NWBDataInterface
from hdmf.common import DynamicTable, DynamicTableRegion
from .device import Device
import numpy as np


@register_class('OpticalChannel', CORE_NAMESPACE)
class OpticalChannel(NWBContainer):
    """An optical channel used to record from an imaging plane."""

    __nwbfields__ = ('description',
                     'emission_lambda')

    @docval({'name': 'name', 'type': str, 'doc': 'the name of this electrode'},  # required
            {'name': 'description', 'type': str, 'doc': 'Any notes or comments about the channel.'},  # required
            {'name': 'emission_lambda', 'type': 'float', 'doc': 'Emission lambda for channel.'})  # required
    def __init__(self, **kwargs):
        description, emission_lambda = popargs("description", "emission_lambda", kwargs)
        call_docval_func(super(OpticalChannel, self).__init__, kwargs)
        self.description = description
        self.emission_lambda = emission_lambda


@register_class('ImagingPlane', CORE_NAMESPACE)
class ImagingPlane(NWBContainer):
    """An imaging plane and its metadata."""

    __nwbfields__ = ({'name': 'optical_channel', 'child': True},
                     'description',
                     'device',
                     'excitation_lambda',
                     'imaging_rate',
                     'indicator',
                     'location',
                     'manifold',
                     'conversion',
                     'unit',
                     'reference_frame')

    @docval(*get_docval(NWBContainer.__init__, 'name'),  # required
            {'name': 'optical_channel', 'type': (list, OpticalChannel),  # required
             'doc': 'One of possibly many groups storing channel-specific data.'},
            {'name': 'description', 'type': str, 'doc': 'Description of this ImagingPlane.'},  # required
            {'name': 'device', 'type': Device, 'doc': 'the device that was used to record'},  # required
            {'name': 'excitation_lambda', 'type': 'float', 'doc': 'Excitation wavelength in nm.'},  # required
            {'name': 'imaging_rate', 'type': 'float', 'doc': 'Rate images are acquired, in Hz.'},  # required
            {'name': 'indicator', 'type': str, 'doc': 'Calcium indicator'},  # required
            {'name': 'location', 'type': str, 'doc': 'Location of image plane.'},  # required
            {'name': 'manifold', 'type': 'array_data',
             'doc': ('DEPRECATED: Physical position of each pixel. size=("height", "width", "xyz"). '
                     'Deprecated in favor of origin_coords and grid_spacing.'),
             'default': None},
            {'name': 'conversion', 'type': 'float',
             'doc': ('DEPRECATED: Multiplier to get from stored values to specified unit (e.g., 1e-3 for millimeters) '
                     'Deprecated in favor of origin_coords and grid_spacing.'),
             'default': 1.0},
            {'name': 'unit', 'type': str,
             'doc': 'DEPRECATED: Base unit that coordinates are stored in (e.g., Meters). '
                    'Deprecated in favor of origin_coords_unit and grid_spacing_unit.',
             'default': 'meters'},
            {'name': 'reference_frame', 'type': str,
             'doc': 'Describes position and reference frame of manifold based on position of first element '
                    'in manifold.',
             'default': None},
            {'name': 'origin_coords', 'type': 'array_data',
             'doc': 'Physical location of the first element of the imaging plane (0, 0) for 2-D data or (0, 0, 0) for '
                    '3-D data. See also reference_frame for what the physical location is relative to (e.g., bregma).',
             'default': None},
            {'name': 'origin_coords_unit', 'type': str,
             'doc': "Measurement units for origin_coords. The default value is 'meters'.",
             'default': 'meters'},
            {'name': 'grid_spacing', 'type': 'array_data',
             'doc': "Space between pixels in (x, y) or voxels in (x, y, z) directions, in the specified unit. Assumes "
                    "imaging plane is a regular grid. See also reference_frame to interpret the grid.",
             'default': None},
            {'name': 'grid_spacing_unit', 'type': str,
<<<<<<< HEAD
             'doc': "Measurement units for grid_spacing. The default value is 'meters'.",
             'default': 'meters'},
            {'name': 'reference_frame', 'type': str,
             'doc': 'Describes position and reference frame of manifold based on position of first element '
                    'in manifold.',
             'default': None})
=======
             'doc': 'TODO',
             'default': 'meters'}
            )
>>>>>>> 0356f7e1
    def __init__(self, **kwargs):
        optical_channel, description, device, excitation_lambda, imaging_rate, \
            indicator, location, manifold, conversion, unit, reference_frame, origin_coords, origin_coords_unit, \
            grid_spacing, grid_spacing_unit = popargs(
                'optical_channel', 'description', 'device', 'excitation_lambda',
                'imaging_rate', 'indicator', 'location', 'manifold', 'conversion',
                'unit', 'reference_frame', 'origin_coords', 'origin_coords_unit', 'grid_spacing', 'grid_spacing_unit',
                kwargs)
        call_docval_func(super(ImagingPlane, self).__init__, kwargs)
        self.optical_channel = optical_channel if isinstance(optical_channel, list) else [optical_channel]
        self.description = description
        self.device = device
        self.excitation_lambda = excitation_lambda
        self.imaging_rate = imaging_rate
        self.indicator = indicator
        self.location = location
        self.manifold = manifold
        self.conversion = conversion
        self.unit = unit
        self.reference_frame = reference_frame
        self.origin_coords = origin_coords
        self.origin_coords_unit = origin_coords_unit
        self.grid_spacing = grid_spacing
        self.grid_spacing_unit = grid_spacing_unit


@register_class('TwoPhotonSeries', CORE_NAMESPACE)
class TwoPhotonSeries(ImageSeries):
    """Image stack recorded over time from 2-photon microscope."""

    __nwbfields__ = ('field_of_view',
                     'imaging_plane',
                     'pmt_gain',
                     'scan_line_rate')

    @docval(*get_docval(ImageSeries.__init__, 'name'),  # required
            {'name': 'imaging_plane', 'type': ImagingPlane, 'doc': 'Imaging plane class/pointer.'},  # required
            {'name': 'data', 'type': ('array_data', 'data', TimeSeries), 'shape': ([None] * 3, [None] * 4),
             'doc': 'The data this TimeSeries dataset stores. Can also store binary data e.g. image frames',
             'default': None},
            *get_docval(ImageSeries.__init__, 'unit', 'format'),
            {'name': 'field_of_view', 'type': (Iterable, TimeSeries), 'shape': ((2, ), (3, )),
             'doc': 'Width, height and depth of image, or imaged area (meters).', 'default': None},
            {'name': 'pmt_gain', 'type': 'float', 'doc': 'Photomultiplier gain.', 'default': None},
            {'name': 'scan_line_rate', 'type': 'float',
             'doc': 'Lines imaged per second. This is also stored in /general/optophysiology but is kept '
                    'here as it is useful information for analysis, and so good to be stored w/ the actual data.',
             'default': None},
            *get_docval(ImageSeries.__init__, 'external_file', 'starting_frame', 'bits_per_pixel',
                        'dimension', 'resolution', 'conversion', 'timestamps', 'starting_time', 'rate',
                        'comments', 'description', 'control', 'control_description'))
    def __init__(self, **kwargs):
        field_of_view, imaging_plane, pmt_gain, scan_line_rate = popargs(
            'field_of_view', 'imaging_plane', 'pmt_gain', 'scan_line_rate', kwargs)
        call_docval_func(super(TwoPhotonSeries, self).__init__, kwargs)
        self.field_of_view = field_of_view
        self.imaging_plane = imaging_plane
        self.pmt_gain = pmt_gain
        self.scan_line_rate = scan_line_rate


@register_class('CorrectedImageStack', CORE_NAMESPACE)
class CorrectedImageStack(NWBDataInterface):
    """
    An image stack where all frames are shifted (registered) to a common coordinate system, to
    account for movement and drift between frames. Note: each frame at each point in time is
    assumed to be 2-D (has only x & y dimensions).
    """

    __nwbfields__ = ('corrected',
                     'original',
                     'xy_translation')

    @docval({'name': 'name', 'type': str,
             'doc': 'The name of this CorrectedImageStack container', 'default': 'CorrectedImageStack'},
            {'name': 'corrected', 'type': ImageSeries,
             'doc': 'Image stack with frames shifted to the common coordinates.'},
            {'name': 'original', 'type': ImageSeries,
             'doc': 'Link to image series that is being registered.'},
            {'name': 'xy_translation', 'type': TimeSeries,
             'doc': 'Stores the x,y delta necessary to align each frame to the common coordinates, '
                    'for example, to align each frame to a reference image.'})
    def __init__(self, **kwargs):
        corrected, original, xy_translation = popargs('corrected', 'original', 'xy_translation', kwargs)
        call_docval_func(super(CorrectedImageStack, self).__init__, kwargs)
        self.corrected = corrected
        self.original = original
        self.xy_translation = xy_translation


@register_class('MotionCorrection', CORE_NAMESPACE)
class MotionCorrection(MultiContainerInterface):
    """
    A collection of corrected images stacks.
    """

    __clsconf__ = {
        'add': 'add_corrected_image_stack',
        'get': 'get_corrected_image_stack',
        'create': 'create_corrected_image_stack',
        'type': CorrectedImageStack,
        'attr': 'corrected_images_stacks'
    }


@register_class('PlaneSegmentation', CORE_NAMESPACE)
class PlaneSegmentation(DynamicTable):
    """
    Stores pixels in an image that represent different regions of interest (ROIs)
    or masks. All segmentation for a given imaging plane is stored together, with
    storage for multiple imaging planes (masks) supported. Each ROI is stored in its
    own subgroup, with the ROI group containing both a 2D mask and a list of pixels
    that make up this mask. Segments can also be used for masking neuropil. If segmentation
    is allowed to change with time, a new imaging plane (or module) is required and
    ROI names should remain consistent between them.
    """

    __fields__ = ('imaging_plane',
                  {'name': 'reference_images', 'child': True})

    __columns__ = (
        {'name': 'image_mask', 'description': 'Image masks for each ROI'},
        {'name': 'pixel_mask', 'description': 'Pixel masks for each ROI', 'index': True},
        {'name': 'voxel_mask', 'description': 'Voxel masks for each ROI', 'index': True}
    )

    @docval({'name': 'description', 'type': str,  # required
             'doc': 'Description of image plane, recording wavelength, depth, etc.'},
            {'name': 'imaging_plane', 'type': ImagingPlane,  # required
             'doc': 'the ImagingPlane this ROI applies to'},
            {'name': 'name', 'type': str, 'doc': 'name of PlaneSegmentation.', 'default': None},
            {'name': 'reference_images', 'type': (ImageSeries, list, dict, tuple), 'default': None,
             'doc': 'One or more image stacks that the masks apply to (can be oneelement stack).'},
            *get_docval(DynamicTable.__init__, 'id', 'columns', 'colnames'))
    def __init__(self, **kwargs):
        imaging_plane, reference_images = popargs('imaging_plane', 'reference_images', kwargs)
        if kwargs.get('name') is None:
            kwargs['name'] = imaging_plane.name
        columns, colnames = getargs('columns', 'colnames', kwargs)
        call_docval_func(super(PlaneSegmentation, self).__init__, kwargs)
        self.imaging_plane = imaging_plane
        if isinstance(reference_images, ImageSeries):
            reference_images = (reference_images,)
        self.reference_images = reference_images

    @docval({'name': 'pixel_mask', 'type': 'array_data', 'default': None,
             'doc': 'pixel mask for 2D ROIs: [(x1, y1, weight1), (x2, y2, weight2), ...]',
             'shape': (None, 3)},
            {'name': 'voxel_mask', 'type': 'array_data', 'default': None,
             'doc': 'voxel mask for 3D ROIs: [(x1, y1, z1, weight1), (x2, y2, z2, weight2), ...]',
             'shape': (None, 4)},
            {'name': 'image_mask', 'type': 'array_data', 'default': None,
             'doc': 'image with the same size of image where positive values mark this ROI',
             'shape': [[None]*2, [None]*3]},
            {'name': 'id', 'type': int, 'doc': 'the ID for the ROI', 'default': None},
            allow_extra=True)
    def add_roi(self, **kwargs):
        """Add a Region Of Interest (ROI) data to this"""
        pixel_mask, voxel_mask, image_mask = popargs('pixel_mask', 'voxel_mask', 'image_mask', kwargs)
        if image_mask is None and pixel_mask is None and voxel_mask is None:
            raise ValueError("Must provide 'image_mask' and/or 'pixel_mask'")
        rkwargs = dict(kwargs)
        if image_mask is not None:
            rkwargs['image_mask'] = image_mask
        if pixel_mask is not None:
            rkwargs['pixel_mask'] = pixel_mask
        if voxel_mask is not None:
            rkwargs['voxel_mask'] = voxel_mask
        return super(PlaneSegmentation, self).add_row(**rkwargs)

    @staticmethod
    def pixel_to_image(pixel_mask):
        """Converts a 2D pixel_mask of a ROI into an image_mask."""
        image_matrix = np.zeros(np.shape(pixel_mask))
        npmask = np.asarray(pixel_mask)
        x_coords = npmask[:, 0].astype(np.int)
        y_coords = npmask[:, 1].astype(np.int)
        weights = npmask[:, -1]
        image_matrix[y_coords, x_coords] = weights
        return image_matrix

    @staticmethod
    def image_to_pixel(image_mask):
        """Converts an image_mask of a ROI into a pixel_mask"""
        pixel_mask = []
        it = np.nditer(image_mask, flags=['multi_index'])
        while not it.finished:
            weight = it[0][()]
            if weight > 0:
                x = it.multi_index[0]
                y = it.multi_index[1]
                pixel_mask.append([x, y, weight])
            it.iternext()
        return pixel_mask

    @docval({'name': 'description', 'type': str, 'doc': 'a brief description of what the region is'},
            {'name': 'region', 'type': (slice, list, tuple), 'doc': 'the indices of the table', 'default': slice(None)},
            {'name': 'name', 'type': str, 'doc': 'the name of the ROITableRegion', 'default': 'rois'})
    def create_roi_table_region(self, **kwargs):
        return call_docval_func(self.create_region, kwargs)


@register_class('ImageSegmentation', CORE_NAMESPACE)
class ImageSegmentation(MultiContainerInterface):
    """
    Stores pixels in an image that represent different regions of interest (ROIs) or masks. All
    segmentation for a given imaging plane is stored together, with storage for multiple imaging
    planes (masks) supported. Each ROI is stored in its own subgroup, with the ROI group
    containing both a 2D mask and a list of pixels that make up this mask. Segments can also be
    used for masking neuropil. If segmentation is allowed to change with time, a new imaging plane
    (or module) is required and ROI names should remain consistent between them.
    """
    __clsconf__ = {
        'attr': 'plane_segmentations',
        'type': PlaneSegmentation,
        'add': 'add_plane_segmentation',
        'get': 'get_plane_segmentation',
        'create': 'create_plane_segmentation'
    }

    @docval({'name': 'imaging_plane', 'type': ImagingPlane, 'doc': 'the ImagingPlane this ROI applies to'},
            {'name': 'description', 'type': str,
             'doc': 'Description of image plane, recording wavelength, depth, etc.', 'default': None},
            {'name': 'name', 'type': str, 'doc': 'name of PlaneSegmentation.', 'default': None})
    def add_segmentation(self, **kwargs):
        kwargs.setdefault('description', kwargs['imaging_plane'].description)
        return self.create_plane_segmentation(**kwargs)


@register_class('RoiResponseSeries', CORE_NAMESPACE)
class RoiResponseSeries(TimeSeries):
    '''
    ROI responses over an imaging plane. Each column in data should correspond to
    the signal from one ROI.
    '''

    __nwbfields__ = ({'name': 'rois', 'child': True},)

    @docval(*get_docval(TimeSeries.__init__, 'name'),  # required
            {'name': 'data', 'type': ('array_data', 'data', TimeSeries),  # required
             'shape': ((None, ), (None, None)),
             'doc': 'The data this TimeSeries dataset stores. Can also store binary data e.g. image frames'},
            *get_docval(TimeSeries.__init__, 'unit'),
            {'name': 'rois', 'type': DynamicTableRegion,  # required
             'doc': 'a table region corresponding to the ROIs that were used to generate this data'},
            *get_docval(TimeSeries.__init__, 'resolution', 'conversion', 'timestamps', 'starting_time', 'rate',
                        'comments', 'description', 'control', 'control_description'))
    def __init__(self, **kwargs):
        rois = popargs('rois', kwargs)
        call_docval_func(super(RoiResponseSeries, self).__init__, kwargs)
        self.rois = rois


@register_class('DfOverF', CORE_NAMESPACE)
class DfOverF(MultiContainerInterface):
    """
    dF/F information about a region of interest (ROI). Storage hierarchy of dF/F should be the same
    as for segmentation (ie, same names for ROIs and for image planes).
    """

    __clsconf__ = {
        'attr': 'roi_response_series',
        'type': RoiResponseSeries,
        'add': 'add_roi_response_series',
        'get': 'get_roi_response_series',
        'create': 'create_roi_response_series'
    }


@register_class('Fluorescence', CORE_NAMESPACE)
class Fluorescence(MultiContainerInterface):
    """
    Fluorescence information about a region of interest (ROI). Storage hierarchy of fluorescence
    should be the same as for segmentation (ie, same names for ROIs and for image planes).
    """

    __clsconf__ = {
        'attr': 'roi_response_series',
        'type': RoiResponseSeries,
        'add': 'add_roi_response_series',
        'get': 'get_roi_response_series',
        'create': 'create_roi_response_series'
    }<|MERGE_RESOLUTION|>--- conflicted
+++ resolved
@@ -81,18 +81,12 @@
                     "imaging plane is a regular grid. See also reference_frame to interpret the grid.",
              'default': None},
             {'name': 'grid_spacing_unit', 'type': str,
-<<<<<<< HEAD
              'doc': "Measurement units for grid_spacing. The default value is 'meters'.",
              'default': 'meters'},
             {'name': 'reference_frame', 'type': str,
              'doc': 'Describes position and reference frame of manifold based on position of first element '
                     'in manifold.',
              'default': None})
-=======
-             'doc': 'TODO',
-             'default': 'meters'}
-            )
->>>>>>> 0356f7e1
     def __init__(self, **kwargs):
         optical_channel, description, device, excitation_lambda, imaging_rate, \
             indicator, location, manifold, conversion, unit, reference_frame, origin_coords, origin_coords_unit, \
