try:
    from collections.abc import Iterable  # Python 3
except ImportError:
    from collections import Iterable  # Python 2.7

from hdmf.utils import docval, getargs, popargs, fmt_docval_args, call_docval_func, get_docval

from . import register_class, CORE_NAMESPACE
from .base import TimeSeries
from .image import ImageSeries
from .core import NWBContainer, MultiContainerInterface, DynamicTable, DynamicTableRegion, NWBDataInterface
from .device import Device
import numpy as np


@register_class('OpticalChannel', CORE_NAMESPACE)
class OpticalChannel(NWBContainer):
    """
    """

    __nwbfields__ = ('description',
                     'emission_lambda')

    @docval({'name': 'name', 'type': str, 'doc': 'the name of this electrode'},  # required
            {'name': 'description', 'type': str, 'doc': 'Any notes or comments about the channel.'},  # required
            {'name': 'emission_lambda', 'type': float, 'doc': 'Emission lambda for channel.'})  # required
    def __init__(self, **kwargs):
        description, emission_lambda = popargs("description", "emission_lambda", kwargs)
        pargs, pkwargs = fmt_docval_args(super(OpticalChannel, self).__init__, kwargs)
        super(OpticalChannel, self).__init__(*pargs, **pkwargs)
        self.description = description
        self.emission_lambda = emission_lambda


@register_class('ImagingPlane', CORE_NAMESPACE)
class ImagingPlane(NWBContainer):
    """An imaging plane and its metadata.
    """

    __nwbfields__ = ({'name': 'optical_channel', 'child': True},
                     'description',
                     'device',
                     'excitation_lambda',
                     'imaging_rate',
                     'indicator',
                     'location',
                     'manifold',
                     'conversion',
                     'unit',
                     'reference_frame')

    @docval(*get_docval(NWBContainer.__init__, 'name'),  # required
            {'name': 'optical_channel', 'type': (list, OpticalChannel),  # required
             'doc': 'One of possibly many groups storing channelspecific data.'},
            {'name': 'description', 'type': str, 'doc': 'Description of this ImagingPlane.'},  # required
            {'name': 'device', 'type': Device, 'doc': 'the device that was used to record'},  # required
            {'name': 'excitation_lambda', 'type': float, 'doc': 'Excitation wavelength in nm.'},  # required
            {'name': 'imaging_rate', 'type': float, 'doc': 'Rate images are acquired, in Hz.'},  # required
            {'name': 'indicator', 'type': str, 'doc': 'Calcium indicator'},  # required
            {'name': 'location', 'type': str, 'doc': 'Location of image plane.'},  # required
            {'name': 'manifold', 'type': Iterable,
             'doc': 'Physical position of each pixel. size=("height", "width", "xyz").',
             'default': None},
            {'name': 'conversion', 'type': float,
             'doc': 'Multiplier to get from stored values to specified unit (e.g., 1e-3 for millimeters)',
             'default': None},
            {'name': 'unit', 'type': str, 'doc': 'Base unit that coordinates are stored in (e.g., Meters).',
             'default': None},
            {'name': 'reference_frame', 'type': str,
             'doc': 'Describes position and reference frame of manifold based on position of first element \
                     in manifold.', 'default': None})
    def __init__(self, **kwargs):
        optical_channel, description, device, excitation_lambda, imaging_rate, \
            indicator, location, manifold, conversion, unit, reference_frame = popargs(
                'optical_channel', 'description', 'device', 'excitation_lambda',
                'imaging_rate', 'indicator', 'location', 'manifold', 'conversion',
                'unit', 'reference_frame', kwargs)
        pargs, pkwargs = fmt_docval_args(super(ImagingPlane, self).__init__, kwargs)
        super(ImagingPlane, self).__init__(*pargs, **pkwargs)
        self.optical_channel = optical_channel if isinstance(optical_channel, list) else [optical_channel]
        self.description = description
        self.device = device
        self.excitation_lambda = excitation_lambda
        self.imaging_rate = imaging_rate
        self.indicator = indicator
        self.location = location
        self.manifold = manifold
        self.conversion = conversion
        self.unit = unit
        self.reference_frame = reference_frame


@register_class('TwoPhotonSeries', CORE_NAMESPACE)
class TwoPhotonSeries(ImageSeries):
    """
    A special case of optical imaging.
    """

    __nwbfields__ = ('field_of_view',
                     'imaging_plane',
                     'pmt_gain',
                     'scan_line_rate')

    _help = "Image stack recorded from 2-photon microscope."

    @docval(*get_docval(ImageSeries.__init__, 'name'),  # required
            {'name': 'imaging_plane', 'type': ImagingPlane, 'doc': 'Imaging plane class/pointer.'},  # required
            {'name': 'data', 'type': ('array_data', 'data', TimeSeries), 'shape': ([None] * 3, [None] * 4),
             'doc': 'The data this TimeSeries dataset stores. Can also store binary data e.g. image frames',
             'default': None},
            *get_docval(ImageSeries.__init__, 'unit', 'format'),
            {'name': 'field_of_view', 'type': (Iterable, TimeSeries), 'shape': ((2, ), (3, )),
             'doc': 'Width, height and depth of image, or imaged area (meters).', 'default': None},
            {'name': 'pmt_gain', 'type': float, 'doc': 'Photomultiplier gain.', 'default': None},
            {'name': 'scan_line_rate', 'type': float,
             'doc': 'Lines imaged per second. This is also stored in /general/optophysiology but is kept \
             here as it is useful information for analysis, and so good to be stored w/ the actual data.',
             'default': None},
            *get_docval(ImageSeries.__init__, 'external_file', 'starting_frame', 'bits_per_pixel',
                        'dimension', 'resolution', 'conversion', 'timestamps', 'starting_time', 'rate',
                        'comments', 'description', 'control', 'control_description'))
    def __init__(self, **kwargs):
        field_of_view, imaging_plane, pmt_gain, scan_line_rate = popargs(
            'field_of_view', 'imaging_plane', 'pmt_gain', 'scan_line_rate', kwargs)
        pargs, pkwargs = fmt_docval_args(super(TwoPhotonSeries, self).__init__, kwargs)
        super(TwoPhotonSeries, self).__init__(*pargs, **pkwargs)
        self.field_of_view = field_of_view
        self.imaging_plane = imaging_plane
        self.pmt_gain = pmt_gain
        self.scan_line_rate = scan_line_rate


@register_class('CorrectedImageStack', CORE_NAMESPACE)
class CorrectedImageStack(NWBDataInterface):
    """
    An image stack where all frames are shifted (registered) to a common coordinate system, to
    account for movement and drift between frames. Note: each frame at each point in time is
    assumed to be 2-D (has only x & y dimensions).
    """

    __nwbfields__ = ('corrected',
                     'original',
                     'xy_translation')

    _help = ""

    @docval({'name': 'name', 'type': str,
             'doc': 'The name of this CorrectedImageStack container', 'default': 'CorrectedImageStack'},
            {'name': 'corrected', 'type': ImageSeries,
             'doc': 'Image stack with frames shifted to the common coordinates.'},
            {'name': 'original', 'type': ImageSeries,
             'doc': 'Link to image series that is being registered.'},
            {'name': 'xy_translation', 'type': TimeSeries,
             'doc': 'Stores the x,y delta necessary to align each frame to the common coordinates,\
             for example, to align each frame to a reference image.'})
    def __init__(self, **kwargs):
        corrected, original, xy_translation = popargs('corrected', 'original', 'xy_translation', kwargs)
        super(CorrectedImageStack, self).__init__(**kwargs)
        self.corrected = corrected
        self.original = original
        self.xy_translation = xy_translation


@register_class('MotionCorrection', CORE_NAMESPACE)
class MotionCorrection(MultiContainerInterface):
    """
    A collection of corrected images stacks.
    """

    __clsconf__ = {
        'add': 'add_corrected_image_stack',
        'get': 'get_corrected_image_stack',
        'create': 'create_corrected_image_stack',
        'type': CorrectedImageStack,
        'attr': 'corrected_images_stacks'
    }

    _help = "Image stacks whose frames have been shifted (registered) to account for motion."


@register_class('PlaneSegmentation', CORE_NAMESPACE)
class PlaneSegmentation(DynamicTable):
    """
    Image segmentation of a specific imaging plane
    """

    __nwbfields__ = ('description',
                     'imaging_plane',
                     {'name': 'reference_images', 'child': True})

    __columns__ = (
        {'name': 'image_mask', 'description': 'Image masks for each ROI'},
        {'name': 'pixel_mask', 'description': 'Pixel masks for each ROI', 'index': True},
        {'name': 'voxel_mask', 'description': 'Voxel masks for each ROI', 'index': True}
    )

    @docval({'name': 'description', 'type': str,  # required
             'doc': 'Description of image plane, recording wavelength, depth, etc.'},
            {'name': 'imaging_plane', 'type': ImagingPlane,  # required
             'doc': 'the ImagingPlane this ROI applies to'},
            {'name': 'name', 'type': str, 'doc': 'name of PlaneSegmentation.', 'default': None},
            {'name': 'reference_images', 'type': (ImageSeries, list, dict, tuple), 'default': None,
<<<<<<< HEAD
             'doc': 'One or more image stacks that the masks apply to (can be one element stack).'},
            {'name': 'id', 'type': ('array_data', ElementIdentifiers), 'doc': 'the identifiers for this table',
             'default': None},
            {'name': 'columns', 'type': (tuple, list), 'doc': 'the columns in this table', 'default': None},
            {'name': 'colnames', 'type': 'array_data', 'doc': 'the names of the columns in this table',
            'default': None})
=======
             'doc': 'One or more image stacks that the masks apply to (can be oneelement stack).'},
            *get_docval(DynamicTable.__init__, 'id', 'columns', 'colnames'))
>>>>>>> 1fae5aff
    def __init__(self, **kwargs):
        imaging_plane, reference_images = popargs('imaging_plane', 'reference_images', kwargs)
        if kwargs.get('name') is None:
            kwargs['name'] = imaging_plane.name
        columns, colnames = getargs('columns', 'colnames', kwargs)
        pargs, pkwargs = fmt_docval_args(super(PlaneSegmentation, self).__init__, kwargs)
        super(PlaneSegmentation, self).__init__(*pargs, **pkwargs)
        self.imaging_plane = imaging_plane
        if isinstance(reference_images, ImageSeries):
            reference_images = (reference_images,)
        self.reference_images = reference_images

    @docval({'name': 'pixel_mask', 'type': 'array_data', 'default': None,
             'doc': 'pixel mask for 2D ROIs: [(x1, y1, weight1), (x2, y2, weight2), ...]',
             'shape': (None, 3)},
            {'name': 'voxel_mask', 'type': 'array_data', 'default': None,
             'doc': 'voxel mask for 3D ROIs: [(x1, y1, z1, weight1), (x2, y2, z2, weight2), ...]',
             'shape': (None, 4)},
            {'name': 'image_mask', 'type': 'array_data', 'default': None,
             'doc': 'image with the same size of image where positive values mark this ROI',
             'shape': [[None]*2, [None]*3]},
            {'name': 'id', 'type': int, 'help': 'the ID for the ROI', 'default': None},
            allow_extra=True)
    def add_roi(self, **kwargs):
        """
        Add ROI data to this
        """
        pixel_mask, voxel_mask, image_mask = popargs('pixel_mask', 'voxel_mask', 'image_mask', kwargs)
        if image_mask is None and pixel_mask is None and voxel_mask is None:
            raise ValueError("Must provide 'image_mask' and/or 'pixel_mask'")
        rkwargs = dict(kwargs)
        if image_mask is not None:
            rkwargs['image_mask'] = image_mask
        if pixel_mask is not None:
            rkwargs['pixel_mask'] = pixel_mask
        if voxel_mask is not None:
            rkwargs['voxel_mask'] = voxel_mask
        return super(PlaneSegmentation, self).add_row(**rkwargs)

    @staticmethod
    def pixel_to_image(pixel_mask):
        """
        Converts a 2D pixel_mask of a ROI into an image_mask.
        """
        image_matrix = np.zeros(np.shape(pixel_mask))
        npmask = np.asarray(pixel_mask)
        x_coords = npmask[:, 0].astype(np.int)
        y_coords = npmask[:, 1].astype(np.int)
        weights = npmask[:, -1]
        image_matrix[y_coords, x_coords] = weights
        return image_matrix

    @staticmethod
    def image_to_pixel(image_mask):
        """
        Converts an image_mask of a ROI into a pixel_mask
        """
        pixel_mask = []
        it = np.nditer(image_mask, flags=['multi_index'])
        while not it.finished:
            weight = it[0][()]
            if weight > 0:
                x = it.multi_index[0]
                y = it.multi_index[1]
                pixel_mask.append([x, y, weight])
            it.iternext()
        return pixel_mask

    @docval({'name': 'description', 'type': str, 'doc': 'a brief description of what the region is'},
            {'name': 'region', 'type': (slice, list, tuple), 'doc': 'the indices of the table', 'default': slice(None)},
            {'name': 'name', 'type': str, 'doc': 'the name of the ROITableRegion', 'default': 'rois'})
    def create_roi_table_region(self, **kwargs):
        return call_docval_func(self.create_region, kwargs)


@register_class('ImageSegmentation', CORE_NAMESPACE)
class ImageSegmentation(MultiContainerInterface):
    """
    Stores pixels in an image that represent different regions of interest (ROIs) or masks. All
    segmentation for a given imaging plane is stored together, with storage for multiple imaging
    planes (masks) supported. Each ROI is stored in its own subgroup, with the ROI group
    containing both a 2D mask and a list of pixels that make up this mask. Segments can also be
    used for masking neuropil. If segmentation is allowed to change with time, a new imaging plane
    (or module) is required and ROI names should remain consistent between them.
    """
    __clsconf__ = {
        'attr': 'plane_segmentations',
        'type': PlaneSegmentation,
        'add': 'add_plane_segmentation',
        'get': 'get_plane_segmentation',
        'create': 'create_plane_segmentation'
    }

    _help = "Stores groups of pixels that define regions of interest from one or more imaging planes"

    @docval({'name': 'imaging_plane', 'type': ImagingPlane, 'doc': 'the ImagingPlane this ROI applies to'},
            {'name': 'description', 'type': str,
             'doc': 'Description of image plane, recording wavelength, depth, etc.', 'default': None},
            {'name': 'name', 'type': str, 'doc': 'name of PlaneSegmentation.', 'default': None})
    def add_segmentation(self, **kwargs):
        kwargs.setdefault('description', kwargs['imaging_plane'].description)
        return self.create_plane_segmentation(**kwargs)


@register_class('RoiResponseSeries', CORE_NAMESPACE)
class RoiResponseSeries(TimeSeries):
    '''
    ROI responses over an imaging plane. Each row in data[] should correspond to the signal from one ROI.
    '''

    __nwbfields__ = ({'name': 'rois', 'child': True},)

    _help = "ROI responses over an imaging plane. Each row in data[] should correspond to the signal from one no ROI."

    @docval(*get_docval(TimeSeries.__init__, 'name'),  # required
            {'name': 'data', 'type': ('array_data', 'data', TimeSeries),  # required
             'shape': ((None, ), (None, None)),
             'doc': 'The data this TimeSeries dataset stores. Can also store binary data e.g. image frames'},
            *get_docval(TimeSeries.__init__, 'unit'),
            {'name': 'rois', 'type': DynamicTableRegion,  # required
             'doc': 'a table region corresponding to the ROIs that were used to generate this data'},
            *get_docval(TimeSeries.__init__, 'resolution', 'conversion', 'timestamps', 'starting_time', 'rate',
                        'comments', 'description', 'control', 'control_description'))
    def __init__(self, **kwargs):
        rois = popargs('rois', kwargs)
        pargs, pkwargs = fmt_docval_args(super(RoiResponseSeries, self).__init__, kwargs)
        super(RoiResponseSeries, self).__init__(*pargs, **pkwargs)
        self.rois = rois


@register_class('DfOverF', CORE_NAMESPACE)
class DfOverF(MultiContainerInterface):
    """
    dF/F information about a region of interest (ROI). Storage hierarchy of dF/F should be the same
    as for segmentation (ie, same names for ROIs and for image planes).
    """

    __clsconf__ = {
        'attr': 'roi_response_series',
        'type': RoiResponseSeries,
        'add': 'add_roi_response_series',
        'get': 'get_roi_response_series',
        'create': 'create_roi_response_series'
    }

    _help = "Df/f over time of one or more ROIs. TimeSeries names should correspond to imaging plane names"


@register_class('Fluorescence', CORE_NAMESPACE)
class Fluorescence(MultiContainerInterface):
    """
    Fluorescence information about a region of interest (ROI). Storage hierarchy of fluorescence
    should be the same as for segmentation (ie, same names for ROIs and for image planes).
    """

    __clsconf__ = {
        'attr': 'roi_response_series',
        'type': RoiResponseSeries,
        'add': 'add_roi_response_series',
        'get': 'get_roi_response_series',
        'create': 'create_roi_response_series'
    }

    _help = "Fluorescence over time of one or more ROIs. TimeSeries names should correspond to imaging plane names."<|MERGE_RESOLUTION|>--- conflicted
+++ resolved
@@ -200,17 +200,8 @@
              'doc': 'the ImagingPlane this ROI applies to'},
             {'name': 'name', 'type': str, 'doc': 'name of PlaneSegmentation.', 'default': None},
             {'name': 'reference_images', 'type': (ImageSeries, list, dict, tuple), 'default': None,
-<<<<<<< HEAD
-             'doc': 'One or more image stacks that the masks apply to (can be one element stack).'},
-            {'name': 'id', 'type': ('array_data', ElementIdentifiers), 'doc': 'the identifiers for this table',
-             'default': None},
-            {'name': 'columns', 'type': (tuple, list), 'doc': 'the columns in this table', 'default': None},
-            {'name': 'colnames', 'type': 'array_data', 'doc': 'the names of the columns in this table',
-            'default': None})
-=======
              'doc': 'One or more image stacks that the masks apply to (can be oneelement stack).'},
             *get_docval(DynamicTable.__init__, 'id', 'columns', 'colnames'))
->>>>>>> 1fae5aff
     def __init__(self, **kwargs):
         imaging_plane, reference_images = popargs('imaging_plane', 'reference_images', kwargs)
         if kwargs.get('name') is None:
