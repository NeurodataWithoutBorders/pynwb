from collections import Iterable
import numpy as np

from .form.utils import docval, getargs, popargs, fmt_docval_args, call_docval_func

from . import register_class, CORE_NAMESPACE
from .base import TimeSeries, _default_resolution, _default_conversion
from .image import ImageSeries
from .core import NWBContainer, MultiContainerInterface, DynamicTable, DynamicTableRegion, ElementIdentifiers
from .device import Device


@register_class('OpticalChannel', CORE_NAMESPACE)
class OpticalChannel(NWBContainer):
    """
    """

    __nwbfields__ = ('description',
                     'emission_lambda')

    @docval({'name': 'name', 'type': str, 'doc': 'the name of this electrode'},
            {'name': 'description', 'type': str, 'doc': 'Any notes or comments about the channel.'},
            {'name': 'emission_lambda', 'type': float, 'doc': 'Emission lambda for channel.'},
            {'name': 'parent', 'type': 'NWBContainer',
             'doc': 'The parent NWBContainer for this NWBContainer', 'default': None})
    def __init__(self, **kwargs):
        description, emission_lambda, parent = popargs("description", "emission_lambda", "parent", kwargs)
        pargs, pkwargs = fmt_docval_args(super(OpticalChannel, self).__init__, kwargs)
        super(OpticalChannel, self).__init__(*pargs, **pkwargs)
        self.description = description
        self.emission_lambda = emission_lambda


@register_class('ImagingPlane', CORE_NAMESPACE)
class ImagingPlane(NWBContainer):
    """
    """

    __nwbfields__ = ({'name': 'optical_channel', 'child': True},
                     'description',
                     'device',
                     'excitation_lambda',
                     'imaging_rate',
                     'indicator',
                     'location',
                     'manifold',
                     'conversion',
                     'unit',
                     'reference_frame')

    @docval({'name': 'name', 'type': str, 'doc': 'the name of this electrode'},
            {'name': 'optical_channel', 'type': (list, OpticalChannel),
             'doc': 'One of possibly many groups storing channelspecific data.'},
            {'name': 'description', 'type': str, 'doc': 'Description of this ImagingPlane.'},
            {'name': 'device', 'type': Device, 'doc': 'the device that was used to record'},
            {'name': 'excitation_lambda', 'type': float, 'doc': 'Excitation wavelength in nm.'},
            {'name': 'imaging_rate', 'type': float, 'doc': 'Rate images are acquired, in Hz.'},
            {'name': 'indicator', 'type': str, 'doc': 'Calcium indicator'},
            {'name': 'location', 'type': str, 'doc': 'Location of image plane.'},
            {'name': 'manifold', 'type': Iterable,
             'doc': 'Physical position of each pixel. size=("height", "width", "xyz").',
             'default': None},
            {'name': 'conversion', 'type': float,
             'doc': 'Multiplier to get from stored values to specified unit (e.g., 1e-3 for millimeters)',
             'default': None},
            {'name': 'unit', 'type': str, 'doc': 'Base unit that coordinates are stored in (e.g., Meters).',
             'default': None},
            {'name': 'reference_frame', 'type': str,
             'doc': 'Describes position and reference frame of manifold based on position of first element \
             in manifold.', 'default': None},
            {'name': 'parent', 'type': 'NWBContainer',
             'doc': 'The parent NWBContainer for this NWBContainer', 'default': None})
    def __init__(self, **kwargs):
        optical_channel, description, device, excitation_lambda, imaging_rate, \
            indicator, location, manifold, conversion, unit, reference_frame, parent = popargs(
                'optical_channel', 'description', 'device', 'excitation_lambda',
                'imaging_rate', 'indicator', 'location', 'manifold', 'conversion',
                'unit', 'reference_frame', 'parent', kwargs)
        pargs, pkwargs = fmt_docval_args(super(ImagingPlane, self).__init__, kwargs)
        super(ImagingPlane, self).__init__(*pargs, **pkwargs)
        self.optical_channel = optical_channel if isinstance(optical_channel, list) else [optical_channel]
        self.description = description
        self.device = device
        self.excitation_lambda = excitation_lambda
        self.imaging_rate = imaging_rate
        self.indicator = indicator
        self.location = location
        self.manifold = manifold
        self.conversion = conversion
        self.unit = unit
        self.reference_frame = reference_frame


@register_class('TwoPhotonSeries', CORE_NAMESPACE)
class TwoPhotonSeries(ImageSeries):
    """
    A special case of optical imaging.
    """

    __nwbfields__ = ('field_of_view',
                     'imaging_plane',
                     'pmt_gain',
                     'scan_line_rate')

    _help = "Image stack recorded from 2-photon microscope."

    @docval({'name': 'name', 'type': str, 'doc': 'The name of this TimeSeries dataset'},
            {'name': 'imaging_plane', 'type': ImagingPlane, 'doc': 'Imaging plane class/pointer.'},
            {'name': 'data', 'type': ('array_data', 'data', TimeSeries),
             'doc': 'The data this TimeSeries dataset stores. Can also store binary data e.g. image frames',
             'default': None},
            {'name': 'unit', 'type': str, 'doc': 'The base unit of measurement (should be SI unit)', 'default': None},
            {'name': 'format', 'type': str,
             'doc': 'Format of image. Three types: 1) Image format; tiff, png, jpg, etc. 2) external 3) raw.',
             'default': None},
            {'name': 'field_of_view', 'type': (Iterable, TimeSeries),
             'doc': 'Width, height and depth of image, or imaged area (meters).', 'default': None},
            {'name': 'pmt_gain', 'type': float, 'doc': 'Photomultiplier gain.', 'default': None},
            {'name': 'scan_line_rate', 'type': float,
             'doc': 'Lines imaged per second. This is also stored in /general/optophysiology but is kept \
             here as it is useful information for analysis, and so good to be stored w/ the actual data.',
             'default': None},
            {'name': 'external_file', 'type': Iterable,
             'doc': 'Path or URL to one or more external file(s). Field only present if format=external. \
             Either external_file or data must be specified, but not both.', 'default': None},
            {'name': 'starting_frame', 'type': Iterable,
             'doc': 'Each entry is the frame number in the corresponding external_file variable. \
             This serves as an index to what frames each file contains.', 'default': None},
            {'name': 'bits_per_pixel', 'type': int, 'doc': 'Number of bit per image pixel', 'default': None},
            {'name': 'dimension', 'type': Iterable,
             'doc': 'Number of pixels on x, y, (and z) axes.', 'default': [np.nan]},
            {'name': 'resolution', 'type': float, 'doc': 'The smallest meaningful difference (in specified unit) \
            between values in data', 'default': _default_resolution},
            {'name': 'conversion', 'type': float,
             'doc': 'Scalar to multiply each element by to conver to volts', 'default': _default_conversion},
            {'name': 'timestamps', 'type': ('array_data', 'data', TimeSeries),
             'doc': 'Timestamps for samples stored in data', 'default': None},
            {'name': 'starting_time', 'type': float, 'doc': 'The timestamp of the first sample', 'default': None},
            {'name': 'rate', 'type': float, 'doc': 'Sampling rate in Hz', 'default': None},
            {'name': 'comments', 'type': str,
             'doc': 'Human-readable comments about this TimeSeries dataset', 'default': 'no comments'},
            {'name': 'description', 'type': str,
             'doc': 'Description of this TimeSeries dataset', 'default': 'no description'},
            {'name': 'control', 'type': Iterable,
             'doc': 'Numerical labels that apply to each element in data', 'default': None},
            {'name': 'control_description', 'type': Iterable,
             'doc': 'Description of each control value', 'default': None},
            {'name': 'parent', 'type': 'NWBContainer',
             'doc': 'The parent NWBContainer for this NWBContainer', 'default': None})
    def __init__(self, **kwargs):
        field_of_view, imaging_plane, pmt_gain, scan_line_rate = popargs(
            'field_of_view', 'imaging_plane', 'pmt_gain', 'scan_line_rate', kwargs)
        pargs, pkwargs = fmt_docval_args(super(TwoPhotonSeries, self).__init__, kwargs)
        super(TwoPhotonSeries, self).__init__(*pargs, **pkwargs)
        self.field_of_view = field_of_view
        self.imaging_plane = imaging_plane
        self.pmt_gain = pmt_gain
        self.scan_line_rate = scan_line_rate


@register_class('CorrectedImageStack', CORE_NAMESPACE)
class CorrectedImageStack(NWBContainer):
    """
    An image stack where all frames are shifted (registered) to a common coordinate system, to
    account for movement and drift between frames. Note: each frame at each point in time is
    assumed to be 2-D (has only x & y dimensions).
    """

    __nwbfields__ = ('corrected',
                     'original',
                     'xy_translation')

    _help = ""

    @docval({'name': 'name', 'type': str,
             'doc': 'The name of this CorrectedImageStack container', 'default': 'CorrectedImageStack'},
            {'name': 'corrected', 'type': ImageSeries,
             'doc': 'Image stack with frames shifted to the common coordinates.'},
            {'name': 'original', 'type': ImageSeries,
             'doc': 'Link to image series that is being registered.'},
            {'name': 'xy_translation', 'type': TimeSeries,
             'doc': 'Stores the x,y delta necessary to align each frame to the common coordinates,\
             for example, to align each frame to a reference image.'})
    def __init__(self, **kwargs):
        corrected, original, xy_translation = popargs('corrected', 'original', 'xy_translation', kwargs)
        super(CorrectedImageStack, self).__init__(**kwargs)
        self.corrected = corrected
        self.original = original
        self.xy_translation = xy_translation


@register_class('MotionCorrection', CORE_NAMESPACE)
class MotionCorrection(MultiContainerInterface):
    """
    A collection of corrected images stacks.
    """

    __clsconf__ = {
        'add': 'add_corrected_image_stack',
        'get': 'get_corrected_image_stack',
        'create': 'create_corrected_image_stack',
        'type': CorrectedImageStack,
        'attr': 'corrected_images_stacks'
    }

    _help = "Image stacks whose frames have been shifted (registered) to account for motion."


@register_class('PlaneSegmentation', CORE_NAMESPACE)
class PlaneSegmentation(DynamicTable):
    """
    Image segmentation of a specific imaging plane
    """

    __nwbfields__ = ('description',
                     'imaging_plane',
                     {'name': 'reference_images', 'child': True})

    __columns__ = (
        {'name': 'image_mask', 'description': 'Image masks for each ROI'},
<<<<<<< HEAD
        {'name': 'pixel_mask', 'description': 'Pixel masks for each ROI', 'index': True}
=======
        {'name': 'pixel_mask', 'description': 'Pixel masks for each ROI', 'vector_data': True},
        {'name': 'voxel_mask', 'description': 'Voxel masks for each ROI', 'vector_data': True}
>>>>>>> 3bd8bc39
    )

    @docval({'name': 'description', 'type': str,
             'doc': 'Description of image plane, recording wavelength, depth, etc.'},
            {'name': 'imaging_plane', 'type': ImagingPlane,
             'doc': 'the ImagingPlane this ROI applies to'},
            {'name': 'name', 'type': str, 'doc': 'name of PlaneSegmentation.', 'default': None},
            {'name': 'reference_images', 'type': (ImageSeries, list, dict, tuple), 'default': None,
             'doc': 'One or more image stacks that the masks apply to (can be oneelement stack).'},
            {'name': 'id', 'type': ('array_data', ElementIdentifiers), 'doc': 'the identifiers for this table',
             'default': None},
            {'name': 'columns', 'type': (tuple, list), 'doc': 'the columns in this table', 'default': None},
            {'name': 'colnames', 'type': 'array_data', 'doc': 'the names of the columns in this table',
            'default': None})
    def __init__(self, **kwargs):
        imaging_plane, reference_images = popargs('imaging_plane', 'reference_images', kwargs)
        if kwargs.get('name') is None:
            kwargs['name'] = imaging_plane.name
        columns, colnames = getargs('columns', 'colnames', kwargs)
        pargs, pkwargs = fmt_docval_args(super(PlaneSegmentation, self).__init__, kwargs)
        super(PlaneSegmentation, self).__init__(*pargs, **pkwargs)
        self.imaging_plane = imaging_plane
        self.reference_images = reference_images

    @docval({'name': 'pixel_mask', 'type': 'array_data', 'default': None,
             'doc': 'pixel mask for 2D ROIs: [(x1, y1, weight1), (x2, y2, weight2), ...]'},
            {'name': 'voxel_mask', 'type': 'array_data', 'default': None,
             'doc': 'voxel mask for 3D ROIs: [(x1, y1, z1, weight1), (x2, y2, z1, weight2), ...]'},
            {'name': 'image_mask', 'type': 'array_data', 'default': None,
             'doc': 'image with the same size of image where positive values mark this ROI', },
            {'name': 'id', 'type': int, 'help': 'the ID for the ROI', 'default': None},
            allow_extra=True)
    def add_roi(self, **kwargs):
        """
        Add ROI data to this
        """
        pixel_mask, voxel_mask, image_mask = popargs('pixel_mask', 'voxel_mask', 'image_mask', kwargs)
        if image_mask is None and pixel_mask is None and voxel_mask is None:
            raise ValueError("Must provide 'image_mask' and/or 'pixel_mask'")
        rkwargs = dict(kwargs)
        if image_mask is not None:
            rkwargs['image_mask'] = image_mask
        if pixel_mask is not None:
            rkwargs['pixel_mask'] = pixel_mask
        if voxel_mask is not None:
            rkwargs['voxel_mask'] = voxel_mask
        return super(PlaneSegmentation, self).add_row(**rkwargs)

    @docval({'name': 'description', 'type': str, 'doc': 'a brief description of what the region is'},
            {'name': 'region', 'type': (slice, list, tuple), 'doc': 'the indices of the table', 'default': slice(None)},
            {'name': 'name', 'type': str, 'doc': 'the name of the ROITableRegion', 'default': 'rois'})
    def create_roi_table_region(self, **kwargs):
        return call_docval_func(self.create_region, kwargs)


@register_class('ImageSegmentation', CORE_NAMESPACE)
class ImageSegmentation(MultiContainerInterface):
    """
    Stores pixels in an image that represent different regions of interest (ROIs) or masks. All
    segmentation for a given imaging plane is stored together, with storage for multiple imaging
    planes (masks) supported. Each ROI is stored in its own subgroup, with the ROI group
    containing both a 2D mask and a list of pixels that make up this mask. Segments can also be
    used for masking neuropil. If segmentation is allowed to change with time, a new imaging plane
    (or module) is required and ROI names should remain consistent between them.
    """
    __clsconf__ = {
        'attr': 'plane_segmentations',
        'type': PlaneSegmentation,
        'add': 'add_plane_segmentation',
        'get': 'get_plane_segmentation',
        'create': 'create_plane_segmentation'
    }

    _help = "Stores groups of pixels that define regions of interest from one or more imaging planes"

    @docval({'name': 'imaging_plane', 'type': ImagingPlane, 'doc': 'the ImagingPlane this ROI applies to'},
            {'name': 'description', 'type': str,
             'doc': 'Description of image plane, recording wavelength, depth, etc.', 'default': None},
            {'name': 'name', 'type': str, 'doc': 'name of PlaneSegmentation.', 'default': None})
    def add_segmentation(self, **kwargs):
        kwargs.setdefault('description', kwargs['imaging_plane'].description)
        return self.create_plane_segmentation(**kwargs)


@register_class('RoiResponseSeries', CORE_NAMESPACE)
class RoiResponseSeries(TimeSeries):
    '''
    ROI responses over an imaging plane. Each row in data[] should correspond to the signal from one ROI.
    '''

    __nwbfields__ = ({'name': 'rois', 'child': True},)

    _help = "ROI responses over an imaging plane. Each row in data[] should correspond to the signal from one no ROI."

    @docval({'name': 'name', 'type': str, 'doc': 'The name of this TimeSeries dataset'},
            {'name': 'data', 'type': ('array_data', 'data', TimeSeries),
             'doc': 'The data this TimeSeries dataset stores. Can also store binary data e.g. image frames'},
            {'name': 'unit', 'type': str, 'doc': 'The base unit of measurement (should be SI unit)'},

            {'name': 'rois', 'type': DynamicTableRegion,
             'doc': 'a table region corresponding to the ROIs that were used to generate this data'},

            {'name': 'resolution', 'type': float,
             'doc': 'The smallest meaningful difference (in specified unit) between values in data',
             'default': _default_resolution},
            {'name': 'conversion', 'type': float,
             'doc': 'Scalar to multiply each element by to convert to volts', 'default': _default_conversion},
            {'name': 'timestamps', 'type': ('array_data', 'data', TimeSeries),
             'doc': 'Timestamps for samples stored in data', 'default': None},
            {'name': 'starting_time', 'type': float, 'doc': 'The timestamp of the first sample', 'default': None},
            {'name': 'rate', 'type': float, 'doc': 'Sampling rate in Hz', 'default': None},
            {'name': 'comments', 'type': str, 'doc': 'Human-readable comments about this TimeSeries dataset',
             'default': 'no comments'},
            {'name': 'description', 'type': str,
             'doc': 'Description of this TimeSeries dataset', 'default': 'no description'},
            {'name': 'control', 'type': Iterable,
             'doc': 'Numerical labels that apply to each element in data', 'default': None},
            {'name': 'control_description', 'type': Iterable,
             'doc': 'Description of each control value', 'default': None},
            {'name': 'parent', 'type': 'NWBContainer',
             'doc': 'The parent NWBContainer for this NWBContainer', 'default': None})
    def __init__(self, **kwargs):
        rois = popargs('rois', kwargs)
        pargs, pkwargs = fmt_docval_args(super(RoiResponseSeries, self).__init__, kwargs)
        super(RoiResponseSeries, self).__init__(*pargs, **pkwargs)
        self.rois = rois


@register_class('DfOverF', CORE_NAMESPACE)
class DfOverF(MultiContainerInterface):
    """
    dF/F information about a region of interest (ROI). Storage hierarchy of dF/F should be the same
    as for segmentation (ie, same names for ROIs and for image planes).
    """

    __clsconf__ = {
        'attr': 'roi_response_series',
        'type': RoiResponseSeries,
        'add': 'add_roi_response_series',
        'get': 'get_roi_response_series',
        'create': 'create_roi_response_series'
    }

    _help = "Df/f over time of one or more ROIs. TimeSeries names should correspond to imaging plane names"


@register_class('Fluorescence', CORE_NAMESPACE)
class Fluorescence(MultiContainerInterface):
    """
    Fluorescence information about a region of interest (ROI). Storage hierarchy of fluorescence
    should be the same as for segmentation (ie, same names for ROIs and for image planes).
    """

    __clsconf__ = {
        'attr': 'roi_response_series',
        'type': RoiResponseSeries,
        'add': 'add_roi_response_series',
        'get': 'get_roi_response_series',
        'create': 'create_roi_response_series'
    }

    _help = "Fluorescence over time of one or more ROIs. TimeSeries names should correspond to imaging plane names."<|MERGE_RESOLUTION|>--- conflicted
+++ resolved
@@ -218,12 +218,8 @@
 
     __columns__ = (
         {'name': 'image_mask', 'description': 'Image masks for each ROI'},
-<<<<<<< HEAD
-        {'name': 'pixel_mask', 'description': 'Pixel masks for each ROI', 'index': True}
-=======
-        {'name': 'pixel_mask', 'description': 'Pixel masks for each ROI', 'vector_data': True},
-        {'name': 'voxel_mask', 'description': 'Voxel masks for each ROI', 'vector_data': True}
->>>>>>> 3bd8bc39
+        {'name': 'pixel_mask', 'description': 'Pixel masks for each ROI', 'index': True},
+        {'name': 'voxel_mask', 'description': 'Voxel masks for each ROI', 'index': True}
     )
 
     @docval({'name': 'description', 'type': str,
