from collections import Iterable
import numpy as np

from .form.utils import docval, popargs, fmt_docval_args

from . import register_class, CORE_NAMESPACE
from .base import TimeSeries, _default_resolution, _default_conversion
from .image import ImageSeries
from .core import NWBContainer

@register_class('OpticalChannel', CORE_NAMESPACE)
class OpticalChannel(NWBContainer):
    """
    """

    __nwbfields__ = ('description',
                     'emission_lambda')

    @docval({'name': 'name', 'type': str, 'doc': 'the name of this electrode'},
            {'name': 'source', 'type': str, 'doc': 'the source of the data'},
            {'name': 'description', 'type': str, 'doc': 'Any notes or comments about the channel.'},
            {'name': 'emission_lambda', 'type': str, 'doc': 'Emission lambda for channel.'},
            {'name': 'parent', 'type': 'NWBContainer', 'doc': 'The parent NWBContainer for this NWBContainer', 'default': None})
    def __init__(self, **kwargs):
        description, emission_lambda, parent = popargs("description", "emission_lambda", "parent", kwargs)
        pargs, pkwargs = fmt_docval_args(super(OpticalChannel, self).__init__, kwargs)
        super(OpticalChannel, self).__init__(*pargs, **pkwargs)
        self.description = description
        self.emission_lambda = emission_lambda

@register_class('ImagingPlane', CORE_NAMESPACE)
class ImagingPlane(NWBContainer):
    """
    """

    __nwbfields__ = ('optical_channel',
                     'description',
                     'device',
                     'excitation_lambda',
                     'imaging_rate',
                     'indicator',
                     'location',
                     'manifold',
                     'conversion',
                     'unit',
                     'reference_frame')

    @docval({'name': 'name', 'type': str, 'doc': 'the name of this electrode'},
            {'name': 'source', 'type': str, 'doc': 'the source of the data'},
            {'name': 'optical_channel', 'type': (list, OpticalChannel), 'doc': 'One of possibly many groups storing channelspecific data.'},
            {'name': 'description', 'type': str, 'doc': 'Description of this ImagingPlane.'},
            {'name': 'device', 'type': str, 'doc': 'Name of device in /general/devices'},
            {'name': 'excitation_lambda', 'type': str, 'doc': 'Excitation wavelength.'},
            {'name': 'imaging_rate', 'type': str, 'doc': 'Rate images are acquired, in Hz.'},
            {'name': 'indicator', 'type': str, 'doc': 'Calcium indicator'},
            {'name': 'location', 'type': str, 'doc': 'Location of image plane.'},
            {'name': 'manifold', 'type': Iterable, 'doc': 'Physical position of each pixel. height, weight, x, y, z.', 'default':None},
            {'name': 'conversion', 'type': float, 'doc': 'Multiplier to get from stored values to specified unit (e.g., 1e-3 for millimeters)', 'default':1.},
            {'name': 'unit', 'type': str, 'doc': 'Base unit that coordinates are stored in (e.g., Meters).', 'default':None},
            {'name': 'reference_frame', 'type': str, 'doc': 'Describes position and reference frame of manifold based on position of first element in manifold.',  'default':None},
            {'name': 'parent', 'type': 'NWBContainer', 'doc': 'The parent NWBContainer for this NWBContainer', 'default': None})
    def __init__(self, **kwargs):
        optical_channel, description, device, excitation_lambda, imaging_rate, indicator, location, manifold, conversion, unit, reference_frame, parent = popargs('optical_channel', 'description', 'device', 'excitation_lambda', 'imaging_rate', 'indicator', 'location', 'manifold', 'conversion', 'unit', 'reference_frame', 'parent', kwargs)
        pargs, pkwargs = fmt_docval_args(super(ImagingPlane, self).__init__, kwargs)
        super(ImagingPlane, self).__init__(*pargs, **pkwargs)
        self.optical_channel = optical_channel if isinstance(optical_channel, list) else [optical_channel]
        self.description = description
        self.device = device
        self.excitation_lambda = excitation_lambda
        self.imaging_rate = imaging_rate
        self.indicator = indicator
        self.location = location
        self.manifold = manifold
        self.conversion = conversion
        self.unit = unit
        self.reference_frame = reference_frame

@register_class('TwoPhotonSeries', CORE_NAMESPACE)
class TwoPhotonSeries(ImageSeries):
    """
    A special case of optical imaging.
    """

    __nwbfields__ = ('field_of_view',
                     'imaging_plane',
                     'pmt_gain',
                     'scan_line_rate')

    _ancestry = "TimeSeries,ImageSeries,TwoPhotonSeries"
    _help = "Image stack recorded from 2-photon microscope."

    @docval({'name': 'name', 'type': str, 'doc': 'The name of this TimeSeries dataset'},
            {'name': 'source', 'type': str, 'doc': ('Name of TimeSeries or Modules that serve as the source for the data '
                                                   'contained here. It can also be the name of a device, for stimulus or '
                                                   'acquisition data')},
            {'name': 'data', 'type': (Iterable, TimeSeries), 'doc': 'The data this TimeSeries dataset stores. Can also store binary data e.g. image frames'},
            {'name': 'unit', 'type': str, 'doc': 'The base unit of measurement (should be SI unit)', 'default':None},
            {'name': 'format', 'type': str, 'doc': 'Format of image. Three types: 1) Image format; tiff, png, jpg, etc. 2) external 3) raw.', 'default':None},
            {'name': 'field_of_view', 'type': (Iterable, TimeSeries), 'doc': 'Width, height and depth of image, or imaged area (meters).', 'default':None},
            {'name': 'imaging_plane', 'type': ImagingPlane, 'doc': 'Imaging plane class/pointer.', 'default':None},
            {'name': 'pmt_gain', 'type': float, 'doc': 'Photomultiplier gain.', 'default':None},
            {'name': 'scan_line_rate', 'type': float, 'doc': 'Lines imaged per second. This is also stored in /general/optophysiology but is kept here as it is useful information for analysis, and so good to be stored w/ the actual data.', 'default':None},
            {'name': 'external_file', 'type': Iterable, 'doc': 'Path or URL to one or more external file(s). Field only present if format=external. Either external_file or data must be specified, but not both.', 'default': None},
            {'name': 'starting_frame', 'type': Iterable, 'doc': 'Each entry is the frame number in the corresponding external_file variable. This serves as an index to what frames each file contains.', 'default': None},
            {'name': 'bits_per_pixel', 'type': int, 'doc': 'Number of bit per image pixel', 'default': None},
            {'name': 'dimension', 'type': Iterable, 'doc': 'Number of pixels on x, y, (and z) axes.', 'default': [np.nan]},

            {'name': 'resolution', 'type': float, 'doc': 'The smallest meaningful difference (in specified unit) between values in data', 'default': _default_resolution},
            {'name': 'conversion', 'type': float, 'doc': 'Scalar to multiply each element by to conver to volts', 'default': _default_conversion},

            {'name': 'timestamps', 'type': (TimeSeries, Iterable), 'doc': 'Timestamps for samples stored in data', 'default': None},
            {'name': 'starting_time', 'type': float, 'doc': 'The timestamp of the first sample', 'default': None},
            {'name': 'rate', 'type': float, 'doc': 'Sampling rate in Hz', 'default': None},

            {'name': 'comments', 'type': str, 'doc': 'Human-readable comments about this TimeSeries dataset', 'default': 'no comments'},
            {'name': 'description', 'type': str, 'doc': 'Description of this TimeSeries dataset', 'default': 'no description'},
            {'name': 'control', 'type': Iterable, 'doc': 'Numerical labels that apply to each element in data', 'default': None},
            {'name': 'control_description', 'type': Iterable, 'doc': 'Description of each control value', 'default': None},
            {'name': 'parent', 'type': 'NWBContainer', 'doc': 'The parent NWBContainer for this NWBContainer', 'default': None},
    )
    def __init__(self, **kwargs):
        field_of_view, imaging_plane, pmt_gain, scan_line_rate = popargs('field_of_view', 'imaging_plane', 'pmt_gain', 'scan_line_rate', kwargs)
        pargs, pkwargs = fmt_docval_args(super(TwoPhotonSeries, self).__init__, kwargs)
        super(TwoPhotonSeries, self).__init__(*pargs, **pkwargs)
        self.field_of_view = field_of_view
        self.imaging_plane = imaging_plane
        self.pmt_gain = pmt_gain
        self.scan_line_rate = scan_line_rate

@register_class('ROI', CORE_NAMESPACE)
class ROI(NWBContainer):
    """
    A class for defining a region of interest (ROI)
    """

    __nwbfields__ = ('roi_description',
                     'pix_mask',
                     'pix_mask_weight',
                     'img_mask')

    @docval({'name': 'name', 'type': str, 'doc': 'the name of this ROI'},
            {'name': 'source', 'type': str, 'doc': 'the source of the data'},
            {'name': 'roi_description', 'type': str, 'doc': 'Description of this ROI.'},
            {'name': 'pix_mask', 'type': Iterable, 'doc': 'List of pixels (x,y) that compose the mask.'},
            {'name': 'pix_mask_weight', 'type': Iterable, 'doc': 'Weight of each pixel listed in pix_mask.'},
            {'name': 'img_mask', 'type': Iterable, 'doc': 'ROI mask, represented in 2D ([y][x]) intensity image.'},
            {'name': 'reference_images', 'type': (ImageSeries, str), 'doc': 'One or more image stacks that the masks apply to (can be oneelement stack).'})
    def __init__(self, **kwargs):
        roi_description, pix_mask, pix_mask_weight, img_mask = popargs('roi_description', 'pix_mask', 'pix_mask_weight', 'img_mask', kwargs)
        pargs, pkwargs = fmt_docval_args(super(ROI, self).__init__, kwargs)
        super(ROI, self).__init__(*pargs, **pkwargs)
        self.roi_description = roi_description
        self.pix_mask = pix_mask
        self.pix_mask_weight = pix_mask_weight
        self.img_mask = img_mask

@register_class('PlaneSegmentation', CORE_NAMESPACE)
class PlaneSegmentation(NWBContainer):
    """
    """

    __nwbfields__ = ('description',
                     'roi_list',
                     'imaging_plane',
                     'reference_images')

    @docval({'name': 'name', 'type': str, 'doc': 'name of PlaneSegmentation.'},
            {'name': 'source', 'type': str, 'doc': 'the source of the data'},
            {'name': 'description', 'type': str, 'doc': 'Description of image plane, recording wavelength, depth, etc.'},
            {'name': 'roi_list', 'type': (Iterable, ROI), 'doc': 'List of ROIs in this imaging plane.'},
            {'name': 'imaging_plane', 'type': ImagingPlane, 'doc': 'link to ImagingPlane group from which this TimeSeries data was generated.'},
            {'name': 'reference_images', 'type': ImageSeries, 'doc': 'One or more image stacks that the masks apply to (can be oneelement stack).'})
    def __init__(self, **kwargs):
        description, roi_list, imaging_plane, reference_images = popargs('description', 'roi_list', 'imaging_plane', 'reference_images', kwargs)
        pargs, pkwargs = fmt_docval_args(super(PlaneSegmentation, self).__init__, kwargs)
        super(PlaneSegmentation, self).__init__(*pargs, **pkwargs)
        self.description = description
        self.roi_list = roi_list
        self.imaging_plane = imaging_plane
        self.reference_images = reference_images

@register_class('ImageSegmentation', CORE_NAMESPACE)
class ImageSegmentation(NWBContainer):
    """
    Stores pixels in an image that represent different regions of interest (ROIs) or masks. All
    segmentation for a given imaging plane is stored together, with storage for multiple imaging
    planes (masks) supported. Each ROI is stored in its own subgroup, with the ROI group
    containing both a 2D mask and a list of pixels that make up this mask. Segments can also be
    used for masking neuropil. If segmentation is allowed to change with time, a new imaging plane
    (or module) is required and ROI names should remain consistent between them.
    """

    __nwbfields__ = ('plane_segmentations',)

    _help = "Stores groups of pixels that define regions of interest from one or more imaging planes"

    @docval({'name': 'source', 'type': str, 'doc': 'The source of the data represented in this Module Interface.'},
<<<<<<< HEAD
            {'name': 'plane_segmentations', 'type': (PlaneSegmentation, list), 'doc': 'ImagePlane class.'},
            {'name': 'name', 'type': str, 'doc': 'the name of this ImageSegmentation container', 'default': 'ImageSegmentation'})
=======
            {'name': 'plane_segmentations', 'type': (PlaneSegmentation, list), 'doc': 'PlaneSegmentation with the description of the image plane.'},
            {'name': 'name', 'type': str, 'doc': 'the name of this container', 'default': 'ImageSegmentation'})
>>>>>>> b4e0296c
    def __init__(self, **kwargs):
        plane_segmentations = popargs('plane_segmentations', kwargs)

        if isinstance(plane_segmentations, PlaneSegmentation):
            plane_segmentations = [plane_segmentations]

        pargs, pkwargs = fmt_docval_args(super(ImageSegmentation, self).__init__, kwargs)
        super(ImageSegmentation, self).__init__(*pargs, **pkwargs)
        self.plane_segmentations = plane_segmentations

@register_class('RoiResponseSeries', CORE_NAMESPACE)
class RoiResponseSeries(TimeSeries):
    '''
    ROI responses over an imaging plane. Each row in data[] should correspond to the signal from one ROI.
    '''

    __nwbfields__ = ('roi_names',
                     'segmentation_interface')

    _ancestry = "TimeSeries,ImageSeries,ImageMaskSeries"
    _help = "ROI responses over an imaging plane. Each row in data[] should correspond to the signal from one no ROI."

    @docval({'name': 'name', 'type': str, 'doc': 'The name of this TimeSeries dataset'},
            {'name': 'source', 'type': str, 'doc': ('Name of TimeSeries or Modules that serve as the source for the data '
                                                   'contained here. It can also be the name of a device, for stimulus or '
                                                   'acquisition data')},
            {'name': 'data', 'type': (Iterable, TimeSeries), 'doc': 'The data this TimeSeries dataset stores. Can also store binary data e.g. image frames'},
            {'name': 'unit', 'type': str, 'doc': 'The base unit of measurement (should be SI unit)'},

            {'name': 'roi_names', 'type': Iterable, 'doc': 'List of ROIs represented, one name for each row of data[].'},
            {'name': 'segmentation_interface', 'type': ImageSegmentation, 'doc': 'Link to ImageSegmentation.'},

            {'name': 'resolution', 'type': float, 'doc': 'The smallest meaningful difference (in specified unit) between values in data', 'default': _default_resolution},
            {'name': 'conversion', 'type': float, 'doc': 'Scalar to multiply each element by to conver to volts', 'default': _default_conversion},

            {'name': 'timestamps', 'type': (Iterable, TimeSeries), 'doc': 'Timestamps for samples stored in data', 'default': None},
            {'name': 'starting_time', 'type': float, 'doc': 'The timestamp of the first sample', 'default': None},
            {'name': 'rate', 'type': float, 'doc': 'Sampling rate in Hz', 'default': None},

            {'name': 'comments', 'type': str, 'doc': 'Human-readable comments about this TimeSeries dataset', 'default': 'no comments'},
            {'name': 'description', 'type': str, 'doc': 'Description of this TimeSeries dataset', 'default': 'no description'},
            {'name': 'control', 'type': Iterable, 'doc': 'Numerical labels that apply to each element in data', 'default': None},
            {'name': 'control_description', 'type': Iterable, 'doc': 'Description of each control value', 'default': None},
            {'name': 'parent', 'type': 'NWBContainer', 'doc': 'The parent NWBContainer for this NWBContainer', 'default': None},
    )
    def __init__(self, **kwargs):
        roi_names, segmentation_interface = popargs('roi_names', 'segmentation_interface', kwargs)
        pargs, pkwargs = fmt_docval_args(super(RoiResponseSeries, self).__init__, kwargs)
        super(RoiResponseSeries, self).__init__(*pargs, **pkwargs)
        self.roi_names = roi_names
        self.segmentation_interface = segmentation_interface

@register_class('DfOverF', CORE_NAMESPACE)
class DfOverF(NWBContainer):
    """
    dF/F information about a region of interest (ROI). Storage hierarchy of dF/F should be the same
    as for segmentation (ie, same names for ROIs and for image planes).
    """

    __nwbfields__ = ('roi_response_series',)

    _help = "Df/f over time of one or more ROIs. TimeSeries names should correspond to imaging plane names"


    @docval({'name': 'source', 'type': str, 'doc': 'The source of the data represented in this Module Interface.'},
            {'name': 'roi_response_series', 'type': (RoiResponseSeries, list), 'doc': 'RoiResponseSeries or any subtype.'},
<<<<<<< HEAD
            {'name': 'name', 'type': str, 'doc': 'the name of this DfOverF container', 'default': 'DfOverF'})
=======
            {'name': 'name', 'type': str, 'doc': 'the name of this container', 'default': 'DfOverF'})
>>>>>>> b4e0296c
    def __init__(self, **kwargs):
        roi_response_series = popargs('roi_response_series', kwargs)
        pargs, pkwargs = fmt_docval_args(super(DfOverF, self).__init__, kwargs)
        super(DfOverF, self).__init__(*pargs, **pkwargs)
        self.roi_response_series = roi_response_series

@register_class('Fluorescence', CORE_NAMESPACE)
class Fluorescence(NWBContainer):
    """
    Fluorescence information about a region of interest (ROI). Storage hierarchy of fluorescence
    should be the same as for segmentation (ie, same names for ROIs and for image planes).
    """

    __nwbfields__ = ('roi_response_series',)

    _help = "Fluorescence over time of one or more ROIs. TimeSeries names should correspond to imaging plane names."

    @docval({'name': 'source', 'type': str, 'doc': 'the source of the data represented in this Module Interface'},
            {'name': 'roi_response_series', 'type': (RoiResponseSeries, list), 'doc': 'RoiResponseSeries or any subtype.'},
<<<<<<< HEAD
            {'name': 'name', 'type': str, 'doc': 'the name of this Fluorescence container', 'default': 'Fluorescence'})
=======
            {'name': 'name', 'type': str, 'doc': 'the name of this container', 'default': 'Fluorescence'})
>>>>>>> b4e0296c
    def __init__(self, **kwargs):
        roi_response_series = popargs('roi_response_series', kwargs)
        pargs, pkwargs = fmt_docval_args(super(Fluorescence, self).__init__, kwargs)
        super(Fluorescence, self).__init__(*pargs, **pkwargs)
        self.roi_response_series = roi_response_series<|MERGE_RESOLUTION|>--- conflicted
+++ resolved
@@ -195,13 +195,8 @@
     _help = "Stores groups of pixels that define regions of interest from one or more imaging planes"
 
     @docval({'name': 'source', 'type': str, 'doc': 'The source of the data represented in this Module Interface.'},
-<<<<<<< HEAD
-            {'name': 'plane_segmentations', 'type': (PlaneSegmentation, list), 'doc': 'ImagePlane class.'},
+            {'name': 'plane_segmentations', 'type': (PlaneSegmentation, list), 'doc': 'PlaneSegmentation with the description of the image plane.'},
             {'name': 'name', 'type': str, 'doc': 'the name of this ImageSegmentation container', 'default': 'ImageSegmentation'})
-=======
-            {'name': 'plane_segmentations', 'type': (PlaneSegmentation, list), 'doc': 'PlaneSegmentation with the description of the image plane.'},
-            {'name': 'name', 'type': str, 'doc': 'the name of this container', 'default': 'ImageSegmentation'})
->>>>>>> b4e0296c
     def __init__(self, **kwargs):
         plane_segmentations = popargs('plane_segmentations', kwargs)
 
@@ -268,11 +263,7 @@
 
     @docval({'name': 'source', 'type': str, 'doc': 'The source of the data represented in this Module Interface.'},
             {'name': 'roi_response_series', 'type': (RoiResponseSeries, list), 'doc': 'RoiResponseSeries or any subtype.'},
-<<<<<<< HEAD
             {'name': 'name', 'type': str, 'doc': 'the name of this DfOverF container', 'default': 'DfOverF'})
-=======
-            {'name': 'name', 'type': str, 'doc': 'the name of this container', 'default': 'DfOverF'})
->>>>>>> b4e0296c
     def __init__(self, **kwargs):
         roi_response_series = popargs('roi_response_series', kwargs)
         pargs, pkwargs = fmt_docval_args(super(DfOverF, self).__init__, kwargs)
@@ -292,11 +283,7 @@
 
     @docval({'name': 'source', 'type': str, 'doc': 'the source of the data represented in this Module Interface'},
             {'name': 'roi_response_series', 'type': (RoiResponseSeries, list), 'doc': 'RoiResponseSeries or any subtype.'},
-<<<<<<< HEAD
             {'name': 'name', 'type': str, 'doc': 'the name of this Fluorescence container', 'default': 'Fluorescence'})
-=======
-            {'name': 'name', 'type': str, 'doc': 'the name of this container', 'default': 'Fluorescence'})
->>>>>>> b4e0296c
     def __init__(self, **kwargs):
         roi_response_series = popargs('roi_response_series', kwargs)
         pargs, pkwargs = fmt_docval_args(super(Fluorescence, self).__init__, kwargs)
