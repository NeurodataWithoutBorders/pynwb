--- conflicted
+++ resolved
@@ -62,13 +62,8 @@
                      'Deprecated in favor of origin_coords and grid_spacing.'),
              'default': 1.0},
             {'name': 'unit', 'type': str,
-<<<<<<< HEAD
-             'doc': ('DEPRECATED: Base unit that coordinates are stored in (e.g., Meters). ',
-                     'Deprecated in favor of origin_coords_unit and grid_spacing_unit.'),
-=======
              'doc': 'DEPRECATED: Base unit that coordinates are stored in (e.g., Meters). '
                     'Deprecated in favor of origin_coords_unit and grid_spacing_unit.',
->>>>>>> b343891c
              'default': 'meters'},
             {'name': 'reference_frame', 'type': str,
              'doc': 'Describes position and reference frame of manifold based on position of first element '
