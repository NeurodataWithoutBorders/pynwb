from h5py import RegionReference, Dataset
import numpy as np
import pandas as pd

from hdmf.utils import docval, getargs, ExtenderMeta, call_docval_func, popargs, get_docval, fmt_docval_args, pystr
from hdmf.data_utils import DataIO
from hdmf import Container, Data, DataRegion, get_region_slicer

from . import CORE_NAMESPACE, register_class
from six import with_metaclass


def _not_parent(arg):
    return arg['name'] != 'parent'


<<<<<<< HEAD
=======
class LabelledDict(dict):
    '''
    A dict wrapper class for aggregating Timeseries
    from the standard locations
    '''

    @docval({'name': 'label', 'type': str, 'doc': 'the label on this dictionary'},
            {'name': 'def_key_name', 'type': str, 'doc': 'the default key name', 'default': 'name'})
    def __init__(self, **kwargs):
        label, def_key_name = getargs('label', 'def_key_name', kwargs)
        self.__label = label
        self.__defkey = def_key_name

    @property
    def label(self):
        return self.__label

    def __getitem__(self, args):
        key = args
        if '==' in args:
            key, val = args.split("==")
            key = key.strip()
            val = val.strip()
            if key != self.__defkey:
                ret = list()
                for item in self.values():
                    if getattr(item, key, None) == val:
                        ret.append(item)
                return ret if len(ret) else None
            key = val
        return super(LabelledDict, self).__getitem__(key)


>>>>>>> 4cd273e5
def prepend_string(string, prepend='    '):
    return prepend + prepend.join(string.splitlines(True))


class NWBBaseType(with_metaclass(ExtenderMeta, Container)):
    '''The base class to any NWB types.

    The purpose of this class is to provide a mechanism for representing hierarchical
    relationships in neurodata.
    '''

    _fieldsname = '__nwbfields__'

    __nwbfields__ = tuple()

    @docval({'name': 'name', 'type': str, 'doc': 'the name of this container'},
            {'name': 'parent', 'type': Container,
             'doc': 'the parent Container for this Container', 'default': None},
            {'name': 'container_source', 'type': object,
             'doc': 'the source of this Container e.g. file name', 'default': None})
    def __init__(self, **kwargs):
        parent, container_source = getargs('parent', 'container_source', kwargs)
        call_docval_func(super(NWBBaseType, self).__init__, kwargs)
        self.__fields = dict()

    @docval({'name': 'neurodata_type', 'type': str, 'doc': 'the neurodata_type to search for', 'default': None})
    def get_ancestor(self, **kwargs):
        """
        Traverse parent hierarchy and return first instance of the specified neurodata_type
        """
        neurodata_type = getargs('neurodata_type', kwargs)
        if neurodata_type is None:
            return self.parent
        p = self.parent
        while p is not None:
            if p.neurodata_type == neurodata_type:
                return p
            p = p.parent
        return None

    @property
    def fields(self):
        return self.__fields

    @staticmethod
    def _transform_arg(nwbfield):
        tmp = nwbfield
        if isinstance(tmp, dict):
            if 'name' not in tmp:
                raise ValueError("must specify 'name' if using dict in __nwbfields__")
        else:
            tmp = {'name': tmp}
        return tmp

    @classmethod
    def _getter(cls, nwbfield):
        doc = nwbfield.get('doc')
        name = nwbfield['name']

        def nwbbt_getter(self):
            return self.fields.get(name)

        setattr(nwbbt_getter, '__doc__', doc)
        return nwbbt_getter

    @classmethod
    def _setter(cls, nwbfield):
        name = nwbfield['name']

        def nwbbt_setter(self, val):
            if val is None:
                return
            if name in self.fields:
                msg = "can't set attribute '%s' -- already set" % name
                raise AttributeError(msg)
            self.fields[name] = val

        return nwbbt_setter

    @ExtenderMeta.pre_init
    def __gather_nwbfields(cls, name, bases, classdict):
        '''
        This classmethod will be called during class declaration in the metaclass to automatically
        create setters and getters for NWB fields that need to be exported
        '''
        if not isinstance(cls.__nwbfields__, tuple):
            raise TypeError("'__nwbfields__' must be of type tuple")

        if len(bases) and 'NWBContainer' in globals() and issubclass(bases[-1], NWBContainer) \
                and bases[-1].__nwbfields__ is not cls.__nwbfields__:
            new_nwbfields = list(cls.__nwbfields__)
            new_nwbfields[0:0] = bases[-1].__nwbfields__
            cls.__nwbfields__ = tuple(new_nwbfields)
        new_nwbfields = list()
        docs = {dv['name']: dv['doc'] for dv in get_docval(cls.__init__)}
        for f in cls.__nwbfields__:
            pconf = cls._transform_arg(f)
            pname = pconf['name']
            pconf.setdefault('doc', docs.get(pname))
            if not hasattr(cls, pname):
                setattr(cls, pname, property(cls._getter(pconf), cls._setter(pconf)))
            new_nwbfields.append(pname)
        cls.__nwbfields__ = tuple(new_nwbfields)

    def __repr__(self):
        template = "\n{} {}\nFields:\n""".format(getattr(self, 'name'), type(self))
        for k in sorted(self.fields):  # sorted to enable tests
            v = self.fields[k]
            if isinstance(v, DataIO) or not hasattr(v, '__len__') or len(v) > 0:
                template += "  {}: {}\n".format(k, self.__smart_str(v, 1))
        return template

    @staticmethod
    def __smart_str(v, num_indent):
        """
        Print compact string representation of data.

        If v is a list, try to print it using numpy. This will condense the string
        representation of datasets with many elements. If that doesn't work, just print the list.

        If v is a dictionary, print the name and type of each element

        If v is a set, print it sorted

        If v is a neurodata_type, print the name of type

        Otherwise, use the built-in str()
        Parameters
        ----------
        v

        Returns
        -------
        str

        """

        if isinstance(v, list) or isinstance(v, tuple):
            if len(v) and isinstance(v[0], NWBBaseType):
                return NWBBaseType.__smart_str_list(v, num_indent, '(')
            try:
                return str(np.asarray(v))
            except ValueError:
                return NWBBaseType.__smart_str_list(v, num_indent, '(')
        elif isinstance(v, dict):
            return NWBBaseType.__smart_str_dict(v, num_indent)
        elif isinstance(v, set):
            return NWBBaseType.__smart_str_list(sorted(list(v)), num_indent, '{')
        elif isinstance(v, NWBBaseType):
            return "{} {}".format(getattr(v, 'name'), type(v))
        else:
            return str(v)

    @staticmethod
    def __smart_str_list(l, num_indent, left_br):
        if left_br == '(':
            right_br = ')'
        if left_br == '{':
            right_br = '}'
        if len(l) == 0:
            return left_br + ' ' + right_br
        indent = num_indent * 2 * ' '
        indent_in = (num_indent + 1) * 2 * ' '
        out = left_br
        for v in l[:-1]:
            out += '\n' + indent_in + NWBBaseType.__smart_str(v, num_indent + 1) + ','
        if l:
            out += '\n' + indent_in + NWBBaseType.__smart_str(l[-1], num_indent + 1)
        out += '\n' + indent + right_br
        return out

    @staticmethod
    def __smart_str_dict(d, num_indent):
        left_br = '{'
        right_br = '}'
        if len(d) == 0:
            return left_br + ' ' + right_br
        indent = num_indent * 2 * ' '
        indent_in = (num_indent + 1) * 2 * ' '
        out = left_br
        keys = sorted(list(d.keys()))
        for k in keys[:-1]:
            out += '\n' + indent_in + NWBBaseType.__smart_str(k, num_indent + 1) + ' ' + str(type(d[k])) + ','
        if keys:
            out += '\n' + indent_in + NWBBaseType.__smart_str(keys[-1], num_indent + 1) + ' ' + str(type(d[keys[-1]]))
        out += '\n' + indent + right_br
        return out


@register_class('NWBContainer', CORE_NAMESPACE)
class NWBContainer(NWBBaseType, Container):

    __nwbfields__ = ('help',)

    @docval({'name': 'name', 'type': str, 'doc': 'the name of this container'},
            {'name': 'parent', 'type': 'NWBContainer',
             'doc': 'the parent Container for this Container', 'default': None},
            {'name': 'container_source', 'type': object,
             'doc': 'the source of this Container e.g. file name', 'default': None})
    def __init__(self, **kwargs):
        call_docval_func(super(NWBContainer, self).__init__, kwargs)

    __pconf_allowed_keys = {'name', 'child', 'required_name', 'doc'}

    @classmethod
    def _setter(cls, nwbfield):
        super_setter = NWBBaseType._setter(nwbfield)
        ret = [super_setter]
        if isinstance(nwbfield, dict):
            for k in nwbfield.keys():
                if k not in cls.__pconf_allowed_keys:
                    msg = "Unrecognized key '%s' in __nwbfield__ config '%s' on %s" %\
                           (k, nwbfield['name'], cls.__name__)
                    raise ValueError(msg)
            if nwbfield.get('required_name', None) is not None:
                name = nwbfield['required_name']
                idx1 = len(ret) - 1

                def nwbdi_setter(self, val):
                    if val is not None and val.name != name:
                        msg = "%s field on %s must be named '%s'" % (nwbfield['name'], self.__class__.__name__, name)
                        raise ValueError(msg)
                    ret[idx1](self, val)

                ret.append(nwbdi_setter)
            if nwbfield.get('child', False):
                idx2 = len(ret) - 1

                def nwbdi_setter(self, val):
                    ret[idx2](self, val)
                    if val is not None:
                        if isinstance(val, (tuple, list)):
                            pass
                        elif isinstance(val, dict):
                            val = val.values()
                        else:
                            val = [val]
                        for v in val:
                            if not isinstance(v.parent, Container):
                                v.parent = self
                            # else, the ObjectMapper will create a link from self (parent) to v (child with existing
                            # parent)

                ret.append(nwbdi_setter)
        return ret[-1]

    def _to_dict(self, arg, label="NULL"):
        return_dict = LabelledDict(label)
        if arg is None:
            return return_dict
        else:
            for i in arg:
                assert i.name is not None  # If a container doesn't have a name, it gets lost!
                assert i.name not in return_dict
                return_dict[i.name] = i
            return return_dict


@register_class('NWBDataInterface', CORE_NAMESPACE)
class NWBDataInterface(NWBContainer):

    @docval(*get_docval(NWBContainer.__init__))
    def __init__(self, **kwargs):
        call_docval_func(super(NWBDataInterface, self).__init__, kwargs)


@register_class('NWBData', CORE_NAMESPACE)
class NWBData(NWBBaseType, Data):

    __nwbfields__ = ('help',)

    @docval({'name': 'name', 'type': str, 'doc': 'the name of this container'},
            {'name': 'data', 'type': ('array_data', 'data', Data), 'doc': 'the source of the data'},
            {'name': 'parent', 'type': 'NWBContainer',
             'doc': 'the parent Container for this Container', 'default': None},
            {'name': 'container_source', 'type': object,
            'doc': 'the source of this Container e.g. file name', 'default': None})
    def __init__(self, **kwargs):
        call_docval_func(super(NWBData, self).__init__, kwargs)
        self.__data = getargs('data', kwargs)

    @property
    def data(self):
        return self.__data

    def __len__(self):
        return len(self.__data)

    def __getitem__(self, args):
        if isinstance(self.data, (tuple, list)) and isinstance(args, (tuple, list)):
            return [self.data[i] for i in args]
        return self.data[args]

    def append(self, arg):
        if isinstance(self.data, list):
            self.data.append(arg)
        elif isinstance(self.data, np.ndarray):
            self.__data = np.append(self.__data, [arg])
        else:
            msg = "NWBData cannot append to object of type '%s'" % type(self.__data)
            raise ValueError(msg)

    def extend(self, arg):
        if isinstance(self.data, list):
            self.data.extend(arg)
        elif isinstance(self.data, np.ndarray):
            self.__data = np.append(self.__data, [arg])
        else:
            msg = "NWBData cannot extend object of type '%s'" % type(self.__data)
            raise ValueError(msg)


@register_class('ScratchData', CORE_NAMESPACE)
class ScratchData(NWBData):

    __nwbfields__ = ('notes',)

    @docval({'name': 'name', 'type': str, 'doc': 'the name of this container'},
            {'name': 'data', 'type': ('array_data', 'data', Data), 'doc': 'the source of the data'},
            {'name': 'notes', 'type': str, 'doc': 'the source of the data', 'default': 'none'},
            {'name': 'parent', 'type': 'NWBContainer',
             'doc': 'the parent Container for this Container', 'default': None},
            {'name': 'container_source', 'type': object,
            'doc': 'the source of this Container e.g. file name', 'default': None})
    def __init__(self, **kwargs):
        call_docval_func(super(ScratchData, self).__init__, kwargs)
        self.notes = getargs('notes', kwargs)


@register_class('Index', CORE_NAMESPACE)
class Index(NWBData):

    __nwbfields__ = ("target",)

    @docval({'name': 'name', 'type': str, 'doc': 'the name of this VectorData'},
            {'name': 'data', 'type': ('array_data', 'data'),
             'doc': 'a dataset where the first dimension is a concatenation of multiple vectors'},
            {'name': 'target', 'type': NWBData,
             'doc': 'the target dataset that this index applies to'},
            {'name': 'parent', 'type': 'NWBContainer',
             'doc': 'the parent Container for this Container', 'default': None},
            {'name': 'container_source', 'type': object,
            'doc': 'the source of this Container e.g. file name', 'default': None})
    def __init__(self, **kwargs):
        call_docval_func(super(Index, self).__init__, kwargs)


@register_class('VectorData', CORE_NAMESPACE)
class VectorData(NWBData):

    __nwbfields__ = ("description",)

    @docval({'name': 'name', 'type': str, 'doc': 'the name of this VectorData'},
            {'name': 'description', 'type': str, 'doc': 'a description for this column'},
            {'name': 'data', 'type': ('array_data', 'data'),
             'doc': 'a dataset where the first dimension is a concatenation of multiple vectors', 'default': list()},
            {'name': 'parent', 'type': 'NWBContainer',
             'doc': 'the parent Container for this Container', 'default': None},
            {'name': 'container_source', 'type': object,
            'doc': 'the source of this Container e.g. file name', 'default': None})
    def __init__(self, **kwargs):
        call_docval_func(super(VectorData, self).__init__, kwargs)
        self.description = getargs('description', kwargs)

    @docval({'name': 'val', 'type': None, 'doc': 'the value to add to this column'})
    def add_row(self, **kwargs):
        val = getargs('val', kwargs)
        self.data.append(val)


@register_class('VectorIndex', CORE_NAMESPACE)
class VectorIndex(Index):

    @docval({'name': 'name', 'type': str, 'doc': 'the name of this VectorIndex'},
            {'name': 'data', 'type': ('array_data', 'data'),
             'doc': 'a 1D dataset containing indexes that apply to VectorData object'},
            {'name': 'target', 'type': VectorData,
             'doc': 'the target dataset that this index applies to'},
            {'name': 'parent', 'type': 'NWBContainer',
             'doc': 'the parent Container for this Container', 'default': None},
            {'name': 'container_source', 'type': object,
            'doc': 'the source of this Container e.g. file name', 'default': None})
    def __init__(self, **kwargs):
        call_docval_func(super(VectorIndex, self).__init__, kwargs)
        self.target = getargs('target', kwargs)

    def add_vector(self, arg):
        self.target.extend(arg)
        self.data.append(len(self.target))

    def add_row(self, arg):
        self.add_vector(arg)

    def __getitem_helper(self, arg):
        start = 0 if arg == 0 else self.data[arg-1]
        end = self.data[arg]
        return self.target[start:end]

    def __getitem__(self, arg):
        if isinstance(arg, slice):
            indices = list(range(*arg.indices(len(self.data))))
            ret = list()
            for i in indices:
                ret.append(self.__getitem_helper(i))
            return ret
        else:
            return self.__getitem_helper(arg)


@register_class('ElementIdentifiers', CORE_NAMESPACE)
class ElementIdentifiers(NWBData):

    @docval({'name': 'name', 'type': str, 'doc': 'the name of this ElementIdentifiers'},
            {'name': 'data', 'type': ('array_data', 'data'), 'doc': 'a 1D dataset containing identifiers',
             'default': list()},
            {'name': 'parent', 'type': 'NWBContainer',
             'doc': 'the parent Container for this Container', 'default': None},
            {'name': 'container_source', 'type': object,
            'doc': 'the source of this Container e.g. file name', 'default': None})
    def __init__(self, **kwargs):
        call_docval_func(super(ElementIdentifiers, self).__init__, kwargs)


class NWBTable(NWBData):
    r'''
    Subclasses should specify the class attribute \_\_columns\_\_.

    This should be a list of dictionaries with the following keys:

    - ``name``            the column name
    - ``type``            the type of data in this column
    - ``doc``             a brief description of what gets stored in this column

    For reference, this list of dictionaries will be used with docval to autogenerate
    the ``add_row`` method for adding data to this table.

    If \_\_columns\_\_ is not specified, no custom ``add_row`` method will be added.

    The class attribute __defaultname__ can also be set to specify a default name
    for the table class. If \_\_defaultname\_\_ is not specified, then ``name`` will
    need to be specified when the class is instantiated.
    '''  # noqa: W605

    @ExtenderMeta.pre_init
    def __build_table_class(cls, name, bases, classdict):
        if hasattr(cls, '__columns__'):
            columns = getattr(cls, '__columns__')

            idx = dict()
            for i, col in enumerate(columns):
                idx[col['name']] = i
            setattr(cls, '__colidx__', idx)

            if cls.__init__ == bases[-1].__init__:     # check if __init__ is overridden
                name = {'name': 'name', 'type': str, 'doc': 'the name of this table'}
                defname = getattr(cls, '__defaultname__', None)
                if defname is not None:
                    name['default'] = defname

                @docval(name,
                        {'name': 'data', 'type': ('array_data', 'data'), 'doc': 'the data in this table',
                         'default': list()})
                def __init__(self, **kwargs):
                    name, data = getargs('name', 'data', kwargs)
                    colnames = [i['name'] for i in columns]
                    super(cls, self).__init__(colnames, name, data)

                setattr(cls, '__init__', __init__)

            if cls.add_row == bases[-1].add_row:     # check if add_row is overridden

                @docval(*columns)
                def add_row(self, **kwargs):
                    return super(cls, self).add_row(kwargs)

                setattr(cls, 'add_row', add_row)

    @docval({'name': 'columns', 'type': (list, tuple), 'doc': 'a list of the columns in this table'},
            {'name': 'name', 'type': str, 'doc': 'the name of this container'},
            {'name': 'data', 'type': ('array_data', 'data'), 'doc': 'the source of the data', 'default': list()},
            {'name': 'parent', 'type': 'NWBContainer',
             'doc': 'the parent Container for this Container', 'default': None},
            {'name': 'container_source', 'type': object,
             'doc': 'the source of this Container e.g. file name', 'default': None})
    def __init__(self, **kwargs):
        self.__columns = tuple(popargs('columns', kwargs))
        self.__col_index = {name: idx for idx, name in enumerate(self.__columns)}
        call_docval_func(super(NWBTable, self).__init__, kwargs)

    @property
    def columns(self):
        return self.__columns

    @docval({'name': 'values', 'type': dict, 'doc': 'the values for each column'})
    def add_row(self, **kwargs):
        values = getargs('values', kwargs)
        if not isinstance(self.data, list):
            msg = 'Cannot append row to %s' % type(self.data)
            raise ValueError(msg)
        ret = len(self.data)
        self.data.append(tuple(values[col] for col in self.columns))
        return ret

    def which(self, **kwargs):
        '''
        Query a table
        '''
        if len(kwargs) != 1:
            raise ValueError("only one column can be queried")
        colname, value = kwargs.popitem()
        idx = self.__colidx__.get(colname)
        if idx is None:
            msg = "no '%s' column in %s" % (colname, self.__class__.__name__)
            raise KeyError(msg)
        ret = list()
        for i in range(len(self.data)):
            row = self.data[i]
            row_val = row[idx]
            if row_val == value:
                ret.append(i)
        return ret

    def __len__(self):
        return len(self.data)

    def __getitem__(self, args):
        idx = args
        col = None
        if isinstance(args, tuple):
            idx = args[1]
            if isinstance(args[0], str):
                col = self.__col_index.get(args[0])
            elif isinstance(args[0], int):
                col = args[0]
            else:
                raise KeyError('first argument must be a column name or index')
            return self.data[idx][col]
        elif isinstance(args, str):
            col = self.__col_index.get(args)
            if col is None:
                raise KeyError(args)
            return [row[col] for row in self.data]
        else:
            return self.data[idx]

    def to_dataframe(self):
        '''Produce a pandas DataFrame containing this table's data.
        '''

        data = {colname: self[colname] for ii, colname in enumerate(self.columns)}
        return pd.DataFrame(data)

    @classmethod
    @docval(
        {'name': 'df', 'type': pd.DataFrame, 'doc': 'input data'},
        {'name': 'name', 'type': str, 'doc': 'the name of this container', 'default': None},
        {
            'name': 'extra_ok',
            'type': bool,
            'doc': 'accept (and ignore) unexpected columns on the input dataframe',
            'default': False
        },
    )
    def from_dataframe(cls, **kwargs):
        '''Construct an instance of NWBTable (or a subclass) from a pandas DataFrame. The columns of the dataframe
        should match the columns defined on the NWBTable subclass.
        '''

        df, name, extra_ok = getargs('df', 'name', 'extra_ok', kwargs)

        cls_cols = list([col['name'] for col in getattr(cls, '__columns__')])
        df_cols = list(df.columns)

        missing_columns = set(cls_cols) - set(df_cols)
        extra_columns = set(df_cols) - set(cls_cols)

        if extra_columns:
            raise ValueError(
                'unrecognized column(s) {} for table class {} (columns {})'.format(
                    extra_columns, cls.__name__, cls_cols
                )
            )

        use_index = False
        if len(missing_columns) == 1 and list(missing_columns)[0] == df.index.name:
            use_index = True

        elif missing_columns:
            raise ValueError(
                'missing column(s) {} for table class {} (columns {}, provided {})'.format(
                    missing_columns, cls.__name__, cls_cols, df_cols
                )
            )

        data = []
        for index, row in df.iterrows():
            if use_index:
                data.append([
                    row[colname] if colname != df.index.name else index
                    for colname in cls_cols
                ])
            else:
                data.append([row[colname] for colname in cls_cols])

        if name is None:
            return cls(data=data)
        return cls(name=name, data=data)


# diamond inheritance
class NWBTableRegion(NWBData, DataRegion):
    '''
    A class for representing regions i.e. slices or indices into an NWBTable
    '''

    @docval({'name': 'name', 'type': str, 'doc': 'the name of this container'},
            {'name': 'table', 'type': NWBTable, 'doc': 'the ElectrodeTable this region applies to'},
            {'name': 'region', 'type': (slice, list, tuple, RegionReference), 'doc': 'the indices of the table'})
    def __init__(self, **kwargs):
        table, region = getargs('table', 'region', kwargs)
        self.__table = table
        self.__region = region
        name = getargs('name', kwargs)
        super(NWBTableRegion, self).__init__(name, table)
        self.__regionslicer = get_region_slicer(self.__table.data, self.__region)

    @property
    def table(self):
        '''The ElectrodeTable this region applies to'''
        return self.__table

    @property
    def region(self):
        '''The indices into table'''
        return self.__region

    def __len__(self):
        return len(self.__regionslicer)

    def __getitem__(self, idx):
        return self.__regionslicer[idx]


class MultiContainerInterface(NWBDataInterface):
    '''
    A class for dynamically defining a API classes that
    represent NWBDataInterfaces that contain multiple Containers
    of the same type

    To use, extend this class, and create a dictionary as a class
    attribute with the following keys:

    * 'add' to name the method for adding Container instances

    * 'create' to name the method fo creating Container instances

    * 'get' to name the method for getting Container instances

    * 'attr' to name the attribute that stores the Container instances

    * 'type' to provide the Container object type

    See LFP or Position for an example of how to use this.
    '''

    @docval(*get_docval(NWBDataInterface.__init__))
    def __init__(self, **kwargs):
        call_docval_func(super(MultiContainerInterface, self).__init__, kwargs)
        if isinstance(self.__clsconf__, dict):
            attr_name = self.__clsconf__['attr']
            self.fields[attr_name] = LabelledDict(attr_name)
        else:
            for d in self.__clsconf__:
                attr_name = d['attr']
                self.fields[attr_name] = LabelledDict(attr_name)

    @staticmethod
    def __add_article(noun):
        if isinstance(noun, tuple):
            noun = noun[0]
        if isinstance(noun, type):
            noun = noun.__name__
        if noun[0] in ('aeiouAEIOU'):
            return 'an %s' % noun
        return 'a %s' % noun

    @staticmethod
    def __join(argtype):
        def tostr(x):
            return x.__name__ if isinstance(x, type) else x
        if isinstance(argtype, (list, tuple)):
            args = [tostr(x) for x in argtype]
            if len(args) == 1:
                return args[0].__name__
            else:
                ", ".join(tostr(x) for x in args[:-1]) + ' or ' + args[-1]
        else:
            return tostr(argtype)

    @classmethod
    def __make_get(cls, func_name, attr_name, container_type):
        doc = "Get %s from this %s" % (cls.__add_article(container_type), cls.__name__)

        @docval({'name': 'name', 'type': str, 'doc': 'the name of the %s' % cls.__join(container_type),
                 'default': None},
                rtype=container_type, returns='the %s with the given name' % cls.__join(container_type),
                func_name=func_name, doc=doc)
        def _func(self, **kwargs):
            name = getargs('name', kwargs)
            d = getattr(self, attr_name)
            ret = None
            if name is None:
                if len(d) > 1:
                    msg = "more than one element in %s of %s '%s' -- must specify a name" % \
                          (attr_name, cls.__name__, self.name)
                    raise ValueError(msg)
                elif len(d) == 0:
                    msg = "%s of %s '%s' is empty" % (attr_name, cls.__name__, self.name)
                    raise ValueError(msg)
                elif len(d) == 1:
                    for v in d.values():
                        ret = v
            else:
                ret = d.get(name)
                if ret is None:
                    msg = "'%s' not found in %s of %s '%s'" % (name, attr_name, cls.__name__, self.name)
                    raise KeyError(msg)
            return ret

        return _func

    @classmethod
    def __make_add(cls, func_name, attr_name, container_type):
        doc = "Add %s to this %s" % (cls.__add_article(container_type), cls.__name__)

        @docval({'name': attr_name, 'type': (list, tuple, dict, container_type),
                 'doc': 'the %s to add' % cls.__join(container_type)},
                func_name=func_name, doc=doc)
        def _func(self, **kwargs):
            container = getargs(attr_name, kwargs)
            if isinstance(container, container_type):
                containers = [container]
            elif isinstance(container, dict):
                containers = container.values()
            else:
                containers = container
            d = getattr(self, attr_name)
            for tmp in containers:
                if not isinstance(tmp.parent, Container):
                    tmp.parent = self
                # else, the ObjectMapper will create a link from self (parent) to tmp (child with existing parent)
                if tmp.name in d:
                    msg = "'%s' already exists in '%s'" % (tmp.name, self.name)
                    raise ValueError(msg)
                d[tmp.name] = tmp
            return container
        return _func

    @classmethod
    def __make_create(cls, func_name, add_name, container_type):
        doc = "Create %s and add it to this %s" % \
                       (cls.__add_article(container_type), cls.__name__)

        @docval(*filter(_not_parent, get_docval(container_type.__init__)), func_name=func_name, doc=doc,
                returns="the %s object that was created" % cls.__join(container_type), rtype=container_type)
        def _func(self, **kwargs):
            cargs, ckwargs = fmt_docval_args(container_type.__init__, kwargs)
            ret = container_type(*cargs, **ckwargs)
            getattr(self, add_name)(ret)
            return ret
        return _func

    @classmethod
    def __make_constructor(cls, clsconf):
        args = list()
        for conf in clsconf:
            attr_name = conf['attr']
            container_type = conf['type']
            args.append({'name': attr_name, 'type': (list, tuple, dict, container_type),
                         'doc': '%s to store in this interface' % cls.__join(container_type), 'default': dict()})

        args.append({'name': 'name', 'type': str, 'doc': 'the name of this container', 'default': cls.__name__})

        @docval(*args, func_name='__init__')
        def _func(self, **kwargs):
            call_docval_func(super(cls, self).__init__, kwargs)
            for conf in clsconf:
                attr_name = conf['attr']
                add_name = conf['add']
                container = popargs(attr_name, kwargs)
                add = getattr(self, add_name)
                add(container)
        return _func

    @classmethod
    def __make_getitem(cls, attr_name, container_type):
        doc = "Get %s from this %s" % (cls.__add_article(container_type), cls.__name__)

        @docval({'name': 'name', 'type': str, 'doc': 'the name of the %s' % cls.__join(container_type),
                 'default': None},
                rtype=container_type, returns='the %s with the given name' % cls.__join(container_type),
                func_name='__getitem__', doc=doc)
        def _func(self, **kwargs):
            name = getargs('name', kwargs)
            d = getattr(self, attr_name)
            if len(d) == 0:
                msg = "%s '%s' is empty" % (cls.__name__, self.name)
                raise ValueError(msg)
            if len(d) > 1 and name is None:
                msg = "more than one %s in this %s -- must specify a name" % cls.__join(container_type), cls.__name__
                raise ValueError(msg)
            ret = None
            if len(d) == 1:
                for v in d.values():
                    ret = v
            else:
                ret = d.get(name)
                if ret is None:
                    msg = "'%s' not found in %s '%s'" % (name, cls.__name__, self.name)
                    raise KeyError(msg)
            return ret

        return _func

    @classmethod
    def __make_setter(cls, nwbfield, add_name):

        @docval({'name': 'val', 'type': (list, tuple, dict), 'doc': 'the sub items to add', 'default': None})
        def nwbbt_setter(self, **kwargs):
            val = getargs('val', kwargs)
            if val is None:
                return
            getattr(self, add_name)(val)

        return nwbbt_setter

    @ExtenderMeta.pre_init
    def __build_class(cls, name, bases, classdict):
        '''
        This classmethod will be called during class declaration in the metaclass to automatically
        create setters and getters for NWB fields that need to be exported
        '''
        if not hasattr(cls, '__clsconf__'):
            return
        multi = False
        if isinstance(cls.__clsconf__, dict):
            clsconf = [cls.__clsconf__]
        elif isinstance(cls.__clsconf__, list):
            multi = True
            clsconf = cls.__clsconf__
        else:
            raise TypeError("'__clsconf__' must be a dict or a list of dicts")

        for i, d in enumerate(clsconf):
            # get add method name
            add = d.get('add')
            if add is None:
                msg = "MultiContainerInterface subclass '%s' is missing 'add' key in __clsconf__" % cls.__name__
                if multi:
                    msg += " at element %d" % i
                raise ValueError(msg)

            # get container attribute name
            attr = d.get('attr')
            if attr is None:
                msg = "MultiContainerInterface subclass '%s' is missing 'attr' key in __clsconf__" % cls.__name__
                if multi:
                    msg += " at element %d" % i
                raise ValueError(msg)

            # get container type
            container_type = d.get('type')
            if container_type is None:
                msg = "MultiContainerInterface subclass '%s' is missing 'type' key in __clsconf__" % cls.__name__
                if multi:
                    msg += " at element %d" % i
                raise ValueError(msg)

            # create property with the name given in 'attr'
            if not hasattr(cls, attr):
                aconf = cls._transform_arg(attr)
                getter = cls._getter(aconf)
                doc = "a dictionary containing the %s in this %s container" % \
                      (cls.__join(container_type), cls.__name__)
                setattr(cls, attr, property(getter, cls.__make_setter(aconf, add), None, doc))

            # create the add method
            setattr(cls, add, cls.__make_add(add, attr, container_type))

            # get create method name
            create = d.get('create')
            if create is not None:
                setattr(cls, create, cls.__make_create(create, add, container_type))

            get = d.get('get')
            if get is not None:
                setattr(cls, get, cls.__make_get(get, attr, container_type))

        if len(clsconf) == 1:
            setattr(cls, '__getitem__', cls.__make_getitem(attr, container_type))

        # create the constructor, only if it has not been overridden
        # i.e. it is the same method as the parent class constructor
        if cls.__init__ == MultiContainerInterface.__init__:
            setattr(cls, '__init__', cls.__make_constructor(clsconf))


@register_class('DynamicTable', CORE_NAMESPACE)
class DynamicTable(NWBDataInterface):
    r"""
    A column-based table. Columns are defined by the argument *columns*. This argument
    must be a list/tuple of :class:`~pynwb.core.VectorData` and :class:`~pynwb.core.VectorIndex` objects
    or a list/tuple of dicts containing the keys ``name`` and ``description`` that provide the name and description
    of each column in the table. Additionally, the keys ``index`` and ``table`` for specifying additional structure to
    the table columns. Setting the key ``index`` to ``True`` can be used to indicate that the
    :class:`~pynwb.core.VectorData` column will store a ragged array (i.e. will be accompanied with a
    :class:`~pynwb.core.VectorIndex`). Setting the key ``table`` to ``True`` can be used to indicate that the column
    will store regions to another DynamicTable.

    Columns in DynamicTable subclasses can be statically defined by specifying the class attribute *\_\_columns\_\_*,
    rather than specifying them at runtime at the instance level. This is useful for defining a table structure
    that will get reused. The requirements for *\_\_columns\_\_* are the same as the requirements described above
    for specifying table columns with the *columns* argument to the DynamicTable constructor.
    """

    __nwbfields__ = (
        {'name': 'id', 'child': True},
        {'name': 'columns', 'child': True},
        'colnames',
        'description'
    )

    __columns__ = tuple()

    @ExtenderMeta.pre_init
    def __gather_columns(cls, name, bases, classdict):
        '''
        This classmethod will be called during class declaration in the metaclass to automatically
        create setters and getters for NWB fields that need to be exported
        '''
        if not isinstance(cls.__columns__, tuple):
            msg = "'__columns__' must be of type tuple, found %s" % type(cls.__columns__)
            raise TypeError(msg)

        if len(bases) and 'DynamicTable' in globals() and issubclass(bases[-1], NWBContainer) \
                and bases[-1].__columns__ is not cls.__columns__:
            new_columns = list(cls.__columns__)
            new_columns[0:0] = bases[-1].__columns__
            cls.__columns__ = tuple(new_columns)

    @docval({'name': 'name', 'type': str, 'doc': 'the name of this table'},    # noqa: C901
            {'name': 'description', 'type': str, 'doc': 'a description of what is in this table'},
            {'name': 'id', 'type': ('array_data', ElementIdentifiers), 'doc': 'the identifiers for this table',
             'default': None},
            {'name': 'columns', 'type': (tuple, list), 'doc': 'the columns in this table', 'default': None},
            {'name': 'colnames', 'type': 'array_data', 'doc': 'the names of the columns in this table',
             'default': None})
    def __init__(self, **kwargs):
        id, columns, desc, colnames = popargs('id', 'columns', 'description', 'colnames', kwargs)
        call_docval_func(super(DynamicTable, self).__init__, kwargs)
        self.description = desc

        if id is not None:
            if not isinstance(id, ElementIdentifiers):
                id = ElementIdentifiers('id', data=id)
        else:
            id = ElementIdentifiers('id')

        if columns is not None:
            if len(columns) > 0:
                if isinstance(columns[0], dict):
                    columns = self.__build_columns(columns)
                elif not all(isinstance(c, (VectorData, VectorIndex)) for c in columns):
                    raise ValueError("'columns' must be a list of VectorData, DynamicTableRegion or VectorIndex")
                colset = {c.name: c for c in columns}
                for c in columns:
                    if isinstance(c, VectorIndex):
                        colset.pop(c.target.name)
                lens = [len(c) for c in colset.values()]
                if not all(i == lens[0] for i in lens):
                    raise ValueError("columns must be the same length")
                if lens[0] != len(id):
                    if len(id) > 0:
                        raise ValueError("must provide same number of ids as length of columns")
                    else:
                        id.data.extend(range(lens[0]))
        else:
            columns = list()

        self.id = id

        if colnames is None:
            if columns is None:
                self.colnames = list()
                self.columns = list()
            else:
                tmp = list()
                for col in columns:
                    if isinstance(col, VectorIndex):
                        continue
                    tmp.append(col.name)
                self.colnames = tuple(tmp)
                self.columns = columns
        else:
            if columns is None:
                raise ValueError("Must supply 'columns' if specifying 'colnames'")
            else:
                # make sure columns order matches colnames order
                self.colnames = tuple(pystr(c) for c in colnames)
                col_dict = {col.name: col for col in columns}
                order = dict()
                indexed = dict()
                for col in columns:
                    if isinstance(col, VectorIndex):
                        indexed[col.target.name] = True
                    else:
                        if col.name in indexed:
                            continue
                        indexed[col.name] = False
                i = 0
                for name in self.colnames:
                    col = col_dict[name]
                    order[col.name] = i
                    if indexed[col.name]:
                        i = i + 1
                    i = i + 1
                tmp = [None] * i
                for col in columns:
                    if indexed.get(col.name, False):
                        continue
                    if isinstance(col, VectorData):
                        pos = order[col.name]
                        tmp[pos] = col
                    elif isinstance(col, VectorIndex):
                        pos = order[col.target.name]
                        tmp[pos] = col
                        tmp[pos+1] = col.target
                self.columns = list(tmp)

        # to make generating DataFrames and Series easier
        col_dict = dict()
        self.__indices = dict()
        for col in self.columns:
            if isinstance(col, VectorData):
                existing = col_dict.get(col.name)
                # if we added this column using its index, ignore this column
                if existing is not None:
                    if isinstance(existing, VectorIndex):
                        if existing.target.name == col.name:
                            continue
                        else:
                            raise ValueError("duplicate column does not target VectorData '%s'" % col.name)
                    else:
                        raise ValueError("duplicate column found: '%s'" % col.name)
                else:
                    col_dict[col.name] = col
            elif isinstance(col, VectorIndex):
                col_dict[col.target.name] = col  # use target name for reference and VectorIndex for retrieval
                self.__indices[col.name] = col

        self.__df_cols = [self.id] + [col_dict[name] for name in self.colnames]
        self.__colids = {name: i+1 for i, name in enumerate(self.colnames)}
        for col in self.__columns__:
            if col.get('required', False) and col['name'] not in self.__colids:
                self.add_column(col['name'], col['description'],
                                index=col.get('index', False),
                                table=col.get('table', False))

    @staticmethod
    def __build_columns(columns, df=None):
        tmp = list()
        for d in columns:
            name = d['name']
            desc = d.get('description', 'no description')
            data = None
            if df is not None:
                data = list(df[name].values)
            if d.get('index', False):
                index_data = None
                if data is not None:
                    index_data = [len(data[0])]
                    for i in range(1, len(data)):
                        index_data.append(len(data[i]) + index_data[i-1])
                    # assume data came in through a DataFrame, so we need
                    # to concatenate it
                    tmp_data = list()
                    for d in data:
                        tmp_data.extend(d)
                    data = tmp_data
                vdata = VectorData(name, desc, data=data)
                vindex = VectorIndex("%s_index" % name, index_data, target=vdata)
                tmp.append(vindex)
                tmp.append(vdata)
            else:
                if data is None:
                    data = list()
                cls = VectorData
                if d.get('table', False):
                    cls = DynamicTableRegion
                tmp.append(cls(name, desc, data=data))
        return tmp

    def __len__(self):
        return len(self.id)

    @docval({'name': 'data', 'type': dict, 'help': 'the data to put in this row', 'default': None},
            {'name': 'id', 'type': int, 'help': 'the ID for the row', 'default': None},
            allow_extra=True)
    def add_row(self, **kwargs):
        '''
        Add a row to the table. If *id* is not provided, it will auto-increment.
        '''
        data, row_id = popargs('data', 'id', kwargs)
        data = data if data is not None else kwargs

        extra_columns = set(list(data.keys())) - set(list(self.__colids.keys()))
        missing_columns = set(list(self.__colids.keys())) - set(list(data.keys()))

        # check to see if any of the extra columns just need to be added
        if extra_columns:
            for col in self.__columns__:
                if col['name'] in extra_columns:
                    if data[col['name']] is not None:
                        self.add_column(col['name'], col['description'],
                                        index=col.get('index', False),
                                        table=col.get('table', False))
                    extra_columns.remove(col['name'])

        if extra_columns or missing_columns:
            raise ValueError(
                '\n'.join([
                    'row data keys don\'t match available columns',
                    'you supplied {} extra keys: {}'.format(len(extra_columns), extra_columns),
                    'and were missing {} keys: {}'.format(len(missing_columns), missing_columns)
                ])
            )

        if row_id is None:
            row_id = data.pop('id', None)
        if row_id is None:
            row_id = len(self)
        self.id.data.append(row_id)

        for colname, colnum in self.__colids.items():
            if colname not in data:
                raise ValueError("column '%s' missing" % colname)
            c = self.__df_cols[colnum]
            if isinstance(c, VectorIndex):
                c.add_vector(data[colname])
            else:
                c.add_row(data[colname])

    def __eq__(self, other):
        return self.to_dataframe().equals(other.to_dataframe())

    @docval({'name': 'name', 'type': str, 'doc': 'the name of this VectorData'},
            {'name': 'description', 'type': str, 'doc': 'a description for this column'},
            {'name': 'data', 'type': ('array_data', 'data'),
             'doc': 'a dataset where the first dimension is a concatenation of multiple vectors', 'default': list()},
            {'name': 'table', 'type': (bool, 'DynamicTable'),
             'doc': 'whether or not this is a table region or the table the region applies to', 'default': False},
            {'name': 'index', 'type': (bool, VectorIndex, 'array_data'),
             'doc': 'whether or not this column should be indexed', 'default': False})
    def add_column(self, **kwargs):
        """
        Add a column to this table. If data is provided, it must
        contain the same number of rows as the current state of the table.
        """
        name, data = getargs('name', 'data', kwargs)
        index, table = popargs('index', 'table', kwargs)
        if name in self.__colids:
            msg = "column '%s' already exists in DynamicTable '%s'" % (name, self.name)
            raise ValueError(msg)

        ckwargs = dict(kwargs)
        cls = VectorData

        # Add table if it's been specified
        if table is not False:
            cls = DynamicTableRegion
            if isinstance(table, DynamicTable):
                ckwargs['table'] = table

        col = cls(**ckwargs)
        col.parent = self
        columns = [col]

        # Add index if it's been specified
        if index is not False:
            if isinstance(index, VectorIndex):
                col_index = index
            elif isinstance(index, bool):        # make empty VectorIndex
                if len(col) > 0:
                    raise ValueError("cannot pass empty index with non-empty data to index")
                col_index = VectorIndex(name + "_index", list(), col)
            else:                                # make VectorIndex with supplied data
                if len(col) == 0:
                    raise ValueError("cannot pass non-empty index with empty data to index")
                col_index = VectorIndex(name + "_index", index, col)
            columns.insert(0, col_index)
            if not isinstance(col_index.parent, Container):
                col_index.parent = self
            # else, the ObjectMapper will create a link from self (parent) to col_index (child with existing parent)
            col = col_index
            self.__indices[col_index.name] = col_index

        if len(col) != len(self.id):
            raise ValueError("column must have the same number of rows as 'id'")
        self.__colids[name] = len(self.__df_cols)
        self.fields['colnames'] = tuple(list(self.colnames)+[name])
        self.fields['columns'] = tuple(list(self.columns)+columns)
        self.__df_cols.append(col)

    @docval({'name': 'name', 'type': str, 'doc': 'the name of the DynamicTableRegion object'},
            {'name': 'region', 'type': (slice, list, tuple), 'doc': 'the indices of the table'},
            {'name': 'description', 'type': str, 'doc': 'a brief description of what the region is'})
    def create_region(self, **kwargs):
        region = getargs('region', kwargs)
        if isinstance(region, slice):
            if (region.start is not None and region.start < 0) or (region.stop is not None and region.stop > len(self)):
                msg = 'region slice %s is out of range for this DynamicTable of length ' % (str(region), len(self))
                raise IndexError(msg)
            region = list(range(*region.indices(len(self))))
        else:
            for idx in region:
                if idx < 0 or idx >= len(self):
                    raise IndexError('The index ' + str(idx) +
                                     ' is out of range for this DynamicTable of length '
                                     + str(len(self)))
        desc = getargs('description', kwargs)
        name = getargs('name', kwargs)
        return DynamicTableRegion(name, region, desc, self)

    def __getitem__(self, key):
        ret = None
        if isinstance(key, tuple):
            # index by row and column, return specific cell
            arg1 = key[0]
            arg2 = key[1]
            if isinstance(arg2, str):
                arg2 = self.__colids[arg2]
            ret = self.__df_cols[arg2][arg1]
        else:
            arg = key
            if isinstance(arg, str):
                # index by one string, return column
                if arg in self.__colids:
                    ret = self.__df_cols[self.__colids[arg]]
                elif arg in self.__indices:
                    return self.__indices[arg]
                else:
                    raise KeyError(arg)
            elif isinstance(arg, (int, np.int8, np.int16, np.int32, np.int64)):
                # index by int, return row
                ret = tuple(col[arg] for col in self.__df_cols)
            elif isinstance(arg, (tuple, list)):
                # index by a list of ints, return multiple rows
                ret = list()
                for i in arg:
                    ret.append(tuple(col[i] for col in self.__df_cols))

        return ret

    def __contains__(self, val):
        return val in self.__colids or val in self.__indices

    def get(self, key, default=None):
        if key in self:
            return self[key]
        return default

    def to_dataframe(self, exclude=set([])):
        '''Produce a pandas DataFrame containing this table's data.
        '''

        data = {}
        for name in self.colnames:
            if name in exclude:
                continue
            col = self.__df_cols[self.__colids[name]]

            if isinstance(col.data, (Dataset, np.ndarray)) and col.data.ndim > 1:
                data[name] = [x for x in col[:]]
            else:
                data[name] = col[:]

        return pd.DataFrame(data, index=pd.Index(name=self.id.name, data=self.id.data))

    @classmethod
    @docval(
        {'name': 'df', 'type': pd.DataFrame, 'doc': 'source DataFrame'},
        {'name': 'name', 'type': str, 'doc': 'the name of this table'},
        {
            'name': 'index_column',
            'type': str,
            'help': 'if provided, this column will become the table\'s index',
            'default': None
        },
        {
            'name': 'table_description',
            'type': str,
            'help': 'a description of what is in the resulting table',
            'default': ''
        },
        {
            'name': 'columns',
            'type': (list, tuple),
            'help': 'a list/tuple of dictionaries specifying columns in the table',
            'default': None
        },
        allow_extra=True
    )
    def from_dataframe(cls, **kwargs):
        '''
        Construct an instance of DynamicTable (or a subclass) from a pandas DataFrame.

        The columns of the resulting table are defined by the columns of the
        dataframe and the index by the dataframe's index (make sure it has a
        name!) or by a column whose name is supplied to the index_column
        parameter. We recommend that you supply *columns* - a list/tuple of
        dictionaries containing the name and description of the column- to help
        others understand the contents of your table. See
        :py:class:`~pynwb.core.DynamicTable` for more details on *columns*.
        '''

        columns = kwargs.pop('columns')
        df = kwargs.pop('df')
        name = kwargs.pop('name')
        index_column = kwargs.pop('index_column')
        table_description = kwargs.pop('table_description')

        supplied_columns = dict()
        if columns:
            supplied_columns = {x['name']: x for x in columns}

        class_cols = {x['name']: x for x in cls.__columns__}
        required_cols = set(x['name'] for x in cls.__columns__ if 'required' in x and x['required'])
        df_cols = df.columns
        if required_cols - set(df_cols):
            raise ValueError('missing required cols: ' + str(required_cols - set(df_cols)))
        if set(supplied_columns.keys()) - set(df_cols):
            raise ValueError('cols specified but not provided: ' + str(set(supplied_columns.keys()) - set(df_cols)))
        columns = []
        for col_name in df_cols:
            if col_name in class_cols:
                columns.append(class_cols[col_name])
            elif col_name in supplied_columns:
                columns.append(supplied_columns[col_name])
            else:
                columns.append({'name': col_name,
                                'description': 'no description'})
                if hasattr(df[col_name].iloc[0], '__len__') and not isinstance(df[col_name].iloc[0], str):
                    lengths = [len(x) for x in df[col_name]]
                    if not lengths[1:] == lengths[:-1]:
                        columns[-1].update(index=True)

        if index_column is not None:
            ids = ElementIdentifiers(name=index_column, data=df[index_column].values.tolist())
        else:
            index_name = df.index.name if df.index.name is not None else 'id'
            ids = ElementIdentifiers(name=index_name, data=df.index.values.tolist())

        columns = cls.__build_columns(columns, df=df)

        return cls(name=name, id=ids, columns=columns, description=table_description, **kwargs)


@register_class('DynamicTableRegion', CORE_NAMESPACE)
class DynamicTableRegion(VectorData):
    """
    An object for easily slicing into a DynamicTable
    """

    __nwbfields__ = (
        'table',
        'description'
    )

    @docval({'name': 'name', 'type': str, 'doc': 'the name of this VectorData'},
            {'name': 'data', 'type': ('array_data', 'data'),
             'doc': 'a dataset where the first dimension is a concatenation of multiple vectors'},
            {'name': 'description', 'type': str, 'doc': 'a description of what this region represents'},
            {'name': 'table', 'type': DynamicTable,
             'doc': 'the DynamicTable this region applies to', 'default': None},
            {'name': 'parent', 'type': 'NWBContainer',
             'doc': 'the parent Container for this Container', 'default': None},
            {'name': 'container_source', 'type': object,
            'doc': 'the source of this Container e.g. file name', 'default': None})
    def __init__(self, **kwargs):
        t = popargs('table', kwargs)
        call_docval_func(super(DynamicTableRegion, self).__init__, kwargs)
        self.table = t

    @property
    def table(self):
        return self.fields.get('table')

    @table.setter
    def table(self, val):
        if val is None:
            return
        if 'table' in self.fields:
            msg = "can't set attribute 'table' -- already set"
            raise AttributeError(msg)
        for idx in self.data:
            if idx < 0 or idx >= len(val):
                raise IndexError('The index ' + str(idx) +
                                 ' is out of range for this DynamicTable of length '
                                 + str(len(val)))
        self.fields['table'] = val

    def __getitem__(self, key):
        # treat the list of indices as data that can be indexed. then pass the
        # result to the table to get the data
        if isinstance(key, tuple):
            arg1 = key[0]
            arg2 = key[1]
            return self.table[self.data[arg1], arg2]
        elif isinstance(key, (int, slice)):
            if isinstance(key, int) and key >= len(self.data):
                raise IndexError('index {} out of bounds for data of length {}'.format(key, len(self.data)))
            return self.table[self.data[key]]
        else:
            raise ValueError("unrecognized argument: '%s'" % key)


class LabelledDict(dict):
    '''
    A dict wrapper class for aggregating Timeseries
    from the standard locations
    '''

    @docval({'name': 'label', 'type': str, 'doc': 'the label on this dictionary'},
            {'name': 'def_key_name', 'type': str, 'doc': 'the default key name', 'default': 'name'})
    def __init__(self, **kwargs):
        label, def_key_name = getargs('label', 'def_key_name', kwargs)
        self.__label = label
        self.__defkey = def_key_name

    @property
    def label(self):
        return self.__label

    def __getitem__(self, args):
        key = args
        if '==' in args:
            key, val = args.split("==")
            key = key.strip()
            val = val.strip()
            if key != self.__defkey:
                ret = list()
                for item in self.values():
                    if getattr(item, key, None) == val:
                        ret.append(item)
                return ret if len(ret) else None
            key = val
        return super(LabelledDict, self).__getitem__(key)

    @docval({'name': 'container', 'type': (NWBData, NWBContainer), 'doc': 'the container to add to this LabelledDict'})
    def add(self, **kwargs):
        '''
        Add a container to this LabelledDict
        '''
        container = getargs('container', kwargs)
        key = getattr(container, self.__defkey, None)
        if key is None:
            msg = "container '%s' does not have attribute '%s'" % (container.name, self.__defkey)
            raise ValueError(msg)
        self[key] = container<|MERGE_RESOLUTION|>--- conflicted
+++ resolved
@@ -14,42 +14,6 @@
     return arg['name'] != 'parent'
 
 
-<<<<<<< HEAD
-=======
-class LabelledDict(dict):
-    '''
-    A dict wrapper class for aggregating Timeseries
-    from the standard locations
-    '''
-
-    @docval({'name': 'label', 'type': str, 'doc': 'the label on this dictionary'},
-            {'name': 'def_key_name', 'type': str, 'doc': 'the default key name', 'default': 'name'})
-    def __init__(self, **kwargs):
-        label, def_key_name = getargs('label', 'def_key_name', kwargs)
-        self.__label = label
-        self.__defkey = def_key_name
-
-    @property
-    def label(self):
-        return self.__label
-
-    def __getitem__(self, args):
-        key = args
-        if '==' in args:
-            key, val = args.split("==")
-            key = key.strip()
-            val = val.strip()
-            if key != self.__defkey:
-                ret = list()
-                for item in self.values():
-                    if getattr(item, key, None) == val:
-                        ret.append(item)
-                return ret if len(ret) else None
-            key = val
-        return super(LabelledDict, self).__getitem__(key)
-
-
->>>>>>> 4cd273e5
 def prepend_string(string, prepend='    '):
     return prepend + prepend.join(string.splitlines(True))
 
