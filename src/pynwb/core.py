from h5py import RegionReference
import numpy as np
import pandas as pd

from .form.utils import docval, getargs, ExtenderMeta, call_docval_func, popargs, get_docval, fmt_docval_args, pystr
from .form import Container, Data, DataRegion, get_region_slicer

from . import CORE_NAMESPACE, register_class
from six import with_metaclass, iteritems


def _not_parent(arg):
    return arg['name'] != 'parent'


def set_parents(container, parent):
    if isinstance(container, list):
        for c in container:
            if c.parent is None:
                c.parent = parent
        ret = container
    else:
        ret = [container]
        if container.parent is None:
            container.parent = parent
    return ret


class LabelledDict(dict):
    '''
    A dict wrapper class for aggregating Timeseries
    from the standard locations
    '''

    @docval({'name': 'label', 'type': str, 'doc': 'the TimeSeries type ('})
    def __init__(self, **kwargs):
        label = getargs('label', kwargs)
        self.__label = label

    @property
    def label(self):
        return self.__label

    def __getitem__(self, args):
        key = args
        if '==' in args:
            key, val = args.split("==")
            key = key.strip()
            val = val.strip()
            if key != 'name':
                ret = list()
                for item in self.values():
                    if getattr(item, key, None) == val:
                        ret.append(item)
                return ret if len(ret) else None
            key = val
        return super(LabelledDict, self).__getitem__(key)


def prepend_string(string, prepend='    '):
    return prepend + prepend.join(string.splitlines(True))


def nwb_repr(nwb_object, verbose=True):
    try:
        template = "{} {}\nFields:\n""".format(getattr(nwb_object, 'name'), type(nwb_object))

        if verbose:
            for k, v in iteritems(nwb_object.fields):
                template += "  {}:\n".format(k)
                if isinstance(v, list):
                    for item in v:
                        template += prepend_string(nwb_repr(item, verbose=False)) + '\n'
                else:
                    template += prepend_string(str(v)) + '\n'
        else:
            for field in ('description', ):
                template += "  {}:\n".format(field)
                template += prepend_string(str(getattr(nwb_object, field)))+'\n'

        return template
    except AttributeError:
        return str(nwb_object)


class NWBBaseType(with_metaclass(ExtenderMeta, Container)):
    '''The base class to any NWB types.

    The purpose of this class is to provide a mechanism for representing hierarchical
    relationships in neurodata.
    '''

    __nwbfields__ = tuple()

    @docval({'name': 'name', 'type': str, 'doc': 'the name of this container'},
            {'name': 'parent', 'type': Container,
             'doc': 'the parent Container for this Container', 'default': None},
            {'name': 'container_source', 'type': object,
             'doc': 'the source of this Container e.g. file name', 'default': None})
    def __init__(self, **kwargs):
        parent, container_source = getargs('parent', 'container_source', kwargs)
        call_docval_func(super(NWBBaseType, self).__init__, kwargs)
        self.__fields = dict()

    @property
    def fields(self):
        return self.__fields

    @staticmethod
    def _transform_arg(nwbfield):
        tmp = nwbfield
        if isinstance(tmp, dict):
            if 'name' not in tmp:
                raise ValueError("must specify 'name' if using dict in __nwbfields__")
        else:
            tmp = {'name': tmp}
        return tmp

    @classmethod
    def _getter(cls, nwbfield):
        doc = nwbfield.get('doc')
        name = nwbfield['name']

        def nwbbt_getter(self):
            return self.fields.get(name)

        setattr(nwbbt_getter, '__doc__', doc)
        return nwbbt_getter

    @classmethod
    def _setter(cls, nwbfield):
        name = nwbfield['name']

        def nwbbt_setter(self, val):
            if val is None:
                return
            if name in self.fields:
                msg = "can't set attribute '%s' -- already set" % name
                raise AttributeError(msg)
            self.fields[name] = val

        return nwbbt_setter

    @ExtenderMeta.pre_init
    def __gather_nwbfields(cls, name, bases, classdict):
        '''
        This classmethod will be called during class declaration in the metaclass to automatically
        create setters and getters for NWB fields that need to be exported
        '''
        if not isinstance(cls.__nwbfields__, tuple):
            raise TypeError("'__nwbfields__' must be of type tuple")

        if len(bases) and 'NWBContainer' in globals() and issubclass(bases[-1], NWBContainer) \
           and bases[-1].__nwbfields__ is not cls.__nwbfields__:
                new_nwbfields = list(cls.__nwbfields__)
                new_nwbfields[0:0] = bases[-1].__nwbfields__
                cls.__nwbfields__ = tuple(new_nwbfields)
        new_nwbfields = list()
        docs = {dv['name']: dv['doc'] for dv in get_docval(cls.__init__)}
        for f in cls.__nwbfields__:
            pconf = cls._transform_arg(f)
            pname = pconf['name']
            pconf.setdefault('doc', docs.get(pname))
            if not hasattr(cls, pname):
                setattr(cls, pname, property(cls._getter(pconf), cls._setter(pconf)))
            new_nwbfields.append(pname)
        cls.__nwbfields__ = tuple(new_nwbfields)

    def __str__(self):
        return nwb_repr(self)


@register_class('NWBContainer', CORE_NAMESPACE)
class NWBContainer(NWBBaseType, Container):

    __nwbfields__ = ('source',
                     'help')

    @docval({'name': 'source', 'type': str, 'doc': 'a description of where this NWBContainer came from'},
            {'name': 'name', 'type': str, 'doc': 'the name of this container'},
            {'name': 'parent', 'type': 'NWBContainer',
             'doc': 'the parent Container for this Container', 'default': None},
            {'name': 'container_source', 'type': object,
             'doc': 'the source of this Container e.g. file name', 'default': None})
    def __init__(self, **kwargs):
        call_docval_func(super(NWBContainer, self).__init__, kwargs)
        self.source = getargs('source', kwargs)

    @classmethod
    def _setter(cls, nwbfield):
        super_setter = NWBBaseType._setter(nwbfield)
        ret = super_setter
        if isinstance(nwbfield, dict) and nwbfield.get('child', False):

            def nwbdi_setter(self, val):
                super_setter(self, val)
                if val is not None:
                    if isinstance(val, (tuple, list)):
                        pass
                    elif isinstance(val, dict):
                        val = val.values()
                    else:
                        val = [val]
                    for v in val:
                        self.add_child(v)

            ret = nwbdi_setter
        return ret

    def _to_dict(self, arg, label="NULL"):
        return_dict = LabelledDict(label)
        if arg is None:
            return return_dict
        else:
            for i in arg:
                assert i.name is not None  # If a container doesn't have a name, it gets lost!
                assert i.name not in return_dict
                return_dict[i.name] = i
            return return_dict


@register_class('NWBDataInterface', CORE_NAMESPACE)
class NWBDataInterface(NWBContainer):

    @docval(*get_docval(NWBContainer.__init__))
    def __init__(self, **kwargs):
        call_docval_func(super(NWBDataInterface, self).__init__, kwargs)


@register_class('NWBData', CORE_NAMESPACE)
class NWBData(NWBBaseType, Data):

    __nwbfields__ = ('help',)

    @docval({'name': 'name', 'type': str, 'doc': 'the name of this container'},
            {'name': 'data', 'type': ('array_data', 'data', Data), 'doc': 'the source of the data'},
            {'name': 'parent', 'type': 'NWBContainer',
             'doc': 'the parent Container for this Container', 'default': None},
            {'name': 'container_source', 'type': object,
            'doc': 'the source of this Container e.g. file name', 'default': None})
    def __init__(self, **kwargs):
        call_docval_func(super(NWBData, self).__init__, kwargs)
        self.__data = getargs('data', kwargs)

    @property
    def data(self):
        return self.__data

    def __len__(self):
        return len(self.__data)

    def __getitem__(self, args):
        if isinstance(self.data, (tuple, list)) and isinstance(args, (tuple, list)):
            return [self.data[i] for i in args]
        return self.data[args]

    def append(self, arg):
        if isinstance(self.data, list):
            self.data.append(arg)
        elif isinstance(self.data, np.ndarray):
            self.__data = np.append(self.__data, [arg])
        else:
            msg = "NWBData cannot append to object of type '%s'" % type(self.__data)
            raise ValueError(msg)

    def extend(self, arg):
        if isinstance(self.data, list):
            self.data.extend(arg)
        elif isinstance(self.data, np.ndarray):
            self.__data = np.append(self.__data, [arg])
        else:
            msg = "NWBData cannot extend object of type '%s'" % type(self.__data)
            raise ValueError(msg)


@register_class('Index', CORE_NAMESPACE)
class Index(NWBData):

    __nwbfields__ = ("target",)

    @docval({'name': 'name', 'type': str, 'doc': 'the name of this VectorData'},
            {'name': 'data', 'type': ('array_data', 'data'),
             'doc': 'a dataset where the first dimension is a concatenation of multiple vectors'},
            {'name': 'target', 'type': NWBData,
             'doc': 'the target dataset that this index applies to'},
            {'name': 'parent', 'type': 'NWBContainer',
             'doc': 'the parent Container for this Container', 'default': None},
            {'name': 'container_source', 'type': object,
            'doc': 'the source of this Container e.g. file name', 'default': None})
    def __init__(self, **kwargs):
        call_docval_func(super(Index, self).__init__, kwargs)


@register_class('VectorData', CORE_NAMESPACE)
class VectorData(NWBData):

    __nwbfields__ = ("description",)

    @docval({'name': 'name', 'type': str, 'doc': 'the name of this VectorData'},
            {'name': 'data', 'type': ('array_data', 'data'),
             'doc': 'a dataset where the first dimension is a concatenation of multiple vectors'},
            {'name': 'parent', 'type': 'NWBContainer',
             'doc': 'the parent Container for this Container', 'default': None},
            {'name': 'description', 'type': str, 'doc': 'a description for this column', 'default': None},
            {'name': 'container_source', 'type': object,
            'doc': 'the source of this Container e.g. file name', 'default': None})
    def __init__(self, **kwargs):
        call_docval_func(super(VectorData, self).__init__, kwargs)
        self.description = getargs('description', kwargs)


@register_class('VectorIndex', CORE_NAMESPACE)
class VectorIndex(Index):

    @docval({'name': 'name', 'type': str, 'doc': 'the name of this VectorIndex'},
            {'name': 'data', 'type': ('array_data', 'data'),
             'doc': 'a 1D dataset containing indexes that apply to VectorData object'},
            {'name': 'target', 'type': VectorData,
             'doc': 'the target dataset that this index applies to'},
            {'name': 'parent', 'type': 'NWBContainer',
             'doc': 'the parent Container for this Container', 'default': None},
            {'name': 'container_source', 'type': object,
            'doc': 'the source of this Container e.g. file name', 'default': None})
    def __init__(self, **kwargs):
        call_docval_func(super(VectorIndex, self).__init__, kwargs)
        self.target = getargs('target', kwargs)

    def add_vector(self, arg):
        self.target.extend(arg)
        self.data.append(len(self.target))

    def __getitem__(self, arg):
        start = 0 if arg == 0 else self.data[arg-1]
        end = self.data[arg]
        return self.target[start:end]


@register_class('ElementIdentifiers', CORE_NAMESPACE)
class ElementIdentifiers(NWBData):

    @docval({'name': 'name', 'type': str, 'doc': 'the name of this ElementIdentifiers'},
            {'name': 'data', 'type': ('array_data', 'data'), 'doc': 'a 1D dataset containing identifiers'},
            {'name': 'parent', 'type': 'NWBContainer',
             'doc': 'the parent Container for this Container', 'default': None},
            {'name': 'container_source', 'type': object,
            'doc': 'the source of this Container e.g. file name', 'default': None})
    def __init__(self, **kwargs):
        call_docval_func(super(ElementIdentifiers, self).__init__, kwargs)


class NWBTable(NWBData):
    '''
    Subclasses should specify the class attribute \_\_columns\_\_.

    This should be a list of dictionaries with the following keys:
    ``'name'`` - the column name
    ``'type'`` - the type of data in this column
    ``'doc'``  - a brief description of what gets stored in this column

    For reference, this list of dictionaries will be used with docval to autogenerate
    the ``add_row`` method for adding data to this table.

    If \_\_columns\_\_ is not specified, no custom ``add_row`` method will be added.

    The class attribute __defaultname__ can also be set to specify a default name
    for the table class. If \_\_defaultname\_\_ is not specified, then ``name`` will
    need to be specified when the class is instantiated.
    '''

    @ExtenderMeta.pre_init
    def __build_table_class(cls, name, bases, classdict):
        if hasattr(cls, '__columns__'):
            columns = getattr(cls, '__columns__')

            idx = dict()
            for i, col in enumerate(columns):
                idx[col['name']] = i
            setattr(cls, '__colidx__', idx)

            if cls.__init__ == bases[-1].__init__:     # check if __init__ is overridden
                name = {'name': 'name', 'type': str, 'doc': 'the name of this table'}
                defname = getattr(cls, '__defaultname__', None)
                if defname is not None:
                    name['default'] = defname

                @docval(name,
                        {'name': 'data', 'type': ('array_data', 'data'), 'doc': 'the data in this table',
                         'default': list()})
                def __init__(self, **kwargs):
                    name, data = getargs('name', 'data', kwargs)
                    colnames = [i['name'] for i in columns]
                    super(cls, self).__init__(colnames, name, data)

                setattr(cls, '__init__', __init__)

            if cls.add_row == bases[-1].add_row:     # check if add_row is overridden

                @docval(*columns)
                def add_row(self, **kwargs):
                    return super(cls, self).add_row(kwargs)

                setattr(cls, 'add_row', add_row)

    @docval({'name': 'columns', 'type': (list, tuple), 'doc': 'a list of the columns in this table'},
            {'name': 'name', 'type': str, 'doc': 'the name of this container'},
            {'name': 'data', 'type': ('array_data', 'data'), 'doc': 'the source of the data', 'default': list()},
            {'name': 'parent', 'type': 'NWBContainer',
             'doc': 'the parent Container for this Container', 'default': None},
            {'name': 'container_source', 'type': object,
             'doc': 'the source of this Container e.g. file name', 'default': None})
    def __init__(self, **kwargs):
        self.__columns = tuple(popargs('columns', kwargs))
        self.__col_index = {name: idx for idx, name in enumerate(self.__columns)}
        call_docval_func(super(NWBTable, self).__init__, kwargs)

    @property
    def columns(self):
        return self.__columns

    @docval({'name': 'values', 'type': dict, 'doc': 'the values for each column'})
    def add_row(self, **kwargs):
        values = getargs('values', kwargs)
        if not isinstance(self.data, list):
            msg = 'Cannot append row to %s' % type(self.data)
            raise ValueError(msg)
        ret = len(self.data)
        self.data.append(tuple(values[col] for col in self.columns))
        return ret

    def which(self, **kwargs):
        '''
        Query a table
        '''
        if len(kwargs) != 1:
            raise ValueError("only one column can be queried")
        colname, value = kwargs.popitem()
        idx = self.__colidx__.get(colname)
        if idx is None:
            msg = "no '%s' column in %s" % (colname, self.__class__.__name__)
            raise KeyError(msg)
        ret = list()
        for i in range(len(self.data)):
            row = self.data[i]
            row_val = row[idx]
            if row_val == value:
                ret.append(i)
        return ret

    def __len__(self):
        return len(self.data)

    def __getitem__(self, args):
        idx = args
        col = None
        if isinstance(args, tuple):
            idx = args[1]
            if isinstance(args[0], str):
                col = self.__col_index.get(args[0])
            elif isinstance(args[0], int):
                col = args[0]
            else:
                raise KeyError('first argument must be a column name or index')
            return self.data[idx][col]
        elif isinstance(args, str):
            col = self.__col_index.get(args)
            if col is None:
                raise KeyError(args)
            return [row[col] for row in self.data]
        else:
            return self.data[idx]

    def to_dataframe(self):
        '''Produce a pandas DataFrame containing this table's data.
        '''

        data = {colname: self[colname] for ii, colname in enumerate(self.columns)}
        return pd.DataFrame(data)

    @classmethod
    @docval(
        {'name': 'df', 'type': pd.DataFrame, 'doc': 'input data'},
        {'name': 'name', 'type': str, 'doc': 'the name of this container', 'default': None},
        {
            'name': 'extra_ok',
            'type': bool,
            'doc': 'accept (and ignore) unexpected columns on the input dataframe',
            'default': False
        },
    )
    def from_dataframe(cls, **kwargs):
        '''Construct an instance of NWBTable (or a subclass) from a pandas DataFrame. The columns of the dataframe
        should match the columns defined on the NWBTable subclass.
        '''

        df, name, extra_ok = getargs('df', 'name', 'extra_ok', kwargs)

        cls_cols = list([col['name'] for col in getattr(cls, '__columns__')])
        df_cols = list(df.columns)

        missing_columns = set(cls_cols) - set(df_cols)
        extra_columns = set(df_cols) - set(cls_cols)

        if extra_columns:
            raise ValueError(
                'unrecognized column(s) {} for table class {} (columns {})'.format(
                    extra_columns, cls.__name__, cls_cols
                )
            )

        use_index = False
        if len(missing_columns) == 1 and list(missing_columns)[0] == df.index.name:
            use_index = True

        elif missing_columns:
            raise ValueError(
                'missing column(s) {} for table class {} (columns {}, provided {})'.format(
                    missing_columns, cls.__name__, cls_cols, df_cols
                )
            )

        data = []
        for index, row in df.iterrows():
            if use_index:
                data.append([
                    row[colname] if colname != df.index.name else index
                    for colname in cls_cols
                ])
            else:
                data.append([row[colname] for colname in cls_cols])

        if name is None:
            return cls(data=data)
        return cls(name=name, data=data)


# diamond inheritance
class NWBTableRegion(NWBData, DataRegion):
    '''
    A class for representing regions i.e. slices or indices into an NWBTable
    '''

    @docval({'name': 'name', 'type': str, 'doc': 'the name of this container'},
            {'name': 'table', 'type': NWBTable, 'doc': 'the ElectrodeTable this region applies to'},
            {'name': 'region', 'type': (slice, list, tuple, RegionReference), 'doc': 'the indices of the table'})
    def __init__(self, **kwargs):
        table, region = getargs('table', 'region', kwargs)
        self.__table = table
        self.__region = region
        name = getargs('name', kwargs)
        super(NWBTableRegion, self).__init__(name, table)
        self.__regionslicer = get_region_slicer(self.__table.data, self.__region)

    @property
    def table(self):
        '''The ElectrodeTable this region applies to'''
        return self.__table

    @property
    def region(self):
        '''The indices into table'''
        return self.__region

    def __len__(self):
        return len(self.__regionslicer)

    def __getitem__(self, idx):
        return self.__regionslicer[idx]


class MultiContainerInterface(NWBDataInterface):
    '''
    A class for dynamically defining a API classes that
    represent NWBDataInterfaces that contain multiple Containers
    of the same type

    To use, extend this class, and create a dictionary as a class
    attribute with the following keys:

    * 'add' to name the method for adding Container instances

    * 'create' to name the method fo creating Container instances

    * 'get' to name the method for getting Container instances

    * 'attr' to name the attribute that stores the Container instances

    * 'type' to provide the Container object type

    See LFP or Position for an example of how to use this.
    '''

    @docval(*get_docval(NWBDataInterface.__init__))
    def __init__(self, **kwargs):
        call_docval_func(super(MultiContainerInterface, self).__init__, kwargs)
        if isinstance(self.__clsconf__, dict):
            attr_name = self.__clsconf__['attr']
            self.fields[attr_name] = LabelledDict(attr_name)
        else:
            for d in self.__clsconf__:
                attr_name = d['attr']
                self.fields[attr_name] = LabelledDict(attr_name)

    @staticmethod
    def __add_article(noun):
        if noun[0] in ('aeiouAEIOU'):
            return 'an %s' % noun
        return 'a %s' % noun

    @classmethod
    def __make_get(cls, func_name, attr_name, container_type):
        doc = "Get %s from this %s" % (cls.__add_article(container_type.__name__), cls.__name__)

        @docval({'name': 'name', 'type': str, 'doc': 'the name of the %s' % container_type.__name__,
                 'default': None}, rtype=container_type, returns='the %s with the given name' % container_type.__name__,
                func_name=func_name, doc=doc)
        def _func(self, **kwargs):
            name = getargs('name', kwargs)
            d = getattr(self, attr_name)
            ret = None
            if name is None:
                if len(d) > 1:
                    msg = "more than one element in %s of %s '%s' -- must specify a name" % \
                          (attr_name, cls.__name__, self.name)
                    raise ValueError(msg)
                elif len(d) == 0:
                    msg = "%s of %s '%s' is empty" % (attr_name, cls.__name__, self.name)
                    raise ValueError(msg)
                elif len(d) == 1:
                    for v in d.values():
                        ret = v
            else:
                ret = d.get(name)
                if ret is None:
                    msg = "'%s' not found in %s of %s '%s'" % (name, attr_name, cls.__name__, self.name)
                    raise KeyError(msg)
            return ret

        return _func

    @classmethod
    def __make_add(cls, func_name, attr_name, container_type):
        doc = "Add %s to this %s" % (cls.__add_article(container_type.__name__), cls.__name__)

        @docval({'name': attr_name, 'type': (list, tuple, dict, container_type),
                 'doc': 'the %s to add' % container_type.__name__},
                func_name=func_name, doc=doc)
        def _func(self, **kwargs):
            container = getargs(attr_name, kwargs)
            if isinstance(container, container_type):
                containers = [container]
            elif isinstance(container, dict):
                containers = container.values()
            else:
                containers = container
            d = getattr(self, attr_name)
            for tmp in containers:
                self.add_child(tmp)
                if tmp.name in d:
                    msg = "'%s' already exists in '%s'" % (tmp.name, self.name)
                    raise ValueError(msg)
                d[tmp.name] = tmp
            return container
        return _func

    @classmethod
    def __make_create(cls, func_name, add_name, container_type):
        doc = "Create %s and add it to this %s" % \
                       (cls.__add_article(container_type.__name__), cls.__name__)

        @docval(*filter(_not_parent, get_docval(container_type.__init__)), func_name=func_name, doc=doc,
                returns="the %s object that was created" % container_type.__name__, rtype=container_type)
        def _func(self, **kwargs):
            cargs, ckwargs = fmt_docval_args(container_type.__init__, kwargs)
            ret = container_type(*cargs, **ckwargs)
            getattr(self, add_name)(ret)
            return ret
        return _func

    @classmethod
    def __make_constructor(cls, attr_name, add_name, container_type):
        @docval({'name': 'source', 'type': str, 'doc': 'the source of the data'},
                {'name': attr_name, 'type': (list, tuple, dict, container_type),
                 'doc': '%s to store in this interface' % container_type.__name__, 'default': dict()},
                {'name': 'name', 'type': str, 'doc': 'the name of this container', 'default': cls.__name__},
                func_name='__init__')
        def _func(self, **kwargs):
            source, container = popargs('source', attr_name, kwargs)
            super(cls, self).__init__(source, **kwargs)
            add = getattr(self, add_name)
            add(container)
        return _func

    @classmethod
    def __make_getitem(cls, attr_name, container_type):
        doc = "Get %s from this %s" % (cls.__add_article(container_type.__name__), cls.__name__)

        @docval({'name': 'name', 'type': str, 'doc': 'the name of the %s' % container_type.__name__,
                 'default': None}, rtype=container_type, returns='the %s with the given name' % container_type.__name__,
                func_name='__getitem__', doc=doc)
        def _func(self, **kwargs):
            name = getargs('name', kwargs)
            d = getattr(self, attr_name)
            if len(d) == 0:
                msg = "%s '%s' is empty" % (cls.__name__, self.name)
                raise ValueError(msg)
            if len(d) > 1 and name is None:
                msg = "more than one %s in this %s -- must specify a name" % container_type.__name__, cls.__name__
                raise ValueError(msg)
            ret = None
            if len(d) == 1:
                for v in d.values():
                    ret = v
            else:
                ret = d.get(name)
                if ret is None:
                    msg = "'%s' not found in %s '%s'" % (name, cls.__name__, self.name)
                    raise KeyError(msg)
            return ret

        return _func

    @classmethod
    def __make_setter(cls, nwbfield, add_name):

        @docval({'name': 'val', 'type': (list, tuple, dict), 'doc': 'the sub items to add', 'default': None})
        def nwbbt_setter(self, **kwargs):
            val = getargs('val', kwargs)
            if val is None:
                return
            getattr(self, add_name)(val)

        return nwbbt_setter

    @ExtenderMeta.pre_init
    def __build_class(cls, name, bases, classdict):
        '''
        This classmethod will be called during class declaration in the metaclass to automatically
        create setters and getters for NWB fields that need to be exported
        '''
        if not hasattr(cls, '__clsconf__'):
            return
        multi = False
        if isinstance(cls.__clsconf__, dict):
            clsconf = [cls.__clsconf__]
        elif isinstance(cls.__clsconf__, list):
            multi = True
            clsconf = cls.__clsconf__
        else:
            raise TypeError("'__clsconf__' must be a dict or a list of dicts")

        for i, d in enumerate(clsconf):
            # get add method name
            add = d.get('add')
            if add is None:
                msg = "MultiContainerInterface subclass '%s' is missing 'add' key in __clsconf__" % cls.__name__
                if multi:
                    msg += " at element %d" % i
                raise ValueError(msg)

            # get container attribute name
            attr = d.get('attr')
            if attr is None:
                msg = "MultiContainerInterface subclass '%s' is missing 'attr' key in __clsconf__" % cls.__name__
                if multi:
                    msg += " at element %d" % i
                raise ValueError(msg)

            # get container type
            container_type = d.get('type')
            if container_type is None:
                msg = "MultiContainerInterface subclass '%s' is missing 'type' key in __clsconf__" % cls.__name__
                if multi:
                    msg += " at element %d" % i
                raise ValueError(msg)

            # create property with the name given in 'attr'
            if not hasattr(cls, attr):
                aconf = cls._transform_arg(attr)
                getter = cls._getter(aconf)
                doc = "a dictionary containing the %s in this %s container" % (container_type.__name__, cls.__name__)
                setattr(cls, attr, property(getter, cls.__make_setter(aconf, add), None, doc))

            # create the add method
            setattr(cls, add, cls.__make_add(add, attr, container_type))

            # create the constructor, only if it has not been overridden
            # i.e. it is the same method as the parent class constructor
            if cls.__init__ == MultiContainerInterface.__init__:
                setattr(cls, '__init__', cls.__make_constructor(attr, add, container_type))

            # get create method name
            create = d.get('create')
            if create is not None:
                setattr(cls, create, cls.__make_create(create, add, container_type))

            get = d.get('get')
            if get is not None:
                setattr(cls, get, cls.__make_get(get, attr, container_type))

        if len(clsconf) == 1:
            setattr(cls, '__getitem__', cls.__make_getitem(attr, container_type))


@register_class('TableColumn', CORE_NAMESPACE)
class TableColumn(NWBData):

    __nwbfields__ = (
        'description',
    )

    @docval({'name': 'name', 'type': str, 'doc': 'the name of this column'},
            {'name': 'description', 'type': str, 'doc': 'a description for this column', 'default': None},
            {'name': 'data', 'type': 'array_data', 'doc': 'the data contained in this  column', 'default': list()})
    def __init__(self, **kwargs):
        desc = popargs('description', kwargs)
        call_docval_func(super(TableColumn, self).__init__, kwargs)
        self.description = desc

    @docval({'name': 'val', 'type': None, 'doc': 'the value to add to this column'})
    def add_row(self, **kwargs):
        val = getargs('val', kwargs)
        self.data.append(val)


@register_class('DynamicTable', CORE_NAMESPACE)
class DynamicTable(NWBDataInterface):
    """
    A column-based table. Columns are defined by the argument *columns*. This argument
    must be a list/tuple of TableColumns or a list/tuple of dicts containing the keys
    'name' and 'description' that provide the name and description of each column
    in the table.
    """

    __nwbfields__ = (
        {'name': 'id', 'child': True},
        {'name': 'columns', 'child': True},
        'colnames',
        'description'
    )

    @docval({'name': 'name', 'type': str, 'doc': 'the name of this table'},    # noqa: C901
            {'name': 'source', 'type': str, 'doc': 'a description of where this table came from'},
            {'name': 'description', 'type': str, 'doc': 'a description of what is in this table'},
            {'name': 'ids', 'type': ('array_data', ElementIdentifiers), 'doc': 'the identifiers for this table',
             'default': list()},
            {'name': 'columns', 'type': (tuple, list), 'doc': 'the columns in this table', 'default': list()},
            {'name': 'colnames', 'type': 'array_data', 'doc': 'the names of the columns in this table',
             'default': None})
    def __init__(self, **kwargs):
        ids, columns, desc, colnames = popargs('ids', 'columns', 'description', 'colnames', kwargs)
        call_docval_func(super(DynamicTable, self).__init__, kwargs)
        self.description = desc

        if not isinstance(ids, ElementIdentifiers):
            self.id = ElementIdentifiers('id', data=ids)
        else:
            self.id = ids

        if len(columns) > 0:
            if isinstance(columns[0], dict):
                columns = tuple(TableColumn(**d) for d in columns)
            elif not isinstance(columns[0], TableColumn):
                raise ValueError("'columns' must be a list of TableColumns or dicts")
            if not all(len(c) == len(columns[0]) for c in columns if isinstance(c, TableColumn)):
                raise ValueError("columns must be the same length")

            ni = len(self.id)
            nc = len(columns[0])

            if ni != nc:
                if ni != 0 and nc != 0:
                    raise ValueError("must provide same number of ids as length of columns if specifying ids")
                elif nc != 0:
                    for i in range(nc):
                        self.id.data.append(i)
                elif nc != 0:
                    raise ValueError("cannot provide ids with no rows")

        # column names for convenience

        if colnames is None:
            if columns is None:
                self.colnames = list()
                self.columns = list()
            else:
                tmp = list()
                for col in columns:
                    if isinstance(col, VectorIndex):
                        continue
                    tmp.append(col.name)
                self.colnames = tuple(tmp)
                self.columns = columns
        else:
            if columns is None:
                raise ValueError("Must supply 'columns' if specifying 'colnames'")
            else:
                # make sure columns order matches colnames order
                self.colnames = tuple(pystr(c) for c in colnames)
                col_dict = {col.name: col for col in columns}
                order = dict()
                i = 0
                for name in self.colnames:
                    col = col_dict[name]
                    order[col.name] = i
                    if isinstance(col, VectorData):
                        i = i + 1
                    i = i + 1
                tmp = [None] * i
                for col in columns:
                    if isinstance(col, TableColumn):
                        pos = order[col.name]
                        tmp[pos] = col
                    elif isinstance(col, VectorData):
                        continue
                    elif isinstance(col, VectorIndex):
                        pos = order[col.target.name]
                        tmp[pos] = col
                        tmp[pos+1] = col.target
                self.columns = list(tmp)

        # to make generating DataFrames and Series easier
        col_dict = dict()
        for col in self.columns:
            if isinstance(col, TableColumn):
                col_dict[col.name] = col
            elif isinstance(col, VectorIndex):
                col_dict[col.target.name] = col  # use target name for reference and VectorIndex for retrieval

        self.__df_cols = [self.id] + [col_dict[name] for name in self.colnames]
        self.__colids = {name: i for i, name in enumerate(self.colnames)}

    def __len__(self):
        return len(self.id)

    @docval({'name': 'data', 'type': dict, 'help': 'the data to put in this row', 'default': None},
            {'name': 'id', 'type': int, 'help': 'the ID for the row', 'default': None},
            allow_extra=True)
    def add_row(self, **kwargs):
        '''
        Add a row to the table. If *id* is not provided, it will auto-increment.
        '''
        data, row_id = popargs('data', 'id', kwargs)
        data = data if data is not None else kwargs
        if row_id is None:
            row_id = data.pop('id', None)
        if row_id is None:
            row_id = len(self)
        self.id.data.append(row_id)

        extra_columns = set(list(data.keys())) - set(list(self.__colids.keys()))
        missing_columns = set(list(self.__colids.keys())) - set(list(data.keys()))

        if extra_columns or missing_columns:
            raise ValueError(
                '\n'.join([
                    'row data keys don\'t match available columns',
                    'you supplied {} extra keys: {}'.format(len(extra_columns), extra_columns),
                    'and were missing {} keys: {}'.format(len(missing_columns), missing_columns)
                ])
            )

        for colname, colnum in self.__colids.items():
<<<<<<< HEAD
            if colname not in data:
                raise ValueError("column '%s' missing" % colname)
            c = self.columns[colnum]
            if isinstance(c, VectorIndex):
                c.add_vector(data[colname])
            else:
                c.add_row(data[colname])
=======
            self.columns[colnum].add_row(data[colname])
>>>>>>> 6b0cbd79

    # # keeping this around in case anyone wants to resurrect it
    # # this was used to return a numpy structured array. this does not
    # # work across platforms (it breaks on windows). instead, return
    # # tuples and lists of tuples
    # def get_dtype(self, col):
    #     x = col.data[0]
    #     shape = get_shape(x)
    #     shape = None if shape is None else shape
    #     while hasattr(x, '__len__') and not isinstance(x, (text_type, binary_type)):
    #         x = x[0]
    #     t = type(x)
    #     if t in (text_type, binary_type):
    #         t = np.string_
    #     return (col.name, t, shape)

    @docval(*get_docval(TableColumn.__init__))
    def add_column(self, **kwargs):
        """
        Add a column to this table. If data is provided, it must
        contain the same number of rows as the current state of the table.
        """
        name, data = getargs('name', 'data', kwargs)
        if name in self.__colids:
            msg = "column '%s' already exists in DynamicTable '%s'" % (name, self.name)
            raise ValueError(msg)
        col = TableColumn(**kwargs)
        self.add_child(col)
        if len(data) != len(self.id):
            raise ValueError("column must have the same number of rows as 'id'")
        self.__colids[name] = len(self.columns)
        self.fields['colnames'] = tuple(list(self.colnames)+[name])
        self.fields['columns'] = tuple(list(self.columns)+[col])
        self.__df_cols.append(col)

    @docval({'name': 'name', 'type': str, 'doc': 'the name of this vector column', 'default': None},
            {'name': 'description', 'type': str, 'doc': 'a description for this vector column', 'default': None},
            {'name': 'index', 'type': 'array_data', 'doc': 'the index for this vector column', 'default': None},
            {'name': 'data', 'type': 'array_data', 'doc': 'the data contained in this vector column', 'default': None})
    def add_vector_column(self, **kwargs):
        """
        Add a column comprised of vector data (i.e. where the cells of
        the column are vectors rather than scalars) to this table

        If *name* and *description* are given, the index will be named *<name>_index*
        """
        index, data, name, description = getargs('index', 'data', 'name', 'description', kwargs)
        if index is None and data is None:
            if name is not None and description is not None:
                data = VectorData(name, list(), description=description)
                index = VectorIndex(name + "_index", list(), data)
            else:
                raise ValueError("Must supply 'index' and 'data' or 'name' and 'description'")
        elif index is not None and data is not None:
            if not isinstance(index, VectorIndex) and not isinstance(data, VectorData):
                pass
            else:
                if name is not None and description is not None:
                    data = VectorData(name, data, description=description)
                    index = VectorIndex(name + "_index", index, data)
                else:
                    msg = ("Must supply 'name' and 'description' if 'index' and 'data' ",
                           "are not VectorIndex and VectorData, respectively")
                    raise ValueError(msg)
        else:
            raise ValueError("Must supply both 'index' and 'data' or neither")
        self.add_child(index)
        self.add_child(data)
        if len(index) != len(self.id):
            raise ValueError("'index' must have the same number of rows as 'id'")
        self.__colids[name] = len(self.columns)
        self.fields['colnames'] = tuple(list(self.colnames)+[name])
        self.fields['columns'] = tuple(list(self.columns)+[index, data])
        self.__df_cols.append(index)

    @docval({'name': 'name', 'type': str, 'doc': 'the name of the DynamicTableRegion object'},
            {'name': 'region', 'type': (slice, list, tuple), 'doc': 'the indices of the table'},
            {'name': 'description', 'type': str, 'doc': 'a brief description of what the region is'})
    def create_region(self, **kwargs):
        region = getargs('region', kwargs)
        if isinstance(region, slice):
            if (region.start is not None and region.start < 0) or (region.stop is not None and region.stop > len(self)):
                msg = 'region slice %s is out of range for this DynamicTable of length ' % (str(region), len(self))
                raise IndexError(msg)
            region = list(range(*region.indices(len(self))))
        else:
            for idx in region:
                if idx < 0 or idx >= len(self):
                    raise IndexError('The index ' + str(idx) +
                                     ' is out of range for this DynamicTable of length '
                                     + str(len(self.electrodes)))
        desc = getargs('description', kwargs)
        name = getargs('name', kwargs)
        return DynamicTableRegion(name, region, desc, self)

    def __getitem__(self, key):
        ret = None
        if isinstance(key, tuple):
            # index by row and column, return specific cell
            arg1 = key[0]
            arg2 = key[1]
            if isinstance(arg2, str):
                arg2 = self.__colids[arg2] + 1
            ret = self.__df_cols[arg2][arg1]
        else:
            arg = key
            if isinstance(arg, str):
                # index by one string, return column
                ret = self.__df_cols[self.__colids[arg]+1]
                # # keeping this around in case anyone wants to resurrect it
                # dt = self.get_dtype(ret)[1]
                # ret = np.array(ret.data, dtype=dt)
            elif isinstance(arg, (int, np.int8, np.int16, np.int32, np.int64)):
                # index by int, return row
                ret = tuple(col[arg] for col in self.__df_cols)
                # # keeping this around in case anyone wants to resurrect it
                # dt = [self.get_dtype(col) for col in self.__df_cols]
                # ret = np.array([ret], dtype=dt)

            elif isinstance(arg, (tuple, list)):
                # index by a list of ints, return multiple rows
                # # keeping this around in case anyone wants to resurrect it
                # dt = [self.get_dtype(col) for col in self.__df_cols]
                # ret = np.zeros((len(arg),), dtype=dt)
                # for name, col in zip(self.__df_colnames, self.__df_cols):
                #     ret[name] = col[arg]
                ret = list()
                for i in arg:
                    ret.append(tuple(col[i] for col in self.__df_cols))

        return ret

    def to_dataframe(self):
        '''Produce a pandas DataFrame containing this table's data.
        '''

        data = {}
        for column in self.columns:
            data[column.name] = column.data

        return pd.DataFrame(data, index=pd.Index(name=self.id.name, data=self.id.data))

    @classmethod
    @docval(
        {'name': 'df', 'type': pd.DataFrame, 'doc': 'source DataFrame'},
        {'name': 'name', 'type': str, 'doc': 'the name of this table'},
        {'name': 'source', 'type': str, 'doc': 'a description of where this table came from'},
        {
            'name': 'index_column',
            'type': str,
            'help': 'if provided, this column will become the table\'s index',
            'default': None
        },
        {
            'name': 'table_description',
            'type': str,
            'help': 'a description of what is in the resulting table',
            'default': ''
        },
        {
            'name': 'column_descriptions',
            'type': dict,
            'help': 'a dictionary mapping column names to descriptions of their contents',
            'default': None
        },
        allow_extra=True
    )
    def from_dataframe(cls, **kwargs):
        '''Construct an instance of DynamicTable (or a subclass) from a pandas DataFrame. The columns of the resulting
        table are defined by the columns of the dataframe and the index by the dataframe's index (make sure it has a
        name!) or by a column whose name is supplied to the index_column parameter. We recommend that you supply
        column_descriptions - a dictionary mapping column names to string descriptions - to help others understand
        the contents of your table.
        '''

        df = kwargs.pop('df')
        name = kwargs.pop('name')
        source = kwargs.pop('source')
        index_column = kwargs.pop('index_column')
        table_description = kwargs.pop('table_description')
        column_descriptions = kwargs.pop('column_descriptions')

        if column_descriptions is None:
            column_descriptions = {}

        if index_column is not None:
            ids = ElementIdentifiers(name=index_column, data=df[index_column].values.tolist())
        else:
            index_name = df.index.name if df.index.name is not None else 'id'
            ids = ElementIdentifiers(name=index_name, data=df.index.values.tolist())

        columns = []
        for column_name in df.columns:
            if index_column is not None and column_name == index_column:
                continue

            columns.append({
                'name': column_name,
                'data': df[column_name].values.tolist(),
                'description': column_descriptions.get(column_name, '')
            })

        return cls(name=name, source=source, ids=ids, columns=columns, description=table_description, **kwargs)


@register_class('DynamicTableRegion', CORE_NAMESPACE)
class DynamicTableRegion(NWBData):
    """
    An object for easily slicing into a DynamicTable
    """

    __nwbfields__ = (
        'table',
        'description'
    )

    @docval({'name': 'name', 'type': str, 'doc': 'the name of this VectorData'},
            {'name': 'data', 'type': ('array_data', 'data'),
             'doc': 'a dataset where the first dimension is a concatenation of multiple vectors'},
            {'name': 'description', 'type': str, 'doc': 'a description of what this region represents'},
            {'name': 'table', 'type': DynamicTable,
             'doc': 'the DynamicTable this region applies to'},
            {'name': 'parent', 'type': 'NWBContainer',
             'doc': 'the parent Container for this Container', 'default': None},
            {'name': 'container_source', 'type': object,
            'doc': 'the source of this Container e.g. file name', 'default': None})
    def __init__(self, **kwargs):
        t, d = popargs('table', 'description', kwargs)
        call_docval_func(super(DynamicTableRegion, self).__init__, kwargs)
        self.table = t
        self.description = d

    def __getitem__(self, key):
        # treat the list of indices as data that can be indexed. then pass the
        # result to the table to get the data
        if isinstance(key, tuple):
            arg1 = key[0]
            arg2 = key[1]
            return self.table[self.data[arg1], arg2]
        else:
            if isinstance(key, int):
                return self.table[self.data[key]]
            else:
                raise ValueError("unrecognized argument: '%s'" % key)<|MERGE_RESOLUTION|>--- conflicted
+++ resolved
@@ -960,7 +960,6 @@
             )
 
         for colname, colnum in self.__colids.items():
-<<<<<<< HEAD
             if colname not in data:
                 raise ValueError("column '%s' missing" % colname)
             c = self.columns[colnum]
@@ -968,9 +967,6 @@
                 c.add_vector(data[colname])
             else:
                 c.add_row(data[colname])
-=======
-            self.columns[colnum].add_row(data[colname])
->>>>>>> 6b0cbd79
 
     # # keeping this around in case anyone wants to resurrect it
     # # this was used to return a numpy structured array. this does not
