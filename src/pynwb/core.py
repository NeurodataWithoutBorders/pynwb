--- conflicted
+++ resolved
@@ -288,15 +288,10 @@
                         else:
                             val = [val]
                         for v in val:
-<<<<<<< HEAD
-                            if v.parent is None:
-                                v.parent = self
-=======
                             if not isinstance(v.parent, Container):
                                 v.parent = self
                             # else, the ObjectMapper will create a link from self (parent) to v (child with existing
                             # parent)
->>>>>>> 4cd273e5
 
                 ret.append(nwbdi_setter)
         return ret[-1]
@@ -768,14 +763,9 @@
                 containers = container
             d = getattr(self, attr_name)
             for tmp in containers:
-<<<<<<< HEAD
-                if tmp.parent is None:
-                    tmp.parent = self
-=======
                 if not isinstance(tmp.parent, Container):
                     tmp.parent = self
                 # else, the ObjectMapper will create a link from self (parent) to tmp (child with existing parent)
->>>>>>> 4cd273e5
                 if tmp.name in d:
                     msg = "'%s' already exists in '%s'" % (tmp.name, self.name)
                     raise ValueError(msg)
@@ -1223,13 +1213,9 @@
                     raise ValueError("cannot pass non-empty index with empty data to index")
                 col_index = VectorIndex(name + "_index", index, col)
             columns.insert(0, col_index)
-<<<<<<< HEAD
-            col_index.parent = self
-=======
             if not isinstance(col_index.parent, Container):
                 col_index.parent = self
             # else, the ObjectMapper will create a link from self (parent) to col_index (child with existing parent)
->>>>>>> 4cd273e5
             col = col_index
             self.__indices[col_index.name] = col_index
 
