--- conflicted
+++ resolved
@@ -144,11 +144,7 @@
             raise TypeError("'__nwbfields__' must be of type tuple")
 
         if len(bases) and 'NWBContainer' in globals() and issubclass(bases[-1], NWBContainer) \
-<<<<<<< HEAD
-           and bases[-1].__nwbfields__ is not cls.__nwbfields__:
-=======
                 and bases[-1].__nwbfields__ is not cls.__nwbfields__:
->>>>>>> 36be2137
             new_nwbfields = list(cls.__nwbfields__)
             new_nwbfields[0:0] = bases[-1].__nwbfields__
             cls.__nwbfields__ = tuple(new_nwbfields)
@@ -916,11 +912,7 @@
             raise TypeError(msg)
 
         if len(bases) and 'DynamicTable' in globals() and issubclass(bases[-1], NWBContainer) \
-<<<<<<< HEAD
-           and bases[-1].__columns__ is not cls.__columns__:
-=======
                 and bases[-1].__columns__ is not cls.__columns__:
->>>>>>> 36be2137
             new_columns = list(cls.__columns__)
             new_columns[0:0] = bases[-1].__columns__
             cls.__columns__ = tuple(new_columns)
