--- conflicted
+++ resolved
@@ -1,39 +1,8 @@
-<<<<<<< HEAD
-
-
-
-
-
-
-
-
-
-
-
-
-
-
-
-
-
-
-
-
-
-
-
-
-
-
-from form.utils import docval, getargs, ExtenderMeta
-from form import Container
-=======
 from collections import Iterable
 from h5py import RegionReference
 
 from .form.utils import docval, getargs, ExtenderMeta, call_docval_func, popargs
 from .form import Container, Data, DataRegion, get_region_slicer
->>>>>>> b4e0296c
 
 from . import CORE_NAMESPACE, register_class
 from six import with_metaclass
