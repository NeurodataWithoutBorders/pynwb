from form.utils import docval, getargs, ExtenderMeta
from form import Container

<<<<<<< HEAD

def set_parents(container, parent):
    if isinstance(container, list):
        for c in container:
            if c.parent is None:
                c.parent = parent
        ret = container
    else:
        ret = [container]
        if container.parent is None:
            container.parent = parent
    return ret
=======
from . import CORE_NAMESPACE

class GenericNWBContainer(Container, metaclass=ExtenderMeta):
    ''' A generic NWBContainer.

    This can be used for writing and reading custom extensions
    '''

    @docval({'name': 'neurodata_type', 'type': str, 'doc': 'the neurodata type this container instantiates'},
            {'name': 'nwbfields', 'type': dict, 'doc': 'the source of this Container e.g. file name'},
            {'name': 'namespace', 'type': str, 'doc': 'the namespace of the neurodata type', 'default': CORE_NAMESPACE})
    def __init__(self, **kwargs):
        '''
        Construct a GenericNWBContainer
        '''
        pass
>>>>>>> 3b2b35ea

class NWBContainer(Container, metaclass=ExtenderMeta):
    '''The base class to any NWB types.

    The purpose of this class is to provide a mechanism for representing hierarchical
    relationships in neurodata.
    '''


    __nwbfields__ = tuple()


    @docval({'name': 'parent', 'type': 'NWBContainer', 'doc': 'the parent Container for this Container', 'default': None},
            {'name': 'container_source', 'type': object, 'doc': 'the source of this Container e.g. file name', 'default': None})
    def __init__(self, **kwargs):
        parent, container_source = getargs('parent', 'container_source', kwargs)
        self.__fields = dict()
        self.__subcontainers = list()
        self.__parent = None
        if parent:
            self.parent = parent
        self.__container_source = container_source

    @property
    def neurodata_type(self):
        return self.__class__.__name__

    @property
    def namespace(cls):
        return getattr(cls, '_%s__namespace' % cls.__name__)

    @property
    def container_source(self):
        '''The source of this Container e.g. file name or table
        '''
        return self.__container_source

    @property
    def fields(self):
        return self.__fields

    @property
    def subcontainers(self):
        return self.__subcontainers

    @property
    def parent(self):
        '''The parent NWBContainer of this NWBContainer
        '''
        return self.__parent


    @parent.setter
    def parent(self, parent_container):
        if self.__parent is not None:
            raise Exception('cannot reassign parent')
        self.__parent = parent_container
        parent_container.__subcontainers.append(self)

    @staticmethod
    def __getter(nwbfield):
        def _func(self):
            return self.fields.get(nwbfield)
        return _func

    @staticmethod
    def __setter(nwbfield):
        def _func(self, val):
            self.fields[nwbfield] = val
        return _func

    @ExtenderMeta.pre_init
    def __gather_nwbfields(cls, name, bases, classdict):
        '''
        This classmethod will be called during class declaration in the metaclass to automatically
        create setters and getters for NWB fields that need to be exported
        '''
        if not isinstance(cls.__nwbfields__, tuple):
            raise TypeError("'__nwbfields__' must be of type tuple")

        if len(bases) and 'NWBContainer' in globals() and issubclass(bases[-1], NWBContainer) and bases[-1].__nwbfields__ is not cls.__nwbfields__:
                new_nwbfields = list(cls.__nwbfields__)
                new_nwbfields[0:0] = bases[-1].__nwbfields__
                cls.__nwbfields__ = tuple(new_nwbfields)
        for f in cls.__nwbfields__:
            if not hasattr(cls, f):
                setattr(cls, f, property(cls.__getter(f), cls.__setter(f)))

    # TODO: do something to handle when multiple derived classes have the same name
    __all_subclasses = dict()

    @ExtenderMeta.pre_init
    def __register_subclass(cls, name, bases, classdict):
        cls.__all_subclasses[name] = cls

    @classmethod
    def get_subclass(cls, neurodata_type):
        return cls.__all_subclasses.get(neurodata_type, None)

<|MERGE_RESOLUTION|>--- conflicted
+++ resolved
@@ -1,20 +1,6 @@
 from form.utils import docval, getargs, ExtenderMeta
 from form import Container
 
-<<<<<<< HEAD
-
-def set_parents(container, parent):
-    if isinstance(container, list):
-        for c in container:
-            if c.parent is None:
-                c.parent = parent
-        ret = container
-    else:
-        ret = [container]
-        if container.parent is None:
-            container.parent = parent
-    return ret
-=======
 from . import CORE_NAMESPACE
 
 class GenericNWBContainer(Container, metaclass=ExtenderMeta):
@@ -30,8 +16,22 @@
         '''
         Construct a GenericNWBContainer
         '''
-        pass
->>>>>>> 3b2b35ea
+        super(GenericNWBContainer, self).__init__()
+        for k, v in nwbfields.items():
+            setattr(self, k, v)
+
+
+def set_parents(container, parent):
+    if isinstance(container, list):
+        for c in container:
+            if c.parent is None:
+                c.parent = parent
+        ret = container
+    else:
+        ret = [container]
+        if container.parent is None:
+            container.parent = parent
+    return ret
 
 class NWBContainer(Container, metaclass=ExtenderMeta):
     '''The base class to any NWB types.
