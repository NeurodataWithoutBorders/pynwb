--- conflicted
+++ resolved
@@ -5,12 +5,8 @@
 from hdmf.utils import docval, getargs, ExtenderMeta, call_docval_func, popargs, get_docval, fmt_docval_args
 from hdmf import Container, Data, DataRegion, get_region_slicer
 from hdmf.container import AbstractContainer
-<<<<<<< HEAD
-from hdmf.common import DynamicTable  # noqa: F401
-from hdmf.common.table import DynamicTableRegion, Index, VectorData, VectorIndex, ElementIdentifiers  # noqa: F401
-=======
-from hdmf.common import DynamicTable, DynamicTableRegion  # NOQA
->>>>>>> 13c8c512
+from hdmf.common import DynamicTable, DynamicTableRegion  # noqa: F401
+from hdmf.common import Index, VectorData, VectorIndex, ElementIdentifiers  # noqa: F401
 
 from . import CORE_NAMESPACE, register_class
 
