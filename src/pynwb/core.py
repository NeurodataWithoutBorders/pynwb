from h5py import RegionReference
import numpy as np
import pandas as pd

<<<<<<< HEAD
from hdmf.utils import docval, getargs, ExtenderMeta, call_docval_func, popargs, get_docval
=======
from hdmf.utils import (docval, getargs, ExtenderMeta, call_docval_func, popargs, get_docval, fmt_docval_args,
                        LabelledDict)
>>>>>>> 0ec68b78
from hdmf import Container, Data, DataRegion, get_region_slicer
from hdmf.container import AbstractContainer
from hdmf.utils import LabelledDict
from hdmf.container import MultiContainerInterface as hdmf_MultiContainerInterface
from hdmf.common import DynamicTable, DynamicTableRegion  # noqa: F401
from hdmf.common import VectorData, VectorIndex, ElementIdentifiers  # noqa: F401

from . import CORE_NAMESPACE, register_class


def _not_parent(arg):
    return arg['name'] != 'parent'


def prepend_string(string, prepend='    '):
    return prepend + prepend.join(string.splitlines(True))


class NWBMixin(AbstractContainer):

    _data_type_attr = 'neurodata_type'

    @docval({'name': 'neurodata_type', 'type': str, 'doc': 'the data_type to search for', 'default': None})
    def get_ancestor(self, **kwargs):
        """
        Traverse parent hierarchy and return first instance of the specified data_type
        """
        neurodata_type = getargs('neurodata_type', kwargs)
        return super().get_ancestor(data_type=neurodata_type)


@register_class('NWBContainer', CORE_NAMESPACE)
class NWBContainer(NWBMixin, Container):

    _fieldsname = '__nwbfields__'

    __nwbfields__ = tuple()

    @docval({'name': 'name', 'type': str, 'doc': 'the name of this container'})
    def __init__(self, **kwargs):
        call_docval_func(super(NWBContainer, self).__init__, kwargs)

    def _to_dict(self, arg, label="NULL"):
        return_dict = LabelledDict(label)
        if arg is None:
            return return_dict
        else:
            for i in arg:
                assert i.name is not None  # If a container doesn't have a name, it gets lost!
                assert i.name not in return_dict
                return_dict[i.name] = i
            return return_dict


@register_class('NWBDataInterface', CORE_NAMESPACE)
class NWBDataInterface(NWBContainer):

    @docval(*get_docval(NWBContainer.__init__))
    def __init__(self, **kwargs):
        call_docval_func(super(NWBDataInterface, self).__init__, kwargs)


@register_class('NWBData', CORE_NAMESPACE)
class NWBData(NWBMixin, Data):

    @docval({'name': 'name', 'type': str, 'doc': 'the name of this container'},
            {'name': 'data', 'type': ('array_data', 'data', Data), 'doc': 'the source of the data'})
    def __init__(self, **kwargs):
        call_docval_func(super(NWBData, self).__init__, kwargs)
        self.__data = getargs('data', kwargs)

    @property
    def data(self):
        return self.__data

    def __len__(self):
        return len(self.__data)

    def __getitem__(self, args):
        if isinstance(self.data, (tuple, list)) and isinstance(args, (tuple, list)):
            return [self.data[i] for i in args]
        return self.data[args]

    def append(self, arg):
        if isinstance(self.data, list):
            self.data.append(arg)
        elif isinstance(self.data, np.ndarray):
            self.__data = np.append(self.__data, [arg])
        else:
            msg = "NWBData cannot append to object of type '%s'" % type(self.__data)
            raise ValueError(msg)

    def extend(self, arg):
        if isinstance(self.data, list):
            self.data.extend(arg)
        elif isinstance(self.data, np.ndarray):
            self.__data = np.append(self.__data, [arg])
        else:
            msg = "NWBData cannot extend object of type '%s'" % type(self.__data)
            raise ValueError(msg)


@register_class('ScratchData', CORE_NAMESPACE)
class ScratchData(NWBData):

    __nwbfields__ = ('notes',)

    @docval({'name': 'name', 'type': str, 'doc': 'the name of this container'},
            {'name': 'data', 'type': ('array_data', 'data', Data), 'doc': 'the source of the data'},
            {'name': 'notes', 'type': str, 'doc': 'notes about the data', 'default': ''})
    def __init__(self, **kwargs):
        call_docval_func(super(ScratchData, self).__init__, kwargs)
        self.notes = getargs('notes', kwargs)


class NWBTable(NWBData):
    r'''
    Subclasses should specify the class attribute \_\_columns\_\_.

    This should be a list of dictionaries with the following keys:

    - ``name``            the column name
    - ``type``            the type of data in this column
    - ``doc``             a brief description of what gets stored in this column

    For reference, this list of dictionaries will be used with docval to autogenerate
    the ``add_row`` method for adding data to this table.

    If \_\_columns\_\_ is not specified, no custom ``add_row`` method will be added.

    The class attribute __defaultname__ can also be set to specify a default name
    for the table class. If \_\_defaultname\_\_ is not specified, then ``name`` will
    need to be specified when the class is instantiated.
    '''

    @ExtenderMeta.pre_init
    def __build_table_class(cls, name, bases, classdict):
        if hasattr(cls, '__columns__'):
            columns = getattr(cls, '__columns__')

            idx = dict()
            for i, col in enumerate(columns):
                idx[col['name']] = i
            setattr(cls, '__colidx__', idx)

            if cls.__init__ == bases[-1].__init__:     # check if __init__ is overridden
                name = {'name': 'name', 'type': str, 'doc': 'the name of this table'}
                defname = getattr(cls, '__defaultname__', None)
                if defname is not None:
                    name['default'] = defname

                @docval(name,
                        {'name': 'data', 'type': ('array_data', 'data'), 'doc': 'the data in this table',
                         'default': list()})
                def __init__(self, **kwargs):
                    name, data = getargs('name', 'data', kwargs)
                    colnames = [i['name'] for i in columns]
                    super(cls, self).__init__(colnames, name, data)

                setattr(cls, '__init__', __init__)

            if cls.add_row == bases[-1].add_row:     # check if add_row is overridden

                @docval(*columns)
                def add_row(self, **kwargs):
                    return super(cls, self).add_row(kwargs)

                setattr(cls, 'add_row', add_row)

    @docval({'name': 'columns', 'type': (list, tuple), 'doc': 'a list of the columns in this table'},
            {'name': 'name', 'type': str, 'doc': 'the name of this container'},
            {'name': 'data', 'type': ('array_data', 'data'), 'doc': 'the source of the data', 'default': list()})
    def __init__(self, **kwargs):
        self.__columns = tuple(popargs('columns', kwargs))
        self.__col_index = {name: idx for idx, name in enumerate(self.__columns)}
        call_docval_func(super(NWBTable, self).__init__, kwargs)

    @property
    def columns(self):
        return self.__columns

    @docval({'name': 'values', 'type': dict, 'doc': 'the values for each column'})
    def add_row(self, **kwargs):
        values = getargs('values', kwargs)
        if not isinstance(self.data, list):
            msg = 'Cannot append row to %s' % type(self.data)
            raise ValueError(msg)
        ret = len(self.data)
        self.data.append(tuple(values[col] for col in self.columns))
        return ret

    def which(self, **kwargs):
        '''
        Query a table
        '''
        if len(kwargs) != 1:
            raise ValueError("only one column can be queried")
        colname, value = kwargs.popitem()
        idx = self.__colidx__.get(colname)
        if idx is None:
            msg = "no '%s' column in %s" % (colname, self.__class__.__name__)
            raise KeyError(msg)
        ret = list()
        for i in range(len(self.data)):
            row = self.data[i]
            row_val = row[idx]
            if row_val == value:
                ret.append(i)
        return ret

    def __len__(self):
        return len(self.data)

    def __getitem__(self, args):
        idx = args
        col = None
        if isinstance(args, tuple):
            idx = args[1]
            if isinstance(args[0], str):
                col = self.__col_index.get(args[0])
            elif isinstance(args[0], int):
                col = args[0]
            else:
                raise KeyError('first argument must be a column name or index')
            return self.data[idx][col]
        elif isinstance(args, str):
            col = self.__col_index.get(args)
            if col is None:
                raise KeyError(args)
            return [row[col] for row in self.data]
        else:
            return self.data[idx]

    def to_dataframe(self):
        '''Produce a pandas DataFrame containing this table's data.
        '''

        data = {colname: self[colname] for ii, colname in enumerate(self.columns)}
        return pd.DataFrame(data)

    @classmethod
    @docval(
        {'name': 'df', 'type': pd.DataFrame, 'doc': 'input data'},
        {'name': 'name', 'type': str, 'doc': 'the name of this container', 'default': None},
        {
            'name': 'extra_ok',
            'type': bool,
            'doc': 'accept (and ignore) unexpected columns on the input dataframe',
            'default': False
        },
    )
    def from_dataframe(cls, **kwargs):
        '''Construct an instance of NWBTable (or a subclass) from a pandas DataFrame. The columns of the dataframe
        should match the columns defined on the NWBTable subclass.
        '''

        df, name, extra_ok = getargs('df', 'name', 'extra_ok', kwargs)

        cls_cols = list([col['name'] for col in getattr(cls, '__columns__')])
        df_cols = list(df.columns)

        missing_columns = set(cls_cols) - set(df_cols)
        extra_columns = set(df_cols) - set(cls_cols)

        if extra_columns:
            raise ValueError(
                'unrecognized column(s) {} for table class {} (columns {})'.format(
                    extra_columns, cls.__name__, cls_cols
                )
            )

        use_index = False
        if len(missing_columns) == 1 and list(missing_columns)[0] == df.index.name:
            use_index = True

        elif missing_columns:
            raise ValueError(
                'missing column(s) {} for table class {} (columns {}, provided {})'.format(
                    missing_columns, cls.__name__, cls_cols, df_cols
                )
            )

        data = []
        for index, row in df.iterrows():
            if use_index:
                data.append([
                    row[colname] if colname != df.index.name else index
                    for colname in cls_cols
                ])
            else:
                data.append([row[colname] for colname in cls_cols])

        if name is None:
            return cls(data=data)
        return cls(name=name, data=data)


# diamond inheritance
class NWBTableRegion(NWBData, DataRegion):
    '''
    A class for representing regions i.e. slices or indices into an NWBTable
    '''

    @docval({'name': 'name', 'type': str, 'doc': 'the name of this container'},
            {'name': 'table', 'type': NWBTable, 'doc': 'the ElectrodeTable this region applies to'},
            {'name': 'region', 'type': (slice, list, tuple, RegionReference), 'doc': 'the indices of the table'})
    def __init__(self, **kwargs):
        table, region = getargs('table', 'region', kwargs)
        self.__table = table
        self.__region = region
        name = getargs('name', kwargs)
        super(NWBTableRegion, self).__init__(name, table)
        self.__regionslicer = get_region_slicer(self.__table.data, self.__region)

    @property
    def table(self):
        '''The ElectrodeTable this region applies to'''
        return self.__table

    @property
    def region(self):
        '''The indices into table'''
        return self.__region

    def __len__(self):
        return len(self.__regionslicer)

    def __getitem__(self, idx):
        return self.__regionslicer[idx]


<<<<<<< HEAD
class MultiContainerInterface(NWBMixin, hdmf_MultiContainerInterface):
    pass
=======
class MultiContainerInterface(NWBDataInterface):
    '''
    A class for dynamically defining a API classes that
    represent NWBDataInterfaces that contain multiple Containers
    of the same type

    To use, extend this class, and create a dictionary as a class
    attribute with the following keys:

    * 'add' to name the method for adding Container instances

    * 'create' to name the method for creating Container instances

    * 'get' to name the method for getting Container instances

    * 'attr' to name the attribute that stores the Container instances

    * 'type' to provide the Container object type

    See LFP or Position for an example of how to use this.
    '''

    @docval(*get_docval(NWBDataInterface.__init__))
    def __init__(self, **kwargs):
        call_docval_func(super(MultiContainerInterface, self).__init__, kwargs)

        # call this function whenever a container is removed from the dictionary
        def _remove_child(child):
            if child.parent is self:
                self._remove_child(child)

        if isinstance(self.__clsconf__, dict):
            attr_name = self.__clsconf__['attr']
            self.fields[attr_name] = LabelledDict(attr_name, remove_callable=_remove_child)
        else:
            for d in self.__clsconf__:
                attr_name = d['attr']
                self.fields[attr_name] = LabelledDict(attr_name, remove_callable=_remove_child)

    @staticmethod
    def __add_article(noun):
        if isinstance(noun, tuple):
            noun = noun[0]
        if isinstance(noun, type):
            noun = noun.__name__
        if noun[0] in ('aeiouAEIOU'):
            return 'an %s' % noun
        return 'a %s' % noun

    @staticmethod
    def __join(argtype):
        def tostr(x):
            return x.__name__ if isinstance(x, type) else x
        if isinstance(argtype, (list, tuple)):
            args = [tostr(x) for x in argtype]
            if len(args) == 1:
                return args[0].__name__
            else:
                ", ".join(tostr(x) for x in args[:-1]) + ' or ' + args[-1]
        else:
            return tostr(argtype)

    @classmethod
    def __make_get(cls, func_name, attr_name, container_type):
        doc = "Get %s from this %s" % (cls.__add_article(container_type), cls.__name__)

        @docval({'name': 'name', 'type': str, 'doc': 'the name of the %s' % cls.__join(container_type),
                 'default': None},
                rtype=container_type, returns='the %s with the given name' % cls.__join(container_type),
                func_name=func_name, doc=doc)
        def _func(self, **kwargs):
            name = getargs('name', kwargs)
            d = getattr(self, attr_name)
            ret = None
            if name is None:
                if len(d) > 1:
                    msg = "more than one element in %s of %s '%s' -- must specify a name" % \
                          (attr_name, cls.__name__, self.name)
                    raise ValueError(msg)
                elif len(d) == 0:
                    msg = "%s of %s '%s' is empty" % (attr_name, cls.__name__, self.name)
                    raise ValueError(msg)
                elif len(d) == 1:
                    for v in d.values():
                        ret = v
            else:
                ret = d.get(name)
                if ret is None:
                    msg = "'%s' not found in %s of %s '%s'" % (name, attr_name, cls.__name__, self.name)
                    raise KeyError(msg)
            return ret

        return _func

    @classmethod
    def __make_add(cls, func_name, attr_name, container_type):
        doc = "Add %s to this %s" % (cls.__add_article(container_type), cls.__name__)

        @docval({'name': attr_name, 'type': (list, tuple, dict, container_type),
                 'doc': 'the %s to add' % cls.__join(container_type)},
                func_name=func_name, doc=doc)
        def _func(self, **kwargs):
            container = getargs(attr_name, kwargs)
            if isinstance(container, container_type):
                containers = [container]
            elif isinstance(container, dict):
                containers = container.values()
            else:
                containers = container
            d = getattr(self, attr_name)
            for tmp in containers:
                if not isinstance(tmp.parent, Container):
                    tmp.parent = self
                # else, the ObjectMapper will create a link from self (parent) to tmp (child with existing parent)
                if tmp.name in d:
                    msg = "'%s' already exists in '%s'" % (tmp.name, self.name)
                    raise ValueError(msg)
                d[tmp.name] = tmp
            return container
        return _func

    @classmethod
    def __make_create(cls, func_name, add_name, container_type):
        doc = "Create %s and add it to this %s" % (cls.__add_article(container_type), cls.__name__)

        @docval(*filter(_not_parent, get_docval(container_type.__init__)), func_name=func_name, doc=doc,
                returns="the %s object that was created" % cls.__join(container_type), rtype=container_type)
        def _func(self, **kwargs):
            cargs, ckwargs = fmt_docval_args(container_type.__init__, kwargs)
            ret = container_type(*cargs, **ckwargs)
            getattr(self, add_name)(ret)
            return ret
        return _func

    @classmethod
    def __make_constructor(cls, clsconf):
        args = list()
        for conf in clsconf:
            attr_name = conf['attr']
            container_type = conf['type']
            args.append({'name': attr_name, 'type': (list, tuple, dict, container_type),
                         'doc': '%s to store in this interface' % cls.__join(container_type), 'default': dict()})

        args.append({'name': 'name', 'type': str, 'doc': 'the name of this container', 'default': cls.__name__})

        @docval(*args, func_name='__init__')
        def _func(self, **kwargs):
            call_docval_func(super(cls, self).__init__, kwargs)
            for conf in clsconf:
                attr_name = conf['attr']
                add_name = conf['add']
                container = popargs(attr_name, kwargs)
                add = getattr(self, add_name)
                add(container)
        return _func

    @classmethod
    def __make_getitem(cls, attr_name, container_type):
        doc = "Get %s from this %s" % (cls.__add_article(container_type), cls.__name__)

        @docval({'name': 'name', 'type': str, 'doc': 'the name of the %s' % cls.__join(container_type),
                 'default': None},
                rtype=container_type, returns='the %s with the given name' % cls.__join(container_type),
                func_name='__getitem__', doc=doc)
        def _func(self, **kwargs):
            name = getargs('name', kwargs)
            d = getattr(self, attr_name)
            if len(d) == 0:
                msg = "%s '%s' is empty" % (cls.__name__, self.name)
                raise ValueError(msg)
            if len(d) > 1 and name is None:
                msg = "more than one %s in this %s -- must specify a name" % cls.__join(container_type), cls.__name__
                raise ValueError(msg)
            ret = None
            if len(d) == 1:
                for v in d.values():
                    ret = v
            else:
                ret = d.get(name)
                if ret is None:
                    msg = "'%s' not found in %s '%s'" % (name, cls.__name__, self.name)
                    raise KeyError(msg)
            return ret

        return _func

    @classmethod
    def __make_setter(cls, nwbfield, add_name):

        @docval({'name': 'val', 'type': (list, tuple, dict), 'doc': 'the sub items to add', 'default': None})
        def nwbbt_setter(self, **kwargs):
            val = getargs('val', kwargs)
            if val is None:
                return
            getattr(self, add_name)(val)

        return nwbbt_setter

    @ExtenderMeta.pre_init
    def __build_class(cls, name, bases, classdict):
        '''
        This classmethod will be called during class declaration in the metaclass to automatically
        create setters and getters for NWB fields that need to be exported
        '''
        if not hasattr(cls, '__clsconf__'):
            return
        multi = False
        if isinstance(cls.__clsconf__, dict):
            clsconf = [cls.__clsconf__]
        elif isinstance(cls.__clsconf__, list):
            multi = True
            clsconf = cls.__clsconf__
        else:
            raise TypeError("'__clsconf__' must be a dict or a list of dicts")

        for i, d in enumerate(clsconf):
            # get add method name
            add = d.get('add')
            if add is None:
                msg = "MultiContainerInterface subclass '%s' is missing 'add' key in __clsconf__" % cls.__name__
                if multi:
                    msg += " at element %d" % i
                raise ValueError(msg)

            # get container attribute name
            attr = d.get('attr')
            if attr is None:
                msg = "MultiContainerInterface subclass '%s' is missing 'attr' key in __clsconf__" % cls.__name__
                if multi:
                    msg += " at element %d" % i
                raise ValueError(msg)

            # get container type
            container_type = d.get('type')
            if container_type is None:
                msg = "MultiContainerInterface subclass '%s' is missing 'type' key in __clsconf__" % cls.__name__
                if multi:
                    msg += " at element %d" % i
                raise ValueError(msg)

            # create property with the name given in 'attr'
            if not hasattr(cls, attr):
                aconf = cls._check_field_spec(attr)
                getter = cls._getter(aconf)
                doc = "a dictionary containing the %s in this %s container" % \
                      (cls.__join(container_type), cls.__name__)
                setattr(cls, attr, property(getter, cls.__make_setter(aconf, add), None, doc))

            # create the add method
            setattr(cls, add, cls.__make_add(add, attr, container_type))

            # get create method name
            create = d.get('create')
            if create is not None:
                setattr(cls, create, cls.__make_create(create, add, container_type))

            get = d.get('get')
            if get is not None:
                setattr(cls, get, cls.__make_get(get, attr, container_type))

        if len(clsconf) == 1:
            setattr(cls, '__getitem__', cls.__make_getitem(attr, container_type))

        # create the constructor, only if it has not been overridden
        # i.e. it is the same method as the parent class constructor
        if cls.__init__ == MultiContainerInterface.__init__:
            setattr(cls, '__init__', cls.__make_constructor(clsconf))
>>>>>>> 0ec68b78
<|MERGE_RESOLUTION|>--- conflicted
+++ resolved
@@ -2,12 +2,8 @@
 import numpy as np
 import pandas as pd
 
-<<<<<<< HEAD
-from hdmf.utils import docval, getargs, ExtenderMeta, call_docval_func, popargs, get_docval
-=======
 from hdmf.utils import (docval, getargs, ExtenderMeta, call_docval_func, popargs, get_docval, fmt_docval_args,
                         LabelledDict)
->>>>>>> 0ec68b78
 from hdmf import Container, Data, DataRegion, get_region_slicer
 from hdmf.container import AbstractContainer
 from hdmf.utils import LabelledDict
@@ -339,275 +335,5 @@
         return self.__regionslicer[idx]
 
 
-<<<<<<< HEAD
 class MultiContainerInterface(NWBMixin, hdmf_MultiContainerInterface):
-    pass
-=======
-class MultiContainerInterface(NWBDataInterface):
-    '''
-    A class for dynamically defining a API classes that
-    represent NWBDataInterfaces that contain multiple Containers
-    of the same type
-
-    To use, extend this class, and create a dictionary as a class
-    attribute with the following keys:
-
-    * 'add' to name the method for adding Container instances
-
-    * 'create' to name the method for creating Container instances
-
-    * 'get' to name the method for getting Container instances
-
-    * 'attr' to name the attribute that stores the Container instances
-
-    * 'type' to provide the Container object type
-
-    See LFP or Position for an example of how to use this.
-    '''
-
-    @docval(*get_docval(NWBDataInterface.__init__))
-    def __init__(self, **kwargs):
-        call_docval_func(super(MultiContainerInterface, self).__init__, kwargs)
-
-        # call this function whenever a container is removed from the dictionary
-        def _remove_child(child):
-            if child.parent is self:
-                self._remove_child(child)
-
-        if isinstance(self.__clsconf__, dict):
-            attr_name = self.__clsconf__['attr']
-            self.fields[attr_name] = LabelledDict(attr_name, remove_callable=_remove_child)
-        else:
-            for d in self.__clsconf__:
-                attr_name = d['attr']
-                self.fields[attr_name] = LabelledDict(attr_name, remove_callable=_remove_child)
-
-    @staticmethod
-    def __add_article(noun):
-        if isinstance(noun, tuple):
-            noun = noun[0]
-        if isinstance(noun, type):
-            noun = noun.__name__
-        if noun[0] in ('aeiouAEIOU'):
-            return 'an %s' % noun
-        return 'a %s' % noun
-
-    @staticmethod
-    def __join(argtype):
-        def tostr(x):
-            return x.__name__ if isinstance(x, type) else x
-        if isinstance(argtype, (list, tuple)):
-            args = [tostr(x) for x in argtype]
-            if len(args) == 1:
-                return args[0].__name__
-            else:
-                ", ".join(tostr(x) for x in args[:-1]) + ' or ' + args[-1]
-        else:
-            return tostr(argtype)
-
-    @classmethod
-    def __make_get(cls, func_name, attr_name, container_type):
-        doc = "Get %s from this %s" % (cls.__add_article(container_type), cls.__name__)
-
-        @docval({'name': 'name', 'type': str, 'doc': 'the name of the %s' % cls.__join(container_type),
-                 'default': None},
-                rtype=container_type, returns='the %s with the given name' % cls.__join(container_type),
-                func_name=func_name, doc=doc)
-        def _func(self, **kwargs):
-            name = getargs('name', kwargs)
-            d = getattr(self, attr_name)
-            ret = None
-            if name is None:
-                if len(d) > 1:
-                    msg = "more than one element in %s of %s '%s' -- must specify a name" % \
-                          (attr_name, cls.__name__, self.name)
-                    raise ValueError(msg)
-                elif len(d) == 0:
-                    msg = "%s of %s '%s' is empty" % (attr_name, cls.__name__, self.name)
-                    raise ValueError(msg)
-                elif len(d) == 1:
-                    for v in d.values():
-                        ret = v
-            else:
-                ret = d.get(name)
-                if ret is None:
-                    msg = "'%s' not found in %s of %s '%s'" % (name, attr_name, cls.__name__, self.name)
-                    raise KeyError(msg)
-            return ret
-
-        return _func
-
-    @classmethod
-    def __make_add(cls, func_name, attr_name, container_type):
-        doc = "Add %s to this %s" % (cls.__add_article(container_type), cls.__name__)
-
-        @docval({'name': attr_name, 'type': (list, tuple, dict, container_type),
-                 'doc': 'the %s to add' % cls.__join(container_type)},
-                func_name=func_name, doc=doc)
-        def _func(self, **kwargs):
-            container = getargs(attr_name, kwargs)
-            if isinstance(container, container_type):
-                containers = [container]
-            elif isinstance(container, dict):
-                containers = container.values()
-            else:
-                containers = container
-            d = getattr(self, attr_name)
-            for tmp in containers:
-                if not isinstance(tmp.parent, Container):
-                    tmp.parent = self
-                # else, the ObjectMapper will create a link from self (parent) to tmp (child with existing parent)
-                if tmp.name in d:
-                    msg = "'%s' already exists in '%s'" % (tmp.name, self.name)
-                    raise ValueError(msg)
-                d[tmp.name] = tmp
-            return container
-        return _func
-
-    @classmethod
-    def __make_create(cls, func_name, add_name, container_type):
-        doc = "Create %s and add it to this %s" % (cls.__add_article(container_type), cls.__name__)
-
-        @docval(*filter(_not_parent, get_docval(container_type.__init__)), func_name=func_name, doc=doc,
-                returns="the %s object that was created" % cls.__join(container_type), rtype=container_type)
-        def _func(self, **kwargs):
-            cargs, ckwargs = fmt_docval_args(container_type.__init__, kwargs)
-            ret = container_type(*cargs, **ckwargs)
-            getattr(self, add_name)(ret)
-            return ret
-        return _func
-
-    @classmethod
-    def __make_constructor(cls, clsconf):
-        args = list()
-        for conf in clsconf:
-            attr_name = conf['attr']
-            container_type = conf['type']
-            args.append({'name': attr_name, 'type': (list, tuple, dict, container_type),
-                         'doc': '%s to store in this interface' % cls.__join(container_type), 'default': dict()})
-
-        args.append({'name': 'name', 'type': str, 'doc': 'the name of this container', 'default': cls.__name__})
-
-        @docval(*args, func_name='__init__')
-        def _func(self, **kwargs):
-            call_docval_func(super(cls, self).__init__, kwargs)
-            for conf in clsconf:
-                attr_name = conf['attr']
-                add_name = conf['add']
-                container = popargs(attr_name, kwargs)
-                add = getattr(self, add_name)
-                add(container)
-        return _func
-
-    @classmethod
-    def __make_getitem(cls, attr_name, container_type):
-        doc = "Get %s from this %s" % (cls.__add_article(container_type), cls.__name__)
-
-        @docval({'name': 'name', 'type': str, 'doc': 'the name of the %s' % cls.__join(container_type),
-                 'default': None},
-                rtype=container_type, returns='the %s with the given name' % cls.__join(container_type),
-                func_name='__getitem__', doc=doc)
-        def _func(self, **kwargs):
-            name = getargs('name', kwargs)
-            d = getattr(self, attr_name)
-            if len(d) == 0:
-                msg = "%s '%s' is empty" % (cls.__name__, self.name)
-                raise ValueError(msg)
-            if len(d) > 1 and name is None:
-                msg = "more than one %s in this %s -- must specify a name" % cls.__join(container_type), cls.__name__
-                raise ValueError(msg)
-            ret = None
-            if len(d) == 1:
-                for v in d.values():
-                    ret = v
-            else:
-                ret = d.get(name)
-                if ret is None:
-                    msg = "'%s' not found in %s '%s'" % (name, cls.__name__, self.name)
-                    raise KeyError(msg)
-            return ret
-
-        return _func
-
-    @classmethod
-    def __make_setter(cls, nwbfield, add_name):
-
-        @docval({'name': 'val', 'type': (list, tuple, dict), 'doc': 'the sub items to add', 'default': None})
-        def nwbbt_setter(self, **kwargs):
-            val = getargs('val', kwargs)
-            if val is None:
-                return
-            getattr(self, add_name)(val)
-
-        return nwbbt_setter
-
-    @ExtenderMeta.pre_init
-    def __build_class(cls, name, bases, classdict):
-        '''
-        This classmethod will be called during class declaration in the metaclass to automatically
-        create setters and getters for NWB fields that need to be exported
-        '''
-        if not hasattr(cls, '__clsconf__'):
-            return
-        multi = False
-        if isinstance(cls.__clsconf__, dict):
-            clsconf = [cls.__clsconf__]
-        elif isinstance(cls.__clsconf__, list):
-            multi = True
-            clsconf = cls.__clsconf__
-        else:
-            raise TypeError("'__clsconf__' must be a dict or a list of dicts")
-
-        for i, d in enumerate(clsconf):
-            # get add method name
-            add = d.get('add')
-            if add is None:
-                msg = "MultiContainerInterface subclass '%s' is missing 'add' key in __clsconf__" % cls.__name__
-                if multi:
-                    msg += " at element %d" % i
-                raise ValueError(msg)
-
-            # get container attribute name
-            attr = d.get('attr')
-            if attr is None:
-                msg = "MultiContainerInterface subclass '%s' is missing 'attr' key in __clsconf__" % cls.__name__
-                if multi:
-                    msg += " at element %d" % i
-                raise ValueError(msg)
-
-            # get container type
-            container_type = d.get('type')
-            if container_type is None:
-                msg = "MultiContainerInterface subclass '%s' is missing 'type' key in __clsconf__" % cls.__name__
-                if multi:
-                    msg += " at element %d" % i
-                raise ValueError(msg)
-
-            # create property with the name given in 'attr'
-            if not hasattr(cls, attr):
-                aconf = cls._check_field_spec(attr)
-                getter = cls._getter(aconf)
-                doc = "a dictionary containing the %s in this %s container" % \
-                      (cls.__join(container_type), cls.__name__)
-                setattr(cls, attr, property(getter, cls.__make_setter(aconf, add), None, doc))
-
-            # create the add method
-            setattr(cls, add, cls.__make_add(add, attr, container_type))
-
-            # get create method name
-            create = d.get('create')
-            if create is not None:
-                setattr(cls, create, cls.__make_create(create, add, container_type))
-
-            get = d.get('get')
-            if get is not None:
-                setattr(cls, get, cls.__make_get(get, attr, container_type))
-
-        if len(clsconf) == 1:
-            setattr(cls, '__getitem__', cls.__make_getitem(attr, container_type))
-
-        # create the constructor, only if it has not been overridden
-        # i.e. it is the same method as the parent class constructor
-        if cls.__init__ == MultiContainerInterface.__init__:
-            setattr(cls, '__init__', cls.__make_constructor(clsconf))
->>>>>>> 0ec68b78
+    pass