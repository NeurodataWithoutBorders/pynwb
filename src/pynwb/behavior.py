--- conflicted
+++ resolved
@@ -37,10 +37,7 @@
         Create a SpatialSeries TimeSeries dataset
         """
         name, data, reference_frame, unit = popargs('name', 'data', 'reference_frame', 'unit', kwargs)
-<<<<<<< HEAD
         super().__init__(name, data, unit, **kwargs)
-=======
-        super(SpatialSeries, self).__init__(name, data, unit, **kwargs)
 
         # NWB 2.5 restricts length of second dimension to be <= 3
         allowed_data_shapes = ((None, ), (None, 1), (None, 2), (None, 3))
@@ -50,7 +47,6 @@
                           "The second dimension should have length <= 3 to represent at most x, y, z." %
                           (name, str(data_shape)))
 
->>>>>>> 728e0ac3
         self.reference_frame = reference_frame
 
     @staticmethod
