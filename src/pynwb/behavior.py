--- conflicted
+++ resolved
@@ -1,17 +1,10 @@
-<<<<<<< HEAD
-=======
-from .core import docval, popargs, NWBContainer
-from .image import ImageSeries
-from pynwb.misc import IntervalSeries
-from .base import TimeSeries, Interface, _default_conversion, _default_resolution
-
->>>>>>> 5c2da42a
 import numpy as np
 from collections import Iterable
 
 from form.utils import docval, popargs
 
 from . import register_class
+from .core import NWBContainer
 from .misc import IntervalSeries
 from .base import TimeSeries, Interface, _default_conversion, _default_resolution
 
