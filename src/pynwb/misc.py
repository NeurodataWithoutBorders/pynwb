--- conflicted
+++ resolved
@@ -230,7 +230,12 @@
         index = getargs('index', kwargs)
         return np.asarray(self['spike_times'][index])
 
-<<<<<<< HEAD
+    @docval({'name': 'index', 'type': int,
+             'doc': 'the index of the unit in unit_ids to retrieve observation intervals for'})
+    def get_unit_obs_intervals(self, **kwargs):
+        index = getargs('index', kwargs)
+        return np.asarray(self['obs_intervals'][index])
+
 
 @register_class('SpectralAnalysis', CORE_NAMESPACE)
 class SpectralAnalysis(TimeSeries):
@@ -290,10 +295,3 @@
 
         self.metric = metric
         self.timeseries = timeseries
-=======
-    @docval({'name': 'index', 'type': int,
-             'doc': 'the index of the unit in unit_ids to retrieve observation intervals for'})
-    def get_unit_obs_intervals(self, **kwargs):
-        index = getargs('index', kwargs)
-        return np.asarray(self['obs_intervals'][index])
->>>>>>> 4a21e860
