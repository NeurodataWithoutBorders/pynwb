<<<<<<< HEAD
from .form.utils import docval, call_docval_func, popargs
=======
from hdmf.utils import docval, call_docval_func
>>>>>>> 2cd77132
from . import register_class, CORE_NAMESPACE
from .core import NWBContainer


@register_class('Device', CORE_NAMESPACE)
class Device(NWBContainer):
    """
    """

    __nwbfields__ = ('description',)

    @docval({'name': 'name', 'type': str, 'doc': 'the name of this device'},
            {'name': 'description', 'type': str, 'doc': 'Description of this processing module',
             'default': 'no description provided'},
            {'name': 'parent', 'type': 'NWBContainer',
             'doc': 'The parent NWBContainer for this NWBContainer', 'default': None})
    def __init__(self, **kwargs):
        d = popargs('description', kwargs)
        call_docval_func(super(Device, self).__init__, kwargs)
        self.description = d<|MERGE_RESOLUTION|>--- conflicted
+++ resolved
@@ -1,8 +1,4 @@
-<<<<<<< HEAD
-from .form.utils import docval, call_docval_func, popargs
-=======
-from hdmf.utils import docval, call_docval_func
->>>>>>> 2cd77132
+from hdmf.utils import docval, call_docval_func, popargs
 from . import register_class, CORE_NAMESPACE
 from .core import NWBContainer
 
