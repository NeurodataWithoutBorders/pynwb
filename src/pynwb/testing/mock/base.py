from typing import Optional

import numpy as np

from ... import NWBFile
from ...base import TimeSeries
from .utils import name_generator


def mock_TimeSeries(
    name: Optional[str] = None,
    data=None,
    unit: str = "volts",
    resolution: float = -1.0,
    conversion: float = 1.0,
    timestamps=None,
    starting_time: Optional[float] = None,
    rate: Optional[float] = 10.0,
    comments: str = "no comments",
    description: str = "no description",
    control=None,
    control_description=None,
    continuity=None,
<<<<<<< HEAD
    nwbfile: Optional[NWBFile] = None,
) -> TimeSeries:
    time_series = TimeSeries(
=======
    offset=0.,
):
    return TimeSeries(
>>>>>>> 74c045a1
        name=name or name_generator("TimeSeries"),
        data=data if data is not None else np.array([1, 2, 3, 4]),
        unit=unit,
        resolution=resolution,
        conversion=conversion,
        timestamps=timestamps,
        starting_time=starting_time,
        rate=rate,
        comments=comments,
        description=description,
        control=control,
        control_description=control_description,
        continuity=continuity,
<<<<<<< HEAD
    )

    if nwbfile is not None:
        nwbfile.add_acquisition(time_series)

    return time_series
=======
        offset=offset,
    )
>>>>>>> 74c045a1
<|MERGE_RESOLUTION|>--- conflicted
+++ resolved
@@ -21,15 +21,10 @@
     control=None,
     control_description=None,
     continuity=None,
-<<<<<<< HEAD
     nwbfile: Optional[NWBFile] = None,
+    offset=0.,
 ) -> TimeSeries:
     time_series = TimeSeries(
-=======
-    offset=0.,
-):
-    return TimeSeries(
->>>>>>> 74c045a1
         name=name or name_generator("TimeSeries"),
         data=data if data is not None else np.array([1, 2, 3, 4]),
         unit=unit,
@@ -43,14 +38,10 @@
         control=control,
         control_description=control_description,
         continuity=continuity,
-<<<<<<< HEAD
+        offset=offset,
     )
 
     if nwbfile is not None:
         nwbfile.add_acquisition(time_series)
 
-    return time_series
-=======
-        offset=offset,
-    )
->>>>>>> 74c045a1
+    return time_series