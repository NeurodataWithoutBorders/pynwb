import numpy as np

from hdmf.common.table import DynamicTableRegion
from ...ophys import (
    RoiResponseSeries,
    OpticalChannel,
    ImagingPlane,
    TwoPhotonSeries,
    PlaneSegmentation,
    ImageSegmentation,
    DfOverF,
    Fluorescence,
)
from .device import mock_Device
from .utils import name_generator


def mock_OpticalChannel(
    name=None,
    description="description",
    emission_lambda=500.0,
):
    return OpticalChannel(
        name=name or name_generator("OpticalChannel"), description=description, emission_lambda=emission_lambda,
    )


def mock_ImagingPlane(
    name=None,
    optical_channel=None,
    description="description",
    device=None,
    excitation_lambda=500.0,
    indicator="indicator",
    location="unknown",
    imaging_rate=30.0,
    manifold=None,
    conversion=1.0,
    unit="meters",
    reference_frame=None,
    origin_coords=None,
    origin_coords_unit="meters",
    grid_spacing=None,
    grid_spacing_unit="meters",
):
    return ImagingPlane(
        name=name or name_generator("ImagingPlane"),
        optical_channel=optical_channel or mock_OpticalChannel(),
        description=description,
        device=device or mock_Device(),
        excitation_lambda=excitation_lambda,
        indicator=indicator,
        location=location,
        imaging_rate=imaging_rate,
        manifold=manifold,
        conversion=conversion,
        unit=unit,
        reference_frame=reference_frame,
        origin_coords=origin_coords,
        origin_coords_unit=origin_coords_unit,
        grid_spacing=grid_spacing,
        grid_spacing_unit=grid_spacing_unit,
    )


def mock_TwoPhotonSeries(
    name=None,
    imaging_plane=None,
<<<<<<< HEAD
    data=np.ones((20, 5, 5)),
=======
    data=None,
>>>>>>> 58598d9a
    rate=50.0,
    unit="n.a.",
    format=None,
    field_of_view=None,
    pmt_gain=None,
    scan_line_rate=None,
    external_file=None,
    starting_frame=[0],
    bits_per_pixel=None,
    dimension=None,
    resolution=-1.0,
    conversion=1.0,
    timestamps=None,
    starting_time=None,
    comments="no comments",
    description="no description",
    control=None,
    control_description=None,
    device=None,
):
    return TwoPhotonSeries(
        name=name if name is not None else name_generator("TwoPhotonSeries"),
        imaging_plane=imaging_plane or mock_ImagingPlane(),
<<<<<<< HEAD
        data=data,
=======
        data=data if data is not None else np.ones((20, 5, 5)),
>>>>>>> 58598d9a
        unit=unit,
        format=format,
        field_of_view=field_of_view,
        pmt_gain=pmt_gain,
        scan_line_rate=scan_line_rate,
        external_file=external_file,
        starting_frame=starting_frame,
        bits_per_pixel=bits_per_pixel,
        dimension=dimension,
        resolution=resolution,
        conversion=conversion,
        timestamps=timestamps,
        starting_time=starting_time,
        rate=rate,
        comments=comments,
        description=description,
        control=control,
        control_description=control_description,
        device=device,
    )


def mock_PlaneSegmentation(
    description="no description",
    imaging_plane=None,
    name=None,
    reference_images=None,
    n_rois=5,
):
    plane_segmentation = PlaneSegmentation(
        description=description,
        imaging_plane=imaging_plane or mock_ImagingPlane(),
        name=name if name is not None else name_generator("PlaneSegmentation"),
        reference_images=reference_images,
    )

    for _ in range(n_rois):
        plane_segmentation.add_roi(image_mask=np.zeros((10, 10)))

    return plane_segmentation


def mock_ImageSegmentation(
    plane_segmentations=None, name=None,
):
    return ImageSegmentation(
        plane_segmentations=plane_segmentations or [mock_PlaneSegmentation()],
        name=name or name_generator("ImageSegmentation"),
    )


def mock_RoiResponseSeries(
    name=None,
    data=None,
    unit="n.a.",
    rois=None,
    resolution=-1.0,
    conversion=1.0,
    timestamps=None,
    starting_time=None,
    rate=50.0,
    comments="no comments",
    description="no description",
    control=None,
    control_description=None,
    n_rois=None,
):
    if data is not None:
        if n_rois is not None and n_rois != data.shape[1]:
            raise ValueError("Argument conflict: n_rois does not match second dimension of data.")
        n_rois = data.shape[1]
    else:
        n_rois = 5

    return RoiResponseSeries(
        name=name if name is not None else name_generator("RoiResponseSeries"),
        data=data if data is not None else np.ones((30, n_rois)),
        unit=unit,
        rois=rois
        or DynamicTableRegion(
            name="rois",
            description="rois",
            table=mock_PlaneSegmentation(n_rois=n_rois),
            data=list(range(n_rois)),
        ),
        resolution=resolution,
        conversion=conversion,
        timestamps=timestamps,
        starting_time=starting_time,
        rate=rate,
        comments=comments,
        description=description,
        control=control,
        control_description=control_description,
    )


def mock_DfOverF(roi_response_series=None, name=None):
    return DfOverF(
        roi_response_series=roi_response_series or [mock_RoiResponseSeries()],
        name=name if name is not None else name_generator("DfOverF"),
    )


def mock_Fluorescence(roi_response_series=None, name=None):
    return Fluorescence(
        roi_response_series=roi_response_series or [mock_RoiResponseSeries()],
        name=name if name is not None else name_generator("Fluorescence"),
    )<|MERGE_RESOLUTION|>--- conflicted
+++ resolved
@@ -66,11 +66,7 @@
 def mock_TwoPhotonSeries(
     name=None,
     imaging_plane=None,
-<<<<<<< HEAD
-    data=np.ones((20, 5, 5)),
-=======
     data=None,
->>>>>>> 58598d9a
     rate=50.0,
     unit="n.a.",
     format=None,
@@ -94,11 +90,7 @@
     return TwoPhotonSeries(
         name=name if name is not None else name_generator("TwoPhotonSeries"),
         imaging_plane=imaging_plane or mock_ImagingPlane(),
-<<<<<<< HEAD
-        data=data,
-=======
         data=data if data is not None else np.ones((20, 5, 5)),
->>>>>>> 58598d9a
         unit=unit,
         format=format,
         field_of_view=field_of_view,
