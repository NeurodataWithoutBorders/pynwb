--- conflicted
+++ resolved
@@ -104,13 +104,7 @@
                      'bridge_balance',
                      'capacitance_compensation')
 
-<<<<<<< HEAD
-    @docval(*get_docval(PatchClampSeries.__init__, 'name', 'data', 'unit', 'electrode', 'gain'),  # required
-=======
-    _help = "Voltage recorded from cell during current-clamprecording."
-
-    @docval(*get_docval(PatchClampSeries.__init__, 'name', 'data', 'electrode', 'gain'),  # required
->>>>>>> 6b2a628f
+    @docval(*get_docval(PatchClampSeries.__init__, 'name', 'data', 'electrode', 'gain'),  # required
             *get_docval(PatchClampSeries.__init__, 'stimulus_description'),
             {'name': 'bias_current', 'type': float, 'doc': 'Unit: Amp', 'default': None},
             {'name': 'bridge_balance', 'type': float, 'doc': 'Unit: Ohm', 'default': None},
@@ -139,13 +133,7 @@
 
     __nwbfields__ = ()
 
-<<<<<<< HEAD
-    @docval(*get_docval(CurrentClampSeries.__init__, 'name', 'data', 'unit', 'electrode', 'gain'),  # required
-=======
-    _help = "Voltage from intracellular recordings when all current and amplifier settings are off,"
-
     @docval(*get_docval(CurrentClampSeries.__init__, 'name', 'data', 'electrode', 'gain'),  # required
->>>>>>> 6b2a628f
             *get_docval(CurrentClampSeries.__init__, 'stimulus_description', 'resolution', 'conversion', 'timestamps',
                         'starting_time', 'rate', 'comments', 'description', 'control', 'control_description',
                         'sweep_number'))
@@ -165,10 +153,6 @@
 
     __nwbfields__ = ()
 
-<<<<<<< HEAD
-=======
-    _help = "Stimulus current applied during current clamp recording."
-
     @docval(*get_docval(PatchClampSeries.__init__, 'name', 'data', 'electrode', 'gain'),  # required
             *get_docval(PatchClampSeries.__init__, 'stimulus_description', 'resolution', 'conversion', 'timestamps',
                         'starting_time', 'rate', 'comments', 'description', 'control', 'control_description',
@@ -178,7 +162,6 @@
         unit = 'amperes'
         super(CurrentClampStimulusSeries, self).__init__(name, data, unit, electrode, gain, **kwargs)
 
->>>>>>> 6b2a628f
 
 @register_class('VoltageClampSeries', CORE_NAMESPACE)
 class VoltageClampSeries(PatchClampSeries):
@@ -196,13 +179,7 @@
                      'whole_cell_capacitance_comp',
                      'whole_cell_series_resistance_comp')
 
-<<<<<<< HEAD
-    @docval(*get_docval(PatchClampSeries.__init__, 'name', 'data', 'unit', 'electrode', 'gain'),  # required
-=======
-    _help = "Current recorded from cell during voltage-clamp recording"
-
-    @docval(*get_docval(PatchClampSeries.__init__, 'name', 'data', 'electrode', 'gain'),  # required
->>>>>>> 6b2a628f
+    @docval(*get_docval(PatchClampSeries.__init__, 'name', 'data', 'electrode', 'gain'),  # required
             *get_docval(PatchClampSeries.__init__, 'stimulus_description'),
             {'name': 'capacitance_fast', 'type': float, 'doc': 'Unit: Farad', 'default': None},
             {'name': 'capacitance_slow', 'type': float, 'doc': 'Unit: Farad', 'default': None},
@@ -240,10 +217,6 @@
 
     __nwbfields__ = ()
 
-<<<<<<< HEAD
-=======
-    _help = "Stimulus voltage applied during voltage clamp recording."
-
     @docval(*get_docval(PatchClampSeries.__init__, 'name', 'data', 'electrode', 'gain'),  # required
             *get_docval(PatchClampSeries.__init__, 'stimulus_description', 'resolution', 'conversion', 'timestamps',
                         'starting_time', 'rate', 'comments', 'description', 'control', 'control_description',
@@ -253,7 +226,6 @@
         unit = 'volts'
         super(VoltageClampStimulusSeries, self).__init__(name, data, unit, electrode, gain, **kwargs)
 
->>>>>>> 6b2a628f
 
 @register_class('SweepTable', CORE_NAMESPACE)
 class SweepTable(DynamicTable):
