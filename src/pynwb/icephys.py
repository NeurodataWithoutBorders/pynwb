--- conflicted
+++ resolved
@@ -6,9 +6,7 @@
 from .base import TimeSeries, _default_resolution, _default_conversion
 from .core import NWBContainer
 
-<<<<<<< HEAD
-@register_class('PatchClampSeries', CORE_NAMESPACE)
-=======
+@register_class('IntracellularElectrode', CORE_NAMESPACE)
 class IntracellularElectrode(NWBContainer):
     '''
     '''
@@ -42,7 +40,7 @@
         self.initial_access_resistance = initial_access_resistance
         self.device = device
 
->>>>>>> 5c2da42a
+@register_class('PatchClampSeries', CORE_NAMESPACE)
 class PatchClampSeries(TimeSeries):
     '''
     Stores stimulus or response current or voltage. Superclass definition for patch-clamp data
@@ -318,15 +316,5 @@
             {'name': 'parent', 'type': 'NWBContainer', 'doc': 'The parent NWBContainer for this NWBContainer', 'default': None})
     def __init__(self, **kwargs):
         name, source, data, unit = popargs('name', 'source', 'data', 'unit', kwargs)
-<<<<<<< HEAD
-        electrode_name, gain = popargs('electrode_name', 'gain', kwargs)
-        super(VoltageClampStimulusSeries, self).__init__(name, source, data, unit, electrode_name, gain, **kwargs)
-
-@register_class('IntracellularElectrode', CORE_NAMESPACE)
-class IntracellularElectrode(NWBContainer):
-    # see /general/intracellular_ephys/<electrode_X> spec
-    pass
-=======
-        electrode, gain = popargs('electrode', 'gain', kwargs)
-        super(VoltageClampStimulusSeries, self).__init__(name, source, data, unit, electrode, gain, **kwargs)
->>>>>>> 5c2da42a
+        electrode, gain = popargs('electrode', 'gain', kwargs)
+        super(VoltageClampStimulusSeries, self).__init__(name, source, data, unit, electrode, gain, **kwargs)