import collections as _collections
import itertools as _itertools
import copy as _copy
from collections import Iterable
from abc import ABCMeta

import numpy as np

def __type_okay(value, argtype, allow_none=False):
    """Check a value against a type

       The differance between this function and :py:func:`isinstance` is that
       it allows specifying a type as a string. Furthermore, strings allow for specifying more general
       types, such as a simple numeric type (i.e. ``argtype``="num").

       Args:
           value (any): the value to check
           argtype (type, str): the type to check for
           allow_none (bool): whether or not to allow None as a valid value


       Returns:
           bool: True if value is a valid instance of argtype
    """
    if value is None:
        return allow_none
    if isinstance(argtype, str):
        if argtype is 'int':
            return __is_int(value)
        elif argtype is 'float':
            return __is_float(value)
        elif argtype is 'num':
            return __is_int(value) or __is_float(value)
        return argtype in [cls.__name__ for cls in value.__class__.__mro__]
    elif isinstance(argtype, type):
        if argtype is int:
            return __is_int(value)
        elif argtype is float:
            return __is_float(value)
        return isinstance(value, argtype)
    elif isinstance(argtype, tuple) or isinstance(argtype, list):
        return any(__type_okay(value, i) for i in argtype)
    elif argtype is None:
        return True
    else:
        raise ValueError("argtype must be a type, a str, a list, a tuple, or None")

def __is_int(value):
    return any(isinstance(value, i) for i in (int, np.int8, np.int16, np.int32, np.int64))

def __is_float(value):
    return any(isinstance(value, i) for i in (float, np.float16, np.float32, np.float64, np.float128))

def __format_type(argtype):
    if isinstance(argtype, str):
        return argtype
    elif isinstance(argtype, type):
        return argtype.__name__
    elif isinstance(argtype, tuple) or isinstance(argtype, list):
        types = [__format_type(i) for i in argtype]
        if len(types) > 1:
            return "%s or %s" % (", ".join(types[:-1]), types[-1])
        else:
            return types[0]
    elif argtype is None:
        return "NoneType"
    else:
        raise ValueError("argtype must be a type, str, list, or tuple")

def __parse_args(validator, args, kwargs, enforce_type=True, enforce_ndim=True):
    """
    Internal helper function used by the docval decroator to parse and validate function arguments

    :param validator: List of dicts from docval with the description of the arguments
    :param args: List of the values of positional arguments supplied by the caller
    :param kwargs: Dict keyword arguments supplied by the caller where keys are the argument name and
                   values are the argument value.
    :param enforce_type: Boolean indicating whether the type of arguments should be enforced
    :param enforce_ndim: Boolean indicating whether the number of dimensions of array arguments
                         should be enforced if possible.

    :return: Dict with:
        * 'args' : Dict all arguments where keys are the names and values are the values of the arguments.
        * 'errors' : List of string with error messages
    """
    ret = dict()
    errors = list()
    argsi = 0
    try:
        it = iter(validator)
        arg = next(it)
        #process positional arguments
        while True:
            #
            if 'default' in arg:
                break
            argname = arg['name']
            argval_set = False
            if argname in kwargs:
                argval = kwargs[argname]
                argval_set = True
            elif argsi < len(args):
                argval = args[argsi]
                argval_set = True
            if not argval_set:
                errors.append("missing argument '%s'" % argname)
            else:
                if argname in ret:
                    errors.append("'got multiple arguments for '%s" % argname)
                else:
                    if enforce_type:
                        if not __type_okay(argval, arg['type']):
                            fmt_val = (argname, type(argval).__name__, __format_type(arg['type']))
                            errors.append("incorrect type for '%s' (got '%s', expected '%s')" % fmt_val)
                    ret[argname] = argval
            argsi += 1
            arg = next(it)
        while True:
            argname = arg['name']
            if argname in kwargs:
                ret[argname] = kwargs[argname]
            elif len(args) > argsi:
                ret[argname] = args[argsi]
                argsi += 1
            else:
                ret[argname] = arg['default']
            if enforce_type:
                argval = ret[argname]
                if not __type_okay(argval, arg['type'], arg['default'] is None):
                    fmt_val = (argname, type(argval).__name__, __format_type(arg['type']))
                    errors.append("incorrect type for '%s' (got '%s', expected '%s')" % fmt_val)
            arg = next(it)
    except StopIteration:
        pass
    return {'args': ret, 'errors': errors}

def __sort_args(validator):
    pos = list()
    kw = list()
    for arg in validator:
        if "default" in arg:
            kw.append(arg)
        else:
            pos.append(arg)
    return list(_itertools.chain(pos,kw))

docval_attr_name = '__docval__'
__docval_args_loc = 'args'

# TODO: write unit tests for get_docval* functions
def get_docval(func):
    '''get_docval(func)
    Get a copy of docval arguments for a function
    '''
    func_docval = getattr(func, docval_attr_name, None)
    if func_docval:
        return tuple(func_docval[__docval_args_loc])
    else:
        return tuple()

def fmt_docval_args(func, kwargs):
    ''' Separate positional and keyword arguments

    Useful for methods that wrap other methods
    '''
    func_docval = getattr(func, docval_attr_name, None)
    ret_args = list()
    ret_kwargs = dict()
    if func_docval:
        for arg in func_docval[__docval_args_loc]:
            val = kwargs.get(arg['name'])
            if 'default' in arg:
                ret_kwargs[arg['name']] = val
            else:
                ret_args.append(val)
    return (ret_args, ret_kwargs)

def call_docval_func(func, kwargs):
    fargs, fkwargs = fmt_docval_args(func, kwargs)
    return func(*fargs, **fkwargs)

def get_docval_args(func):
    '''get_docval_args(func)
    Like get_docval, but return only positional arguments
    '''
    func_docval = getattr(func, docval_attr_name, None)
    if func_docval:
        return tuple(a for a in func_docval[__docval_args_loc] if 'default' not in a)
    else:
        return tuple()

def get_docval_kwargs(func):
    '''get_docval_kwargs(func)
    Like get_docval, but return only keyword arguments
    '''
    func_docval = getattr(func, docval_attr_name, None)
    if func_docval:
        return tuple(a for a in func_docval[__docval_args_loc] if 'default' in a)
    else:
        return tuple()

def docval(*validator, **options):
    '''A decorator for documenting and enforcing type for instance method arguments.

    This decorator takes a list of dictionaries that specify the method parameters. These
    dictionaries are used for enforcing type and building a Sphinx docstring.

    The first arguments are dictionaries that specify the positional
    arguments and keyword arguments of the decorated function. These dictionaries
    must contain the following keys: ``'name'``, ``'type'``, and ``'doc'``. This will define a
    positional argument. To define a keyword argument, specify a default value
    using the key ``'default'``. To validate the number of dimensions of an input array
    add the optional ``'ndim'`` parameter.

    The decorated method must take ``self`` and ``**kwargs`` as arguments.

    When using this decorator, the functions :py:func:`getargs` and
    :py:func:`popargs` can be used for easily extracting arguments from
    kwargs.

    The following code example demonstrates the use of this decorator:

    .. code-block:: python

       @docval({'name': 'arg1':,   'type': str,           'doc': 'this is the first positional argument'},
               {'name': 'arg2':,   'type': int,           'doc': 'this is the second positional argument'},
               {'name': 'kwarg1':, 'type': (list, tuple), 'doc': 'this is a keyword argument', 'default': list()},
               returns='foo object', rtype='Foo'))
       def foo(self, **kwargs):
           arg1, arg2, kwarg1 = getargs('arg1', 'arg2', 'kwarg1', **kwargs)
           ...

    :param enforce_type: Enforce types of input parameters (Default=True)
    :param returns: String describing the return values
    :param rtype: String describing the data type of the return values
    :param is_method: True if this is decorating an instance or class method, False otherwise (Default=True)
    :param enforce_ndim: Enforce the number of dimensions of input arrays (Default=True)
    :param validator: :py:func:`dict` objects specifying the method parameters
    :param options: additional options for documenting and validating method parameters
    '''
    enforce_type = options.pop('enforce_type', True)
    enforce_ndim = options.pop('enforce_ndim', True)
    returns = options.pop('returns', None)
    rtype = options.pop('rtype', None)
    is_method = options.pop('is_method', True)
    val_copy = __sort_args(_copy.deepcopy(validator))
    def dec(func):
        _docval = _copy.copy(options)
        pos = list()
        kw = list()
        for a in val_copy:
            if 'default' in a:
                kw.append(a)
            else:
                pos.append(a)
        loc_val = pos+kw
        _docval[__docval_args_loc] = loc_val
        if is_method:
            def func_call(*args, **kwargs):
                self = args[0]
                parsed = __parse_args(_copy.deepcopy(loc_val), args[1:], kwargs, enforce_type=enforce_type, enforce_ndim=enforce_ndim)
                parse_err = parsed.get('errors')
                if parse_err:
<<<<<<< HEAD
                    msg = ', '.join(parse_err)
                    raise TypeError(msg) from None
=======
                    raise TypeError(', '.join(parse_err))
>>>>>>> 17699d46
                return func(self, **parsed['args'])
        else:
            def func_call(*args, **kwargs):
                parsed = __parse_args(_copy.deepcopy(loc_val), args, kwargs, enforce_type=enforce_type)
                parse_err = parsed.get('errors')
                if parse_err:
                    msg = ', '.join(parse_err)
                    raise TypeError(msg) from None
                return func(**parsed['args'])
        _rtype = rtype
        if isinstance(rtype, type):
            _rtype = rtype.__name__
        docstring = __googledoc(func, _docval[__docval_args_loc], returns=returns, rtype=_rtype)
        setattr(func_call, '__doc__', docstring)
        setattr(func_call, '__name__', func.__name__)
        setattr(func_call, docval_attr_name, _docval)
        setattr(func_call, '__module__', func.__module__)
        return func_call
    return dec

def __builddoc(func, validator, docstring_fmt, arg_fmt, ret_fmt=None, returns=None, rtype=None):
    '''Generate a Spinxy docstring'''
    def to_str(argtype):
        if isinstance(argtype, type):
            return argtype.__name__
        return  argtype

    def __sphinx_arg(arg):
        fmt = dict()
        fmt['name'] = arg.get('name')
        fmt['doc'] = arg.get('doc')
        if isinstance(arg['type'], tuple) or isinstance(arg['type'], list):
            fmt['type'] = " or ".join(map(to_str, arg['type']))
        else:
            fmt['type'] = to_str(arg['type'])

        return arg_fmt.format(**fmt)

    def __sig_arg(argval):
        if 'default' in argval:
            return "%s=%s" % (argval['name'], str(argval['default']))
        else:
            return argval['name']

    sig =  "%s(%s)\n\n" % (func.__name__, ", ".join(map(__sig_arg, validator)))
    desc = func.__doc__.strip() if func.__doc__ is not None else ""
    sig += docstring_fmt.format(description=desc, args="\n".join(map(__sphinx_arg, validator)))

    if not (ret_fmt is None or returns is None or rtype is None):
        sig += ret_fmt.format(returns=returns, rtype=rtype)
    return sig

def __sphinxdoc(func, validator, returns=None, rtype=None):
    arg_fmt = (":param {name}: {doc}\n"
               ":type  {name}: {type}")
    docstring_fmt = ("{description}\n\n"
                     "{args}\n")
    ret_fmt = (":returns: {returns}\n"
               ":rtype: {rtype}")
    return __builddoc(func, validator, docstring_fmt, arg_fmt, ret_fmt=ret_fmt, returns=returns, rtype=rtype)

def __googledoc(func, validator, returns=None, rtype=None):
    arg_fmt = "    {name} ({type}): {doc}"
    docstring_fmt = "{description}\n\n"
    if len(validator) > 0:
        docstring_fmt += "Args:\n{args}\n"
    ret_fmt = ("\nReturns:\n"
               "    {rtype}: {returns}")
    return __builddoc(func, validator, docstring_fmt, arg_fmt, ret_fmt=ret_fmt, returns=returns, rtype=rtype)

def getargs(*argnames):
    '''getargs(*argnames, argdict)
    Convenience function to retrieve arguments from a dictionary in batch
    '''
    if len(argnames) < 2:
        raise ValueError('Must supply at least one key and a dict')
    if not isinstance(argnames[-1], dict):
        raise ValueError('last argument must be dict')
    kwargs = argnames[-1]
    if not argnames:
        raise ValueError('must provide keyword to get')
    if len(argnames) == 2:
        return kwargs.get(argnames[0])
    return [kwargs.get(arg) for arg in argnames[:-1]]

def popargs(*argnames):
    '''popargs(*argnames, argdict)
    Convenience function to retrieve and remove arguments from a dictionary in batch
    '''
    if len(argnames) < 2:
        raise ValueError('Must supply at least one key and a dict')
    if not isinstance(argnames[-1], dict):
        raise ValueError('last argument must be dict')
    kwargs = argnames[-1]
    if not argnames:
        raise ValueError('must provide keyword to pop')
    if len(argnames) == 2:
        return kwargs.pop(argnames[0])
    return [kwargs.pop(arg) for arg in argnames[:-1]]

class ExtenderMeta(ABCMeta):
    """A metaclass that will extend the base class initialization
       routine by executing additional functions defined in
       classes that use this metaclass

       In general, this class should only be used by core developers.
    """

    __preinit = '__preinit'
    @classmethod
    def pre_init(cls, func):
        setattr(func, cls.__preinit, True)
        return classmethod(func)

    __postinit = '__postinit'
    @classmethod
    def post_init(cls, func):
        '''A decorator for defining a routine to run after creation of a type object.

        An example use of this method would be to define a classmethod that gathers
        any defined methods or attributes after the base Python type construction (i.e. after
        :py:func:`type` has been called)
        '''
        setattr(func, cls.__postinit, True)
        return classmethod(func)

    def __init__(cls, name, bases, classdict):
        it = (getattr(cls, n) for n in dir(cls))
        it = (a for a in it if hasattr(a, cls.__preinit))
        for func in it:
            func(name, bases, classdict)
        super(ExtenderMeta, cls).__init__(name, bases, classdict)
        it = (getattr(cls, n) for n in dir(cls))
        it = (a for a in it if hasattr(a, cls.__postinit))
        for func in it:
            func(name, bases, classdict)

class frozendict(_collections.Mapping):
    '''An immutable dict

    This will be useful for getter of dicts that we don't want to support
    '''
    def __init__(self, somedict):
        self._dict = somedict   # make a copy
        self._hash = None

    def __getitem__(self, key):
        return self._dict[key]

    def get(self, key, default=None):
        return self._dict.get(key, default)

    def __len__(self):
        return len(self._dict)

    def __iter__(self):
        return iter(self._dict)

    def __hash__(self):
        if self._hash is None:
            self._hash = hash(frozenset(self._dict.items()))
        return self._hash

    def __eq__(self, other):
        return self._dict == other._dict

    def __contains__(self, key):
        return self._dict.__contains__(key)

    def keys(self):
        return self._dict.keys()

    def values(self):
        return self._dict.values()

    def items(self):
        return self._dict.items()
<|MERGE_RESOLUTION|>--- conflicted
+++ resolved
@@ -261,12 +261,8 @@
                 parsed = __parse_args(_copy.deepcopy(loc_val), args[1:], kwargs, enforce_type=enforce_type, enforce_ndim=enforce_ndim)
                 parse_err = parsed.get('errors')
                 if parse_err:
-<<<<<<< HEAD
                     msg = ', '.join(parse_err)
                     raise TypeError(msg) from None
-=======
-                    raise TypeError(', '.join(parse_err))
->>>>>>> 17699d46
                 return func(self, **parsed['args'])
         else:
             def func_call(*args, **kwargs):
