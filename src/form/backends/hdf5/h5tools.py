--- conflicted
+++ resolved
@@ -17,7 +17,7 @@
 class HDF5IO(FORMIO):
 
     @docval({'name': 'path', 'type': str, 'doc': 'the path to the HDF5 file to write to'},
-            {'name': 'manager', 'type': BuildManager, 'doc': 'the BuildManager to use for I/O'},
+            {'name': 'manager', 'type': BuildManager, 'doc': 'the BuildManager to use for I/O', 'default':None},
             {'name': 'mode', 'type': str, 'doc': 'the mode to open the HDF5 file with, one of ("w", "r", "r+", "a", "w-")', 'default': 'a'})
     def __init__(self, **kwargs):
         '''Open an HDF5 file for IO
@@ -64,40 +64,18 @@
             name = os.path.basename(h5obj.name)
         for k in h5obj:
             sub_h5obj = h5obj.get(k)
-            if not sub_h5obj is None:
-                link_type = h5obj.get(k, getlink=True)
-                if isinstance(link_type, SoftLink) or isinstance(link_type, ExternalLink):
-                    # get path of link (the key used for tracking what's been built)
-                    target_path = link_type.path
-                    builder_name = os.path.basename(target_path)
-                    # get builder if already read, else build it
-                    builder = self.__get_built(sub_h5obj.file.filename, target_path)
-                    if builder is None:
-                        # NOTE: all links must have absolute paths
-                        if isinstance(sub_h5obj, Dataset):
-                            builder = self.__read_dataset(sub_h5obj, builder_name)
-                        else:
-                            builder = self.__read_group(sub_h5obj, builder_name)
-                        self.__set_built(sub_h5obj.file.filename, target_path, builder)
-                    kwargs['links'][builder_name] = LinkBuilder(k, builder)
-                else:
-                    builder = self.__get_built(sub_h5obj.file.filename, sub_h5obj.name)
-                    obj_type = None
-                    read_method = None
+            link_type = h5obj.get(k, getlink=True)
+            if isinstance(link_type, SoftLink) or isinstance(link_type, ExternalLink):
+                # get path of link (the key used for tracking what's been built)
+                target_path = link_type.path
+                builder_name = os.path.basename(target_path)
+                # get builder if already read, else build it
+                builder = self.__get_built(sub_h5obj.file.filename, target_path)
+                if builder is None:
+                    # NOTE: all links must have absolute paths
                     if isinstance(sub_h5obj, Dataset):
-                        read_method = self.__read_dataset
-                        obj_type = kwargs['datasets']
+                        builder = self.__read_dataset(sub_h5obj, builder_name)
                     else:
-<<<<<<< HEAD
-                        read_method = self.__read_group
-                        obj_type = kwargs['groups']
-                    if builder is None:
-                        builder = read_method(sub_h5obj)
-                        self.__set_built(sub_h5obj.file.filename, sub_h5obj.name, builder)
-                    obj_type[builder.name] = builder
-            else:
-                pass
-=======
                         builder = self.__read_group(sub_h5obj, builder_name)
                     self.__set_built(sub_h5obj.file.filename, target_path, builder)
                 kwargs['links'][builder_name] = LinkBuilder(k, builder, source=self.__path)
@@ -116,7 +94,6 @@
                     self.__set_built(sub_h5obj.file.filename, sub_h5obj.name, builder)
                 obj_type[builder.name] = builder
         kwargs['source'] = self.__path
->>>>>>> 9b5100f0
         ret = GroupBuilder(name, **kwargs)
         return ret
 
@@ -165,47 +142,6 @@
         for name, gbldr in f_builder.groups.items():
             self.write_group(self.__file, gbldr)
         for name, dbldr in f_builder.datasets.items():
-<<<<<<< HEAD
-            write_dataset(self.__file, name, dbldr.data, dbldr.attributes, dtype=dbldr.dtype)
-        set_attributes(self.__file, f_builder.attributes)
-
-def get_type(data):
-    if isinstance(data, (text_type, string_types)):
-        return special_dtype(vlen=text_type)
-    elif not hasattr(data, '__len__'):
-        return type(data)
-    else:
-        if len(data) > 0:
-            return get_type(data[0])
-        else:
-    
-            try:
-                return data.dtype    
-            except:
-                raise ValueError('cannot determine type for empty data')
-        
-
-
-__dtypes = {
-    "float": float,
-    "float32": np.float32,
-    "float32!": np.float32,
-    "float64!": np.float64,
-    "int": int,
-    "int32": np.int32,
-    "int8": np.int8,
-    "text": special_dtype(vlen=str),
-    "uint16": np.uint16,
-    "uint8": np.uint8,
-}
-
-def __resolve_dtype__(dtype, data):
-    # TODO: These values exist, but I haven't solved them yet
-    # binary
-    # number
-    dtype = __resolve_dtype_helper__(dtype)
-    if dtype is None:
-=======
             self.write_dataset(self.__file, dbldr)
         self.set_attributes(self.__file, f_builder.attributes)
         self.__add_refs()
@@ -429,7 +365,6 @@
     def __scalar_fill__(self, parent, name, data, dtype=None):
         if not isinstance(dtype, type):
             dtype = self.__resolve_dtype__(dtype, data)
->>>>>>> 9b5100f0
         try:
             dset = parent.create_dataset(name, data=data,shape=None, dtype=dtype)
         except Exception as exc:
