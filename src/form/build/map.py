--- conflicted
+++ resolved
@@ -89,7 +89,6 @@
         spec, builder = getargs('spec', 'builder', kwargs)
         return self.__type_map.get_subspec(spec, builder)
 
-<<<<<<< HEAD
 _const_arg = '__constructor_arg'
 @docval({'name': 'name', 'type': str, 'doc': 'the name of the constructor argument'},
         is_method=False)
@@ -124,47 +123,15 @@
         setattr(func, _obj_attr, name)
         return func
     return _dec
-=======
-class DecExtenderMeta(ExtenderMeta):
-
-    __const_arg = '__constructor_arg'
-    __obj_attr = '__obj_attr__'
-    @classmethod
-    def obj_attr(cls, name):
-        def _dec(func):
-            setattr(func, cls.__obj_attr, name)
-            return func
-        return _dec
-
-    @classmethod
-    def is_attr(cls, attr_val):
-        return hasattr(attr_val, cls.__obj_attr)
-
-    @classmethod
-    def get_obj_attr(cls, attr_val):
-        return getattr(attr_val, cls.__obj_attr)
-
-    @classmethod
-    def constructor_arg(cls, name):
-        def _dec(func):
-            setattr(func, cls.__const_arg, name)
-            return func
-        return _dec
->>>>>>> ef847b63
 
 class ObjectMapper(object, metaclass=ExtenderMeta):
     '''A class for mapping between Spec objects and Container attributes
 
     '''
 
-<<<<<<< HEAD
     @staticmethod
     def __is_attr(attr_val):
         return hasattr(attr_val, _obj_attr)
-=======
-class ObjectMapper(with_metaclass(DecExtenderMeta, object)):
-    '''A class for mapping between Spec objects and Container attributes
->>>>>>> ef847b63
 
     @staticmethod
     def __get_obj_attr(attr_val):
